--- conflicted
+++ resolved
@@ -10,18 +10,7 @@
 import requests
 
 PROJECT = "FlinFlon.geoh5"
-<<<<<<< HEAD
-URL = "https://github.com/MiraGeoscience/geoapps/raw/main/assets/FlinFlon.geoh5"
-r = requests.get(URL, timeout=5)
-with open(PROJECT, "wb") as file:
-    file.write(r.content)
 
-PROJECT_DCIP = "FlinFlon_dcip.geoh5"
-URL = "https://github.com/MiraGeoscience/geoapps/raw/develop/assets/FlinFlon_dcip.geoh5"
-r = requests.get(URL, timeout=5)
-with open(PROJECT_DCIP, "wb") as file:
-    file.write(r.content)
-=======
 URL = (
     "https://github.com/MiraGeoscience/geoapps/raw/release/0.9.0/assets/FlinFlon.geoh5"
 )
@@ -39,5 +28,4 @@
 if not os.path.isfile("FlinFlon_dcip.geoh5"):
     r = requests.get(URL, timeout=5)
     with open(PROJECT_DCIP, "wb") as file:
-        file.write(r.content)
->>>>>>> 1f46ea48
+        file.write(r.content)