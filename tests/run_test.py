--- conflicted
+++ resolved
@@ -70,12 +70,8 @@
 
 
 def test_inversion(tmp_path):
-<<<<<<< HEAD
-    geotest = Geoh5Tester(workspace, tmp_path, "test.geoh5")
-=======
     test_ws_path = "test.geoh5"
     geotest = Geoh5Tester(workspace, tmp_path, test_ws_path)
->>>>>>> aaf8a67c
     geotest.copy_entity(UUID("{e334f687-df71-4538-ad28-264e420210b8}"))
     geotest.copy_entity(UUID("{ab3c2083-6ea8-4d31-9230-7aad3ec09525}"))
     geotest.copy_entity(UUID("{538a7eb1-2218-4bec-98cc-0a759aa0ef4f}"))
