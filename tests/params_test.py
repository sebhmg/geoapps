#  Copyright (c) 2023 Mira Geoscience Ltd.
#
#  This file is part of geoapps.
#
#  geoapps is distributed under the terms and conditions of the MIT License
#  (see LICENSE file at the root of this source code package).

import json
import os
from uuid import UUID, uuid4

import pytest
from geoh5py.shared.exceptions import (
    AssociationValidationError,
    OptionalValidationError,
    RequiredValidationError,
    ShapeValidationError,
    TypeValidationError,
    UUIDValidationError,
    ValueValidationError,
)
from geoh5py.ui_json import InputFile
from geoh5py.ui_json.utils import requires_value
from geoh5py.workspace import Workspace

from geoapps.inversion.electricals.direct_current.three_dimensions import (
    DirectCurrent3DParams,
)
from geoapps.inversion.electricals.direct_current.three_dimensions.constants import (
    app_initializer as dc_initializer,
)
from geoapps.inversion.electricals.induced_polarization.three_dimensions import (
    InducedPolarization3DParams,
)
from geoapps.inversion.electricals.induced_polarization.three_dimensions.constants import (
    app_initializer as ip_initializer,
)
from geoapps.inversion.potential_fields import (
    GravityParams,
    MagneticScalarParams,
    MagneticVectorParams,
)
from geoapps.inversion.potential_fields.gravity.constants import (
    app_initializer as grav_init,
)
from geoapps.inversion.potential_fields.magnetic_scalar.constants import (
    app_initializer as mag_initializer,
)
from geoapps.inversion.potential_fields.magnetic_vector.constants import (
    app_initializer as mvi_init,
)
from geoapps.octree_creation.constants import app_initializer as octree_initializer
from geoapps.octree_creation.params import OctreeParams
from geoapps.peak_finder.constants import app_initializer as peak_initializer
from geoapps.peak_finder.params import PeakFinderParams

from . import PROJECT, PROJECT_DCIP

geoh5 = Workspace(PROJECT)

# Setup
tmpfile = lambda path: os.path.join(path, "test.ui.json")
geoh5 = Workspace(PROJECT)


def tmp_input_file(filepath, idict):
    with open(filepath, "w", encoding="utf-8") as f:
        json.dump(idict, f)


mvi_init["geoh5"] = str(PROJECT)
mvi_params = MagneticVectorParams(**mvi_init)
mvi_params.input_file.geoh5.open()


def catch_invalid_generator(param, invalid_value, validation_type):
    if validation_type == "value":
        err = ValueValidationError
    elif validation_type == "type":
        err = TypeValidationError
    elif validation_type == "shape":
        err = ShapeValidationError
    elif validation_type == "required":
        err = RequiredValidationError
    elif validation_type == "uuid":
        err = UUIDValidationError
    elif validation_type == "association":
        err = AssociationValidationError

    with pytest.raises(err):
        setattr(mvi_params, param, invalid_value)


def param_test_generator(param, value):
    setattr(mvi_params, param, value)
    pval = mvi_params.input_file.data[param]
    if hasattr(pval, "uid"):
        pval = pval.uid

    assert pval == value


def test_write_input_file_validation(tmp_path):
    grav_init["geoh5"] = str(PROJECT)
    params = GravityParams(validate=False, **grav_init)
    params.validate = True
    with pytest.raises(OptionalValidationError) as excinfo:
        params.write_input_file(name="test.ui.json", path=tmp_path)

    assert "gz_channel" in str(excinfo.value)


def test_params_initialize():
    for params in [
        MagneticScalarParams(),
        MagneticVectorParams(),
        GravityParams(),
        DirectCurrent3DParams(),
        InducedPolarization3DParams(),
        OctreeParams(),
        PeakFinderParams(),
    ]:
        check = []
        for k, v in params.defaults.items():
            if " " in k or k in [
                "starting_model",
                "conductivity_model",
                "min_value",
            ]:
                continue
            check.append(getattr(params, k) == v)
        assert all(check)

    params = MagneticVectorParams(starting_model=1.0)
    assert params.starting_model == 1.0
    params = GravityParams(starting_model=1.0)
    assert params.starting_model == 1.0
    params = OctreeParams(vertical_padding=500.0)
    assert params.vertical_padding == 500.0
    params = PeakFinderParams(center=1000.0)
    assert params.center == 1000.0


def test_input_file_construction(tmp_path):
    params_classes = [
        GravityParams,
        MagneticScalarParams,
        MagneticVectorParams,
        DirectCurrent3DParams,
        InducedPolarization3DParams,
        OctreeParams,
        PeakFinderParams,
    ]

    for params_class in params_classes:
        filename = "test.ui.json"
        for forward_only in [True, False]:
            params = params_class(forward_only=forward_only)
            params.write_input_file(
                name=filename, path=tmp_path, validation_options={"disabled": True}
            )
            ifile = InputFile.read_ui_json(
                os.path.join(tmp_path, filename), validate=False
            )
            params = params_class(input_file=ifile)

            check = []
            for k, v in params.defaults.items():
                # TODO Need to better handle defaults None to value
                if (" " in k) or k in [
                    "starting_model",
                    "reference_model",
                    "conductivity_model",
                    "min_value",
                ]:
                    continue
                check.append(getattr(params, k) == v)

            assert all(check)


def test_default_input_file(tmp_path):
    for params_class in [
        MagneticScalarParams,
        MagneticVectorParams,
        GravityParams,
        DirectCurrent3DParams,
        InducedPolarization3DParams,
    ]:
        filename = os.path.join(tmp_path, "test.ui.json")
        params = params_class()
<<<<<<< HEAD
        params.write_input_file(name=filename, path=tmp_path, validate=False)
        ifile = InputFile.read_ui_json(filename, validate=False)
=======
        params.write_input_file(
            name=filename, path=tmp_path, validation_options={"disabled": True}
        )
        ifile = InputFile.read_ui_json(filename, validation_options={"disabled": True})
>>>>>>> 7b2f294d

        # check that reads back into input file with defaults
        check = []
        for k, v in ifile.data.items():
            if " " in k or requires_value(ifile.ui_json, k):
                continue
            check.append(v == params.defaults[k])
        assert all(check)

        # check that params constructed from_path is defaulted
        params2 = params_class()
        check = []
        for k, v in params2.to_dict(ui_json_format=False).items():
            if " " in k or requires_value(ifile.ui_json, k):
                continue
            check.append(v == ifile.data[k])
        assert all(check)


def test_update():
    new_params = {
        "starting_model": 99.0,
    }
    params = MagneticVectorParams()
    params.update(new_params)
    assert params.starting_model == 99.0


def test_chunk_validation_mvi(tmp_path):
    test_dict = dict(mvi_init, **{"geoh5": geoh5})
    test_dict.pop("data_object")
    params = MagneticVectorParams(**test_dict)  # pylint: disable=repeated-keyword
    with pytest.raises(RequiredValidationError) as excinfo:
        params.write_input_file(name="test.ui.json", path=tmp_path)
    for a in ["Missing required parameter", "data_object"]:
        assert a in str(excinfo.value)


def test_chunk_validation_mag(tmp_path):
    test_dict = dict(mag_initializer, **{"geoh5": geoh5})
    test_dict["inducing_field_strength"] = None
    params = MagneticScalarParams(**test_dict)  # pylint: disable=repeated-keyword
    with pytest.raises(OptionalValidationError) as excinfo:
        params.write_input_file(name="test.ui.json", path=tmp_path)
    for a in ["Cannot set a None", "inducing_field_strength"]:
        assert a in str(excinfo.value)


def test_chunk_validation_grav(tmp_path):
    test_dict = dict(grav_init, **{"geoh5": geoh5})
    params = GravityParams(**test_dict)  # pylint: disable=repeated-keyword
    with pytest.raises(OptionalValidationError) as excinfo:
        params.write_input_file(name="test.ui.json", path=tmp_path)
    for a in ["Cannot set a None", "gz_channel"]:
        assert a in str(excinfo.value)


def test_chunk_validation_dc(tmp_path):
    with Workspace(PROJECT_DCIP) as dc_geoh5:
        test_dict = dc_initializer.copy()
        test_dict.update({"geoh5": dc_geoh5})
        test_dict.pop("topography_object")
        params = DirectCurrent3DParams(**test_dict)  # pylint: disable=repeated-keyword

        with pytest.raises(OptionalValidationError) as excinfo:
            params.write_input_file(name="test.ui.json", path=tmp_path)
        for a in ["Cannot set a None value", "topography_object"]:
            assert a in str(excinfo.value)


def test_chunk_validation_ip(tmp_path):
    with Workspace(PROJECT_DCIP) as dc_geoh5:
        test_dict = ip_initializer.copy()
        test_dict.update({"geoh5": dc_geoh5})
        test_dict.pop("topography_object")
        params = InducedPolarization3DParams(
            **test_dict
        )  # pylint: disable=repeated-keyword

        with pytest.raises(OptionalValidationError) as excinfo:
            params.write_input_file(name="test.ui.json", path=tmp_path)
        for a in ["Cannot set a None", "topography_object"]:
            assert a in str(excinfo.value)


def test_chunk_validation_octree(tmp_path):
    test_dict = dict(octree_initializer, **{"geoh5": geoh5})
    test_dict.pop("objects")
    params = OctreeParams(**test_dict)  # pylint: disable=repeated-keyword

    with pytest.raises(OptionalValidationError) as excinfo:
        params.write_input_file(name="test.ui.json", path=tmp_path)
    for a in ["objects"]:
        assert a in str(excinfo.value)


def test_chunk_validation_peakfinder(tmp_path):
    test_dict = dict(peak_initializer, **{"geoh5": geoh5})
    test_dict.pop("data")
    params = PeakFinderParams(**test_dict)  # pylint: disable=repeated-keyword

    with pytest.raises(OptionalValidationError) as excinfo:
        params.write_input_file(name="test.ui.json", path=tmp_path)
    for a in ["data"]:
        assert a in str(excinfo.value)


def test_active_set():
    test_dict = dict(mvi_init, **{"geoh5": geoh5})
    params = MagneticVectorParams(**test_dict)  # pylint: disable=repeated-keyword
    assert "inversion_type" in params.active_set()
    assert "mesh" in params.active_set()


def test_validate_inversion_type():
    param = "inversion_type"
    newval = "magnetic vector"
    param_test_generator(param, newval)
    catch_invalid_generator(param, "em", "value")


def test_validate_inducing_field_strength():
    param = "inducing_field_strength"
    newval = 60000.0
    param_test_generator(param, newval)
    catch_invalid_generator(param, "test", "type")


def test_validate_inducing_field_inclination():
    param = "inducing_field_inclination"
    newval = 44.0
    param_test_generator(param, newval)
    catch_invalid_generator(param, "test", "type")


def test_validate_inducing_field_declination():
    param = "inducing_field_declination"
    newval = 9.0
    param_test_generator(param, newval)
    catch_invalid_generator(param, "test", "type")


def test_validate_topography_object():
    param = "topography_object"
    newval = UUID("{79b719bc-d996-4f52-9af0-10aa9c7bb941}")
    param_test_generator(param, newval)
    catch_invalid_generator(param, True, "type")
    catch_invalid_generator(param, "lsdkfj", "uuid")
    catch_invalid_generator(param, "", "uuid")


def test_validate_topography():
    param = "topography"
    mvi_params.topography_object = UUID("{ab3c2083-6ea8-4d31-9230-7aad3ec09525}")
    newval = UUID("{a603a762-f6cb-4b21-afda-3160e725bf7d}")
    param_test_generator(param, newval)
    newval = UUID("{79b719bc-d996-4f52-9af0-10aa9c7bb941}")
    catch_invalid_generator(param, newval, "association")
    newval = "abc"
    catch_invalid_generator(param, newval, "uuid")


def test_validate_data_object():
    param = "data_object"
    newval = UUID("{538a7eb1-2218-4bec-98cc-0a759aa0ef4f}")
    param_test_generator(param, newval)
    newval = uuid4()
    catch_invalid_generator(param, newval, "association")
    catch_invalid_generator(param, 2, "type")


def test_validate_tmi_channel():
    param = "tmi_channel"
    newval = UUID("{44822654-b6ae-45b0-8886-2d845f80f422}")
    param_test_generator(param, newval)
    newval = uuid4()
    catch_invalid_generator(param, newval, "association")
    catch_invalid_generator(param, 4, "type")


def test_validate_tmi_uncertainty():
    param = "tmi_uncertainty"
    param_test_generator(param, 1.0)
    newval = uuid4()
    catch_invalid_generator(param, newval, "association")
    catch_invalid_generator(param, {}, "type")


def test_validate_starting_model():
    param = "starting_model"
    param_test_generator(param, 1.0)
    newval = uuid4()
    catch_invalid_generator(param, newval, "association")
    catch_invalid_generator(param, {}, "type")


def test_validate_starting_inclination():
    param = "starting_inclination"
    param_test_generator(param, 1.0)
    newval = uuid4()
    catch_invalid_generator(param, newval, "association")
    catch_invalid_generator(param, {}, "type")


def test_validate_starting_declination():
    param = "starting_declination"
    param_test_generator(param, 1.0)
    newval = uuid4()
    catch_invalid_generator(param, newval, "association")
    catch_invalid_generator(param, {}, "type")


def test_validate_tile_spatial():
    param = "tile_spatial"
    newval = 9
    invalidval = {}
    param_test_generator(param, newval)
    catch_invalid_generator(param, invalidval, "type")


def test_validate_receivers_radar_drape():
    param = "receivers_radar_drape"
    newval = UUID("{44822654-b6ae-45b0-8886-2d845f80f422}")
    param_test_generator(param, newval)
    newval = uuid4()
    catch_invalid_generator(param, newval, "association")
    catch_invalid_generator(param, {}, "type")


def test_validate_receivers_offset_z():
    param = "receivers_offset_z"
    newval = 99.0
    param_test_generator(param, newval)
    catch_invalid_generator(param, "test", "type")


def test_validate_ignore_values():
    param = "ignore_values"
    newval = "12345"
    param_test_generator(param, newval)
    catch_invalid_generator(param, {}, "type")


def test_validate_resolution():
    param = "resolution"
    newval = 10.0
    param_test_generator(param, newval)
    catch_invalid_generator(param, {}, "type")


def test_validate_detrend_order():
    param = "detrend_order"
    newval = 2
    param_test_generator(param, newval)
    catch_invalid_generator(param, {}, "type")


def test_validate_detrend_type():
    param = "detrend_type"
    newval = "perimeter"
    param_test_generator(param, newval)
    catch_invalid_generator(param, "sdf", "value")


def test_validate_max_chunk_size():
    param = "max_chunk_size"
    newval = 256
    param_test_generator(param, newval)
    catch_invalid_generator(param, "asdf", "type")


def test_validate_chunk_by_rows():
    param = "chunk_by_rows"
    newval = True
    param_test_generator(param, newval)
    catch_invalid_generator(param, "sdf", "type")


def test_validate_output_tile_files():
    param = "output_tile_files"
    newval = True
    param_test_generator(param, newval)
    catch_invalid_generator(param, "sdf", "type")


def test_validate_mesh():
    param = "mesh"
    newval = UUID("{c02e0470-0c3e-4119-8ac1-0aacba5334af}")
    param_test_generator(param, newval)
    catch_invalid_generator(param, {}, "type")


def test_validate_window_center_x():
    param = "window_center_x"
    newval = 99.0
    param_test_generator(param, newval)
    catch_invalid_generator(param, {}, "type")


def test_validate_window_center_y():
    param = "window_center_y"
    newval = 99.0
    param_test_generator(param, newval)
    catch_invalid_generator(param, {}, "type")


def test_validate_window_width():
    param = "window_width"
    newval = 99.0
    param_test_generator(param, newval)
    catch_invalid_generator(param, {}, "type")


def test_validate_window_height():
    param = "window_height"
    newval = 99.0
    param_test_generator(param, newval)
    catch_invalid_generator(param, {}, "type")


def test_validate_inversion_style():
    param = "inversion_style"
    newval = "voxel"
    param_test_generator(param, newval)
    catch_invalid_generator(param, 123, "type")


def test_validate_chi_factor():
    param = "chi_factor"
    newval = 0.5
    param_test_generator(param, newval)
    catch_invalid_generator(param, "test", "type")


def test_sens_wts_threshold():
    param = "sens_wts_threshold"
    newval = 0.1
    param_test_generator(param, newval)
    catch_invalid_generator(param, "test", "type")


def test_every_iteration_bool():
    param = "every_iteration_bool"
    newval = True
    param_test_generator(param, newval)
    catch_invalid_generator(param, "test", "type")


def test_f_min_change():
    param = "f_min_change"
    newval = 1e-3
    param_test_generator(param, newval)
    catch_invalid_generator(param, "test", "type")


def test_beta_tol():
    param = "beta_tol"
    newval = 0.2
    param_test_generator(param, newval)
    catch_invalid_generator(param, "test", "type")


def test_prctile():
    param = "prctile"
    newval = 90
    param_test_generator(param, newval)
    catch_invalid_generator(param, "test", "type")


def test_coolingRate():
    param = "coolingRate"
    newval = 3
    param_test_generator(param, newval)
    catch_invalid_generator(param, "test", "type")


def test_coolingFactor():
    param = "coolingFactor"
    newval = 4.0
    param_test_generator(param, newval)
    catch_invalid_generator(param, "test", "type")


def test_coolEps_q():
    param = "coolEps_q"
    newval = False
    param_test_generator(param, newval)
    catch_invalid_generator(param, "test", "type")


def test_coolEpsFact():
    param = "coolEpsFact"
    newval = 1.1
    param_test_generator(param, newval)
    catch_invalid_generator(param, "test", "type")


def test_beta_search():
    param = "beta_search"
    newval = True
    param_test_generator(param, newval)
    catch_invalid_generator(param, "test", "type")


def test_starting_chi_factor():
    param = "starting_chi_factor"
    newval = 2.0
    param_test_generator(param, newval)
    catch_invalid_generator(param, "test", "type")


def test_validate_max_global_iterations():
    param = "max_global_iterations"
    newval = 2
    param_test_generator(param, newval)
    catch_invalid_generator(param, "test", "type")


def test_validate_max_irls_iterations():
    param = "max_irls_iterations"
    newval = 1
    param_test_generator(param, newval)
    catch_invalid_generator(param, "test", "type")


def test_validate_max_cg_iterations():
    param = "max_cg_iterations"
    newval = 2
    param_test_generator(param, newval)
    catch_invalid_generator(param, "test", "type")


def test_validate_initial_beta():
    param = "initial_beta"
    newval = 2.0
    param_test_generator(param, newval)
    catch_invalid_generator(param, "test", "type")


def test_validate_initial_beta_ratio():
    param = "initial_beta_ratio"
    newval = 0.5
    param_test_generator(param, newval)
    catch_invalid_generator(param, "test", "type")


def test_validate_tol_cg():
    param = "tol_cg"
    newval = 0.1
    param_test_generator(param, newval)
    catch_invalid_generator(param, "test", "type")


def test_validate_alpha_s():
    param = "alpha_s"
    newval = 0.1
    param_test_generator(param, newval)
    catch_invalid_generator(param, "test", "type")


def test_validate_alpha_x():
    param = "alpha_x"
    newval = 0.1
    param_test_generator(param, newval)
    catch_invalid_generator(param, "test", "type")


def test_validate_alpha_y():
    param = "alpha_y"
    newval = 0.1
    param_test_generator(param, newval)
    catch_invalid_generator(param, "test", "type")


def test_validate_alpha_z():
    param = "alpha_z"
    newval = 0.1
    param_test_generator(param, newval)
    catch_invalid_generator(param, "test", "type")


def test_validate_s_norm():
    param = "s_norm"
    newval = 0.5
    param_test_generator(param, newval)
    catch_invalid_generator(param, "test", "type")


def test_validate_x_norm():
    param = "x_norm"
    newval = 0.5
    param_test_generator(param, newval)
    catch_invalid_generator(param, "test", "type")


def test_validate_y_norm():
    param = "y_norm"
    newval = 0.5
    param_test_generator(param, newval)
    catch_invalid_generator(param, "test", "type")


def test_validate_z_norm():
    param = "z_norm"
    newval = 0.5
    param_test_generator(param, newval)
    catch_invalid_generator(param, "test", "type")


def test_validate_reference_model():
    param = "reference_model"
    newval = 99.0
    param_test_generator(param, newval)
    catch_invalid_generator(param, {}, "type")


def test_validate_reference_inclination():
    param = "reference_inclination"
    newval = 99.0
    param_test_generator(param, newval)
    catch_invalid_generator(param, {}, "type")


def test_validate_reference_declination():
    param = "reference_declination"
    newval = 99.0
    param_test_generator(param, newval)
    catch_invalid_generator(param, {}, "type")


def test_validate_gradient_type():
    param = "gradient_type"
    newval = "components"
    param_test_generator(param, newval)
    catch_invalid_generator(param, "test", "value")


def test_validate_lower_bound():
    param = "lower_bound"
    newval = -1000
    param_test_generator(param, newval)
    catch_invalid_generator(param, {}, "type")


def test_validate_upper_bound():
    param = "upper_bound"
    newval = 1000
    param_test_generator(param, newval)
    catch_invalid_generator(param, {}, "type")


def test_validate_parallelized():
    param = "parallelized"
    newval = False
    param_test_generator(param, newval)
    catch_invalid_generator(param, "test", "type")


def test_validate_n_cpu():
    param = "n_cpu"
    newval = 12
    param_test_generator(param, newval)
    catch_invalid_generator(param, "test", "type")


grav_params = GravityParams(
    **{
        "geoh5": str(PROJECT),
        "data_object": UUID("{538a7eb1-2218-4bec-98cc-0a759aa0ef4f}"),
    }
)
grav_params.geoh5.open()


def test_validate_geoh5():
    with pytest.raises(TypeValidationError) as excinfo:
        grav_params.geoh5 = 4

    assert all(
        [k in str(excinfo.value) for k in ["geoh5", "Type", "int", "str", "Workspace"]]
    )


def test_validate_out_group():
    param = "out_group"
    newval = "test_"
    param_test_generator(param, newval)
    catch_invalid_generator(param, {}, "type")


def test_validate_distributed_workers():
    param = "distributed_workers"
    newval = "one, two"
    param_test_generator(param, newval)
    catch_invalid_generator(param, 123, "type")


def test_gravity_inversion_type():
    with pytest.raises(ValueValidationError) as excinfo:
        grav_params.inversion_type = "alskdj"

    assert all(
        [s in str(excinfo.value) for s in ["inversion_type", "alskdj", "gravity"]]
    )


def test_gz_channel_bool():
    with pytest.raises(TypeValidationError) as excinfo:
        grav_params.gz_channel_bool = "alskdj"

    assert all(
        [s in str(excinfo.value) for s in ["gz_channel_bool", "Type", "str", "bool"]]
    )


def test_gz_channel():
    with pytest.raises(AssociationValidationError):
        grav_params.gz_channel = uuid4()

    with pytest.raises(TypeValidationError) as excinfo:
        grav_params.gz_channel = 4

    assert all(
        [s in str(excinfo.value) for s in ["gz_channel", "Type", "int", "str", "UUID"]]
    )


def test_gz_uncertainty():
    with pytest.raises(AssociationValidationError):
        grav_params.gz_uncertainty = uuid4()

    grav_params.gz_uncertainty = 4.0
    with pytest.raises(TypeValidationError) as excinfo:
        grav_params.gz_uncertainty = geoh5

    assert all(
        [
            s in str(excinfo.value)
            for s in [
                "gz_uncertainty",
                "Type",
                "Workspace",
                "str",
                "int",
                "float",
                "UUID",
            ]
        ]
    )


def test_guv_channel_bool():
    with pytest.raises(TypeValidationError) as excinfo:
        grav_params.guv_channel_bool = "alskdj"

    assert all(
        [s in str(excinfo.value) for s in ["guv_channel_bool", "Type", "str", "bool"]]
    )


def test_guv_channel():
    with pytest.raises(AssociationValidationError) as excinfo:
        grav_params.guv_channel = uuid4()

    with pytest.raises(TypeValidationError) as excinfo:
        grav_params.guv_channel = 4

    assert all(
        [s in str(excinfo.value) for s in ["guv_channel", "Type", "int", "str", "UUID"]]
    )


def test_guv_uncertainty():
    with pytest.raises(AssociationValidationError) as excinfo:
        grav_params.guv_uncertainty = uuid4()

    grav_params.guv_uncertainty = 4.0
    with pytest.raises(TypeValidationError) as excinfo:
        grav_params.guv_uncertainty = geoh5

    assert all(
        [
            s in str(excinfo.value)
            for s in [
                "guv_uncertainty",
                "Type",
                "Workspace",
                "str",
                "int",
                "float",
                "UUID",
            ]
        ]
    )


def test_gxy_channel_bool():
    with pytest.raises(TypeValidationError) as excinfo:
        grav_params.gxy_channel_bool = "alskdj"

    assert all(
        [s in str(excinfo.value) for s in ["gxy_channel_bool", "Type", "str", "bool"]]
    )


def test_gxy_channel():
    with pytest.raises(AssociationValidationError) as excinfo:
        grav_params.gxy_channel = uuid4()

    with pytest.raises(TypeValidationError) as excinfo:
        grav_params.gxy_channel = 4

    assert all(
        [s in str(excinfo.value) for s in ["gxy_channel", "Type", "int", "str", "UUID"]]
    )


def test_gxy_uncertainty():
    with pytest.raises(AssociationValidationError) as excinfo:
        grav_params.gxy_uncertainty = uuid4()

    grav_params.gxy_uncertainty = 4.0
    with pytest.raises(TypeValidationError) as excinfo:
        grav_params.gxy_uncertainty = geoh5

    assert all(
        [
            s in str(excinfo.value)
            for s in [
                "gxy_uncertainty",
                "Type",
                "Workspace",
                "str",
                "int",
                "float",
                "UUID",
            ]
        ]
    )


def test_gxx_channel_bool():
    with pytest.raises(TypeValidationError) as excinfo:
        grav_params.gxx_channel_bool = "alskdj"

    assert all(
        [s in str(excinfo.value) for s in ["gxx_channel_bool", "Type", "str", "bool"]]
    )


def test_gxx_channel():
    with pytest.raises(AssociationValidationError) as excinfo:
        grav_params.gxx_channel = uuid4()

    with pytest.raises(TypeValidationError) as excinfo:
        grav_params.gxx_channel = 4

    assert all(
        [s in str(excinfo.value) for s in ["gxx_channel", "Type", "int", "str", "UUID"]]
    )


def test_gxx_uncertainty():
    with pytest.raises(AssociationValidationError) as excinfo:
        grav_params.gxx_uncertainty = uuid4()

    grav_params.gxx_uncertainty = 4
    with pytest.raises(TypeValidationError) as excinfo:
        grav_params.gxx_uncertainty = geoh5

    assert all(
        [
            s in str(excinfo.value)
            for s in [
                "gxx_uncertainty",
                "Type",
                "Workspace",
                "str",
                "int",
                "float",
                "UUID",
            ]
        ]
    )


def test_gyy_channel_bool():
    with pytest.raises(TypeValidationError) as excinfo:
        grav_params.gyy_channel_bool = "alskdj"

    assert all(
        [s in str(excinfo.value) for s in ["gyy_channel_bool", "Type", "str", "bool"]]
    )


def test_gyy_channel():
    with pytest.raises(AssociationValidationError) as excinfo:
        grav_params.gyy_channel = uuid4()

    with pytest.raises(TypeValidationError) as excinfo:
        grav_params.gyy_channel = 4

    assert all(
        [s in str(excinfo.value) for s in ["gyy_channel", "Type", "int", "str", "UUID"]]
    )


def test_gyy_uncertainty():
    with pytest.raises(AssociationValidationError) as excinfo:
        grav_params.gyy_uncertainty = uuid4()

    grav_params.gyy_uncertainty = 4.0
    with pytest.raises(TypeValidationError) as excinfo:
        grav_params.gyy_uncertainty = geoh5

    assert all(
        [
            s in str(excinfo.value)
            for s in [
                "gyy_uncertainty",
                "Type",
                "Workspace",
                "str",
                "int",
                "float",
                "UUID",
            ]
        ]
    )


def test_gzz_channel_bool():
    with pytest.raises(TypeValidationError) as excinfo:
        grav_params.gzz_channel_bool = "alskdj"

    assert all(
        [s in str(excinfo.value) for s in ["gzz_channel_bool", "Type", "str", "bool"]]
    )


def test_gzz_channel():
    with pytest.raises(AssociationValidationError) as excinfo:
        grav_params.gzz_channel = uuid4()

    with pytest.raises(TypeValidationError) as excinfo:
        grav_params.gzz_channel = 4

    assert all(
        [s in str(excinfo.value) for s in ["gzz_channel", "Type", "int", "str", "UUID"]]
    )


def test_gzz_uncertainty():
    with pytest.raises(AssociationValidationError) as excinfo:
        grav_params.gzz_uncertainty = uuid4()

    grav_params.gzz_uncertainty = 4.0
    with pytest.raises(TypeValidationError) as excinfo:
        grav_params.gzz_uncertainty = geoh5

    assert all(
        [
            s in str(excinfo.value)
            for s in [
                "gzz_uncertainty",
                "Type",
                "Workspace",
                "str",
                "int",
                "float",
                "UUID",
            ]
        ]
    )


def test_gxz_channel_bool():
    with pytest.raises(TypeValidationError) as excinfo:
        grav_params.gxz_channel_bool = "alskdj"

    assert all(
        [s in str(excinfo.value) for s in ["gxz_channel_bool", "Type", "str", "bool"]]
    )


def test_gxz_channel():
    with pytest.raises(AssociationValidationError) as excinfo:
        grav_params.gxz_channel = uuid4()

    with pytest.raises(TypeValidationError) as excinfo:
        grav_params.gxz_channel = 4

    assert all(
        [s in str(excinfo.value) for s in ["gxz_channel", "Type", "int", "str", "UUID"]]
    )


def test_gxz_uncertainty():
    with pytest.raises(AssociationValidationError) as excinfo:
        grav_params.gxz_uncertainty = uuid4()

    grav_params.gxz_uncertainty = 4.0
    with pytest.raises(TypeValidationError) as excinfo:
        grav_params.gxz_uncertainty = geoh5

    assert all(
        [
            s in str(excinfo.value)
            for s in [
                "gxz_uncertainty",
                "Type",
                "Workspace",
                "str",
                "int",
                "float",
                "UUID",
            ]
        ]
    )


def test_gyz_channel_bool():
    with pytest.raises(TypeValidationError) as excinfo:
        grav_params.gyz_channel_bool = "alskdj"

    assert all(
        [s in str(excinfo.value) for s in ["gyz_channel_bool", "Type", "str", "bool"]]
    )


def test_gyz_channel():
    with pytest.raises(AssociationValidationError) as excinfo:
        grav_params.gyz_channel = uuid4()

    with pytest.raises(TypeValidationError) as excinfo:
        grav_params.gyz_channel = 4

    assert all(
        [s in str(excinfo.value) for s in ["gyz_channel", "Type", "int", "str", "UUID"]]
    )


def test_gyz_uncertainty():
    with pytest.raises(AssociationValidationError) as excinfo:
        grav_params.gyz_uncertainty = uuid4()

    grav_params.gyz_uncertainty = 4.0
    with pytest.raises(TypeValidationError) as excinfo:
        grav_params.gyz_uncertainty = geoh5

    assert all(
        [
            s in str(excinfo.value)
            for s in [
                "gyz_uncertainty",
                "Type",
                "Workspace",
                "str",
                "int",
                "float",
                "UUID",
            ]
        ]
    )


def test_gx_channel_bool():
    with pytest.raises(TypeValidationError) as excinfo:
        grav_params.gx_channel_bool = "alskdj"

    assert all(
        [s in str(excinfo.value) for s in ["gx_channel_bool", "Type", "str", "bool"]]
    )


def test_gx_channel():
    with pytest.raises(AssociationValidationError) as excinfo:
        grav_params.gx_channel = uuid4()

    with pytest.raises(TypeValidationError) as excinfo:
        grav_params.gx_channel = 4

    assert all(
        [s in str(excinfo.value) for s in ["gx_channel", "Type", "int", "str", "UUID"]]
    )


def test_gx_uncertainty():
    with pytest.raises(AssociationValidationError) as excinfo:
        grav_params.gx_uncertainty = uuid4()

    grav_params.gx_uncertainty = 4.0
    with pytest.raises(TypeValidationError) as excinfo:
        grav_params.gx_uncertainty = geoh5

    assert all(
        [
            s in str(excinfo.value)
            for s in [
                "gx_uncertainty",
                "Type",
                "Workspace",
                "str",
                "int",
                "float",
                "UUID",
            ]
        ]
    )


def test_gy_channel_bool():
    with pytest.raises(TypeValidationError) as excinfo:
        grav_params.gy_channel_bool = "alskdj"

    assert all(
        [s in str(excinfo.value) for s in ["gy_channel_bool", "Type", "str", "bool"]]
    )


def test_gy_channel():
    with pytest.raises(AssociationValidationError) as excinfo:
        grav_params.gy_channel = uuid4()

    with pytest.raises(TypeValidationError) as excinfo:
        grav_params.gy_channel = 4

    assert all(
        [s in str(excinfo.value) for s in ["gy_channel", "Type", "int", "str", "UUID"]]
    )


def test_gy_uncertainty():
    with pytest.raises(AssociationValidationError) as excinfo:
        grav_params.gy_uncertainty = uuid4()

    grav_params.gy_uncertainty = 4.0
    with pytest.raises(TypeValidationError) as excinfo:
        grav_params.gy_uncertainty = geoh5

    assert all(
        [
            s in str(excinfo.value)
            for s in [
                "gy_uncertainty",
                "Type",
                "Workspace",
                "str",
                "int",
                "float",
                "UUID",
            ]
        ]
    )


mag_params = MagneticScalarParams(
    **{
        "geoh5": str(PROJECT),
        "data_object": UUID("{538a7eb1-2218-4bec-98cc-0a759aa0ef4f}"),
    }
)
mag_params.geoh5.open()


def test_magnetic_scalar_inversion_type():
    with pytest.raises(ValueValidationError) as excinfo:
        mag_params.inversion_type = "alskdj"

    assert all(
        [
            s in str(excinfo.value)
            for s in ["inversion_type", "alskdj", "magnetic scalar"]
        ]
    )


def test_inducing_field_strength():
    with pytest.raises(TypeValidationError) as excinfo:
        mag_params.inducing_field_strength = "alskdj"

    assert all(
        [
            s in str(excinfo.value)
            for s in ["inducing_field_strength", "Type", "str", "float"]
        ]
    )


def test_inducing_field_inclination():
    with pytest.raises(TypeValidationError) as excinfo:
        mag_params.inducing_field_inclination = "alskdj"

    assert all(
        [
            s in str(excinfo.value)
            for s in ["inducing_field_inclination", "Type", "str", "float"]
        ]
    )


def test_inducing_field_declination():
    with pytest.raises(TypeValidationError) as excinfo:
        mag_params.inducing_field_declination = "alskdj"

    assert all(
        [
            s in str(excinfo.value)
            for s in ["inducing_field_declination", "Type", "str", "float"]
        ]
    )


def test_tmi_channel_bool():
    with pytest.raises(TypeValidationError) as excinfo:
        mag_params.tmi_channel_bool = "alskdj"

    assert all(
        [s in str(excinfo.value) for s in ["tmi_channel_bool", "Type", "str", "bool"]]
    )


def test_tmi_channel():
    with pytest.raises(AssociationValidationError) as excinfo:
        mag_params.tmi_channel = uuid4()

    with pytest.raises(TypeValidationError) as excinfo:
        mag_params.tmi_channel = 4

    assert all(
        [s in str(excinfo.value) for s in ["tmi_channel", "Type", "int", "str", "UUID"]]
    )


def test_tmi_uncertainty():
    with pytest.raises(AssociationValidationError) as excinfo:
        mag_params.tmi_uncertainty = uuid4()

    mag_params.tmi_uncertainty = 4.0
    with pytest.raises(TypeValidationError) as excinfo:
        mag_params.tmi_uncertainty = geoh5

    assert all(
        [
            s in str(excinfo.value)
            for s in [
                "tmi_uncertainty",
                "Type",
                "Workspace",
                "str",
                "int",
                "float",
                "UUID",
            ]
        ]
    )


def test_bxx_channel_bool():
    with pytest.raises(TypeValidationError) as excinfo:
        mag_params.bxx_channel_bool = "alskdj"

    assert all(
        [s in str(excinfo.value) for s in ["bxx_channel_bool", "Type", "str", "bool"]]
    )


def test_bxx_channel():
    with pytest.raises(AssociationValidationError) as excinfo:
        mag_params.bxx_channel = uuid4()

    with pytest.raises(TypeValidationError) as excinfo:
        mag_params.bxx_channel = 4

    assert all(
        [s in str(excinfo.value) for s in ["bxx_channel", "Type", "int", "str", "UUID"]]
    )


def test_bxx_uncertainty():
    with pytest.raises(AssociationValidationError) as excinfo:
        mag_params.bxx_uncertainty = uuid4()

    mag_params.bxx_uncertainty = 4.0
    with pytest.raises(TypeValidationError) as excinfo:
        mag_params.bxx_uncertainty = geoh5

    assert all(
        [
            s in str(excinfo.value)
            for s in [
                "bxx_uncertainty",
                "Type",
                "Workspace",
                "str",
                "int",
                "float",
                "UUID",
            ]
        ]
    )


def test_bxy_channel_bool():
    with pytest.raises(TypeValidationError) as excinfo:
        mag_params.bxy_channel_bool = "alskdj"

    assert all(
        [s in str(excinfo.value) for s in ["bxy_channel_bool", "Type", "str", "bool"]]
    )


def test_bxy_channel():
    with pytest.raises(AssociationValidationError) as excinfo:
        mag_params.bxy_channel = uuid4()

    with pytest.raises(TypeValidationError) as excinfo:
        mag_params.bxy_channel = 4

    assert all(
        [s in str(excinfo.value) for s in ["bxy_channel", "Type", "int", "str", "UUID"]]
    )


def test_bxy_uncertainty():
    with pytest.raises(AssociationValidationError) as excinfo:
        mag_params.bxy_uncertainty = uuid4()

    mag_params.bxy_uncertainty = 4.0
    with pytest.raises(TypeValidationError) as excinfo:
        mag_params.bxy_uncertainty = geoh5

    assert all(
        [
            s in str(excinfo.value)
            for s in [
                "bxy_uncertainty",
                "Type",
                "Workspace",
                "str",
                "int",
                "float",
                "UUID",
            ]
        ]
    )


def test_bxz_channel_bool():
    with pytest.raises(TypeValidationError) as excinfo:
        mag_params.bxz_channel_bool = "alskdj"

    assert all(
        [s in str(excinfo.value) for s in ["bxz_channel_bool", "Type", "str", "bool"]]
    )


def test_bxz_channel():
    with pytest.raises(AssociationValidationError) as excinfo:
        mag_params.bxz_channel = uuid4()

    with pytest.raises(TypeValidationError) as excinfo:
        mag_params.bxz_channel = 4

    assert all(
        [s in str(excinfo.value) for s in ["bxz_channel", "Type", "int", "str", "UUID"]]
    )


def test_bxz_uncertainty():
    with pytest.raises(AssociationValidationError) as excinfo:
        mag_params.bxz_uncertainty = uuid4()

    mag_params.bxz_uncertainty = 4.0
    with pytest.raises(TypeValidationError) as excinfo:
        mag_params.bxz_uncertainty = geoh5

    assert all(
        [
            s in str(excinfo.value)
            for s in [
                "bxz_uncertainty",
                "Type",
                "Workspace",
                "str",
                "int",
                "float",
                "UUID",
            ]
        ]
    )


def test_byy_channel_bool():
    with pytest.raises(TypeValidationError) as excinfo:
        mag_params.byy_channel_bool = "alskdj"

    assert all(
        [s in str(excinfo.value) for s in ["byy_channel_bool", "Type", "str", "bool"]]
    )


def test_byy_channel():
    with pytest.raises(AssociationValidationError) as excinfo:
        mag_params.byy_channel = uuid4()

    with pytest.raises(TypeValidationError) as excinfo:
        mag_params.byy_channel = 4

    assert all(
        [s in str(excinfo.value) for s in ["byy_channel", "Type", "int", "str", "UUID"]]
    )


def test_byy_uncertainty():
    with pytest.raises(AssociationValidationError) as excinfo:
        mag_params.byy_uncertainty = uuid4()

    mag_params.byy_uncertainty = 4.0
    with pytest.raises(TypeValidationError) as excinfo:
        mag_params.byy_uncertainty = geoh5

    assert all(
        [
            s in str(excinfo.value)
            for s in [
                "byy_uncertainty",
                "Type",
                "Workspace",
                "str",
                "int",
                "float",
                "UUID",
            ]
        ]
    )


def test_byz_channel_bool():
    with pytest.raises(TypeValidationError) as excinfo:
        mag_params.byz_channel_bool = "alskdj"

    assert all(
        [s in str(excinfo.value) for s in ["byz_channel_bool", "Type", "str", "bool"]]
    )


def test_byz_channel():
    with pytest.raises(AssociationValidationError) as excinfo:
        mag_params.byz_channel = uuid4()

    with pytest.raises(TypeValidationError) as excinfo:
        mag_params.byz_channel = 4

    assert all(
        [s in str(excinfo.value) for s in ["byz_channel", "Type", "int", "str", "UUID"]]
    )


def test_byz_uncertainty():
    with pytest.raises(AssociationValidationError) as excinfo:
        mag_params.byz_uncertainty = uuid4()

    mag_params.byz_uncertainty = 4.0
    with pytest.raises(TypeValidationError) as excinfo:
        mag_params.byz_uncertainty = geoh5

    assert all(
        [
            s in str(excinfo.value)
            for s in [
                "byz_uncertainty",
                "Type",
                "Workspace",
                "str",
                "int",
                "float",
                "UUID",
            ]
        ]
    )


def test_bzz_channel_bool():
    with pytest.raises(TypeValidationError) as excinfo:
        mag_params.bzz_channel_bool = "alskdj"

    assert all(
        [s in str(excinfo.value) for s in ["bzz_channel_bool", "Type", "str", "bool"]]
    )


def test_bzz_channel():
    with pytest.raises(AssociationValidationError) as excinfo:
        mag_params.bzz_channel = uuid4()

    with pytest.raises(TypeValidationError) as excinfo:
        mag_params.bzz_channel = 4

    assert all(
        [s in str(excinfo.value) for s in ["bzz_channel", "Type", "int", "str", "UUID"]]
    )


def test_bzz_uncertainty():
    with pytest.raises(AssociationValidationError) as excinfo:
        mag_params.bzz_uncertainty = uuid4()

    mag_params.bzz_uncertainty = 4.0

    with pytest.raises(TypeValidationError) as excinfo:
        mag_params.bzz_uncertainty = geoh5
    assert all(
        [
            s in str(excinfo.value)
            for s in [
                "bzz_uncertainty",
                "Type",
                "Workspace",
                "str",
                "int",
                "float",
                "UUID",
            ]
        ]
    )


def test_bx_channel_bool():
    with pytest.raises(TypeValidationError) as excinfo:
        mag_params.bx_channel_bool = "alskdj"

    assert all(
        [s in str(excinfo.value) for s in ["bx_channel_bool", "Type", "str", "bool"]]
    )


def test_bx_channel():
    with pytest.raises(AssociationValidationError) as excinfo:
        mag_params.bx_channel = uuid4()

    with pytest.raises(TypeValidationError) as excinfo:
        mag_params.bx_channel = 4

    assert all(
        [s in str(excinfo.value) for s in ["bx_channel", "Type", "int", "str", "UUID"]]
    )


def test_bx_uncertainty():
    with pytest.raises(AssociationValidationError) as excinfo:
        mag_params.bx_uncertainty = uuid4()
    mag_params.bx_uncertainty = 4.0
    with pytest.raises(TypeValidationError) as excinfo:
        mag_params.bx_uncertainty = geoh5

    assert all(
        [
            s in str(excinfo.value)
            for s in [
                "bx_uncertainty",
                "Type",
                "Workspace",
                "str",
                "int",
                "float",
                "UUID",
            ]
        ]
    )


def test_by_channel_bool():
    with pytest.raises(TypeValidationError) as excinfo:
        mag_params.by_channel_bool = "alskdj"

    assert all(
        [s in str(excinfo.value) for s in ["by_channel_bool", "Type", "str", "bool"]]
    )


def test_by_channel():
    with pytest.raises(AssociationValidationError) as excinfo:
        mag_params.by_channel = uuid4()

    with pytest.raises(TypeValidationError) as excinfo:
        mag_params.by_channel = 4

    assert all(
        [s in str(excinfo.value) for s in ["by_channel", "Type", "int", "str", "UUID"]]
    )


def test_by_uncertainty():
    with pytest.raises(AssociationValidationError) as excinfo:
        mag_params.by_uncertainty = uuid4()

    mag_params.by_uncertainty = 4.0
    with pytest.raises(TypeValidationError) as excinfo:
        mag_params.by_uncertainty = geoh5

    assert all(
        [
            s in str(excinfo.value)
            for s in [
                "by_uncertainty",
                "Type",
                "Workspace",
                "str",
                "int",
                "float",
                "UUID",
            ]
        ]
    )


def test_bz_channel_bool():
    with pytest.raises(TypeValidationError) as excinfo:
        mag_params.bz_channel_bool = "alskdj"

    assert all(
        [s in str(excinfo.value) for s in ["bz_channel_bool", "Type", "str", "bool"]]
    )


def test_bz_channel():
    with pytest.raises(AssociationValidationError) as excinfo:
        mag_params.bz_channel = uuid4()

    with pytest.raises(TypeValidationError) as excinfo:
        mag_params.bz_channel = 4

    assert all(
        [s in str(excinfo.value) for s in ["bz_channel", "Type", "int", "str", "UUID"]]
    )


def test_bz_uncertainty():
    with pytest.raises(AssociationValidationError) as excinfo:
        mag_params.bz_uncertainty = uuid4()

    mag_params.bz_uncertainty = 4.0
    with pytest.raises(TypeValidationError) as excinfo:
        mag_params.bz_uncertainty = geoh5

    assert all(
        [
            s in str(excinfo.value)
            for s in [
                "bz_uncertainty",
                "Type",
                "Workspace",
                "str",
                "int",
                "float",
                "UUID",
            ]
        ]
    )


def test_direct_current_inversion_type():
    params = DirectCurrent3DParams()
    params.inversion_type = "direct current 3d"
    with pytest.raises(ValueValidationError) as excinfo:
        params.inversion_type = "alskdj"

    assert all(
        [
            s in str(excinfo.value)
            for s in ["inversion_type", "alskdj", "direct current"]
        ]
    )


def test_direct_current_data_object():
    params = DirectCurrent3DParams()
    params.data_object = uuid4()

    with pytest.raises(TypeValidationError) as excinfo:
        params.data_object = 4

    assert all(
        [
            s in str(excinfo.value)
            for s in ["data_object", "Type", "int", "UUID", "PotentialElectrode"]
        ]
    )


def test_potential_channel_bool():
    params = DirectCurrent3DParams()
    with pytest.raises(TypeValidationError) as excinfo:
        params.potential_channel_bool = "alskdj"

    assert all(
        [
            s in str(excinfo.value)
            for s in ["potential_channel_bool", "Type", "str", "bool"]
        ]
    )


def test_potential_channel():
    params = DirectCurrent3DParams()
    params.potential_channel = uuid4()
    params.potential_channel = uuid4()
    with pytest.raises(TypeValidationError) as excinfo:
        params.potential_channel = 4

    assert all(
        [
            s in str(excinfo.value)
            for s in ["potential_channel", "Type", "int", "str", "UUID"]
        ]
    )


def test_potential_uncertainty():
    params = DirectCurrent3DParams()
    params.potential_uncertainty = uuid4()
    params.potential_uncertainty = uuid4()
    params.potential_uncertainty = 4
    params.potential_uncertainty = 4.0
    with pytest.raises(TypeValidationError) as excinfo:
        params.potential_uncertainty = geoh5

    assert all(
        [
            s in str(excinfo.value)
            for s in [
                "potential_uncertainty",
                "Type",
                "Workspace",
                "str",
                "int",
                "float",
                "UUID",
            ]
        ]
    )


def test_induced_polarization_inversion_type():
    params = InducedPolarization3DParams()
    params.inversion_type = "induced polarization 3d"
    with pytest.raises(ValueValidationError) as excinfo:
        params.inversion_type = "alskdj"

    assert all(
        [
            s in str(excinfo.value)
            for s in ["inversion_type", "alskdj", "induced polarization"]
        ]
    )


def test_chargeability_channel_bool():
    params = InducedPolarization3DParams()
    params.chargeability_channel_bool = True
    with pytest.raises(TypeValidationError) as excinfo:
        params.chargeability_channel_bool = "alskdj"

    assert all(
        [
            s in str(excinfo.value)
            for s in ["chargeability_channel_bool", "Type", "str", "bool"]
        ]
    )


def test_chargeability_channel():
    params = InducedPolarization3DParams()
    params.chargeability_channel = uuid4()
    params.chargeability_channel = uuid4()
    with pytest.raises(TypeValidationError) as excinfo:
        params.chargeability_channel = 4

    assert all(
        [
            s in str(excinfo.value)
            for s in ["chargeability_channel", "Type", "int", "str", "UUID"]
        ]
    )


def test_chargeability_uncertainty():
    params = InducedPolarization3DParams()
    params.chargeability_uncertainty = uuid4()
    params.chargeability_uncertainty = uuid4()
    params.chargeability_uncertainty = 4
    params.chargeability_uncertainty = 4.0
    with pytest.raises(TypeValidationError) as excinfo:
        params.chargeability_uncertainty = geoh5

    assert all(
        [
            s in str(excinfo.value)
            for s in [
                "chargeability_uncertainty",
                "Type",
                "Workspace",
                "str",
                "int",
                "float",
                "UUID",
            ]
        ]
    )


def conductivity_model_object():
    params = InducedPolarization3DParams()
    params.conductivity_model_object = uuid4()
    params.conductivity_model_object = uuid4()
    with pytest.raises(TypeValidationError) as excinfo:
        params.conductivity_model_object = 4

    assert all(
        [
            s in str(excinfo.value)
            for s in ["conductivity_model_object", "Type", "int", "str", "UUID"]
        ]
    )


def test_conductivity_model():
    params = InducedPolarization3DParams()
    params.conductivity_model = uuid4()
    params.conductivity_model = uuid4()
    params.conductivity_model = 4
    params.conductivity_model = 4.0
    with pytest.raises(TypeValidationError) as excinfo:
        params.conductivity_model = geoh5

    assert all(
        [
            s in str(excinfo.value)
            for s in [
                "conductivity_model",
                "Type",
                "Workspace",
                "str",
                "int",
                "float",
                "UUID",
            ]
        ]
    )


def test_isValue(tmp_path):
    file_name = "test.ui.json"
    mesh = geoh5.get_entity("O2O_Interp_25m")[0]
    mag_params.starting_model = 0.0
    mag_params.write_input_file(
        name=file_name, path=tmp_path, validation_options={"disabled": True}
    )

    with open(os.path.join(tmp_path, file_name), encoding="utf-8") as f:
        ui = json.load(f)

    assert ui["starting_model"]["isValue"] is True, "isValue should be True"

    mag_params.starting_model = mesh.get_data("VTEM_model")[0].uid

    mag_params.write_input_file(
        name=file_name, path=tmp_path, validation_options={"disabled": True}
    )
    with open(os.path.join(tmp_path, file_name), encoding="utf-8") as f:
        ui = json.load(f)

    assert ui["starting_model"]["isValue"] is False, "isValue should be False"<|MERGE_RESOLUTION|>--- conflicted
+++ resolved
@@ -189,15 +189,8 @@
     ]:
         filename = os.path.join(tmp_path, "test.ui.json")
         params = params_class()
-<<<<<<< HEAD
         params.write_input_file(name=filename, path=tmp_path, validate=False)
         ifile = InputFile.read_ui_json(filename, validate=False)
-=======
-        params.write_input_file(
-            name=filename, path=tmp_path, validation_options={"disabled": True}
-        )
-        ifile = InputFile.read_ui_json(filename, validation_options={"disabled": True})
->>>>>>> 7b2f294d
 
         # check that reads back into input file with defaults
         check = []
@@ -769,7 +762,7 @@
         "data_object": UUID("{538a7eb1-2218-4bec-98cc-0a759aa0ef4f}"),
     }
 )
-grav_params.geoh5.open()
+grav_params.input_file.geoh5.open()
 
 
 def test_validate_geoh5():
@@ -1954,9 +1947,7 @@
     file_name = "test.ui.json"
     mesh = geoh5.get_entity("O2O_Interp_25m")[0]
     mag_params.starting_model = 0.0
-    mag_params.write_input_file(
-        name=file_name, path=tmp_path, validation_options={"disabled": True}
-    )
+    mag_params.write_input_file(name=file_name, path=tmp_path, validate=False)
 
     with open(os.path.join(tmp_path, file_name), encoding="utf-8") as f:
         ui = json.load(f)
@@ -1965,9 +1956,7 @@
 
     mag_params.starting_model = mesh.get_data("VTEM_model")[0].uid
 
-    mag_params.write_input_file(
-        name=file_name, path=tmp_path, validation_options={"disabled": True}
-    )
+    mag_params.write_input_file(name=file_name, path=tmp_path, validate=False)
     with open(os.path.join(tmp_path, file_name), encoding="utf-8") as f:
         ui = json.load(f)
 
