#  Copyright (c) 2021 Mira Geoscience Ltd.
#
#  This file is part of geoapps.
#
#  geoapps is distributed under the terms and conditions of the MIT License
#  (see LICENSE file at the root of this source code package).

import json
import os
from copy import deepcopy
from uuid import UUID, uuid4

import numpy as np
import pytest
from geoh5py.workspace import Workspace

from geoapps.io import InputFile, Params
from geoapps.io.MVI import MVIParams
from geoapps.io.MVI.constants import default_ui_json, validations

######################  Setup  ###########################

tmpfile = lambda path: os.path.join(path, "test.ui.json")
wrkstr = "FlinFlon.geoh5"
workspace = Workspace(wrkstr)


def tmp_input_file(filepath, idict):
    with open(filepath, "w") as f:
        json.dump(idict, f)


def default_test_generator(tmp_path, param, newval):

    d_u_j = deepcopy(default_ui_json)
    params = MVIParams()
    assert getattr(params, param) == d_u_j[param]["default"]
    filepath = tmpfile(tmp_path)
    ifile = InputFile(filepath)
    ifile.write_ui_json(default_ui_json, default=True, workspace=wrkstr)
    params = MVIParams.from_path(filepath, workspace=workspace)
    assert getattr(params, param) == d_u_j[param]["default"]
    with open(filepath) as f:
        ui = json.load(f)
    ui[param]["isValue"] = True
    ui[param]["value"] = newval
    ui[param]["visible"] = True
    ui[param]["enabled"] = False
    with open(filepath, "w") as f:
        json.dump(ui, f, indent=4)
    params = MVIParams.from_path(filepath, workspace=workspace)
    assert getattr(params, param) == d_u_j[param]["default"]
    with open(filepath) as f:
        ui = json.load(f)
    ui[param]["isValue"] = True
    ui[param]["value"] = newval
    ui[param]["visible"] = False
    ui[param]["enabled"] = True
    with open(filepath, "w") as f:
        json.dump(ui, f, indent=4)
    params = MVIParams.from_path(filepath, workspace=workspace)
    assert getattr(params, param) == d_u_j[param]["default"]


def catch_invalid_generator(
    tmp_path, param, invalid_value, validation_type, workspace=None, parent=None
):

    key_map = {
        "value": "values",
        "type": "types",
        "shape": "shapes",
        "reqs": "reqs",
        "uuid": "uuid",
    }
    pvalidations = validations[param][key_map[validation_type]]
    filepath = tmpfile(tmp_path)
    ifile = InputFile(filepath)
    ifile.write_ui_json(default_ui_json, default=True, workspace=wrkstr)
    with open(filepath) as f:
        ui = json.load(f)
    ui[param]["value"] = invalid_value
    ui[param]["visible"] = True
    ui[param]["enabled"] = True
    ui[param]["isValue"] = True
    if validation_type == "value":
        err = ValueError
        assertions = [
            "Must be",
            param,
            "value",
            str(invalid_value),
            *[str(v) for v in pvalidations],
        ]
    elif validation_type == "type":
        err = TypeError
        types = set(pvalidations + [type(invalid_value)])
        assertions = ["Must be", param, "type", *[t.__name__ for t in types]]
    elif validation_type == "shape":
        err = ValueError
        shapes = set(pvalidations + [np.array(invalid_value).shape])
        assertions = ["Must be", param, "shape", *[str(s) for s in shapes]]
    elif validation_type == "reqs":
        err = KeyError
        assertions = ["Unsatisfied", param]
        req = pvalidations[0]
        hasval = len(req) > 1
        preq = req[1] if hasval else req[0]
        ui[preq]["value"] = None
        assertions += [str(k) for k in req]
    elif validation_type == "uuid":
        err = (ValueError, IndexError)
        if workspace is None:
            assertions = [param, "uuid", invalid_value, "valid uuid"]
        if workspace is not None and parent is None:
            uuid_str = str(uuid4())
            ui[param]["value"] = uuid_str
            assertions = [param, "uuid", uuid_str, "Address does"]
        if workspace is not None and parent is not None:
            ui[param]["value"] = "{c02e0470-0c3e-4119-8ac1-0aacba5334af}"
            ui[param]["parent"] = parent
            ui[parent]["value"] = "{79b719bc-d996-4f52-9af0-10aa9c7bb941}"

            assertions = [param, "uuid", invalid_value, "child of"]

    with open(filepath, "w") as f:
        json.dump(ui, f, indent=4)

    with pytest.raises(err) as excinfo:
        MVIParams.from_path(filepath, workspace=workspace)

    for a in assertions:
        assert a in str(excinfo.value)


def param_test_generator(tmp_path, param, value):
    filepath = tmpfile(tmp_path)
    ifile = InputFile(filepath)
    ifile.write_ui_json(default_ui_json, default=True, workspace=wrkstr)
    with open(filepath) as f:
        ui = json.load(f)
    ui[param]["isValue"] = True
    ui[param]["value"] = value
    ui[param]["visible"] = True
    ui[param]["enabled"] = True
    with open(filepath, "w") as f:
        json.dump(ui, f, indent=4)
    params = MVIParams.from_path(filepath, workspace=workspace)

    try:
        value = UUID(str(value))
    except ValueError:
        pass

    assert getattr(params, param) == value


######################  Tests  ###########################


def test_params_constructors(tmp_path):
    filepath = tmpfile(tmp_path)
    ifile = InputFile(filepath)
    ui = default_ui_json.copy()
    ui["geoh5"] = wrkstr
    ifile.write_ui_json(ui, default=True)
<<<<<<< HEAD
    params1 = MVIParams.from_path(filepath, workspace=workspace)
    params2 = MVIParams.from_ifile(ifile, workspace=workspace)
=======
    params1 = MVIParams.from_path(filepath)
    params2 = MVIParams.from_input_file(ifile)
>>>>>>> 33c5dbd9


def test_default_generator(tmp_path):
    """
    ### test default behaviour ###
    """
    param = "inversion_type"
    newval = "mvic"

    default_test_generator(tmp_path, param, newval)


def test_validate_inversion_type(tmp_path):
    param = "inversion_type"
    newval = "mvic"
    param_test_generator(tmp_path, param, newval)
    catch_invalid_generator(tmp_path, param, "em", "value")
    catch_invalid_generator(tmp_path, param, "mvi", "reqs")


def test_validate_forward_only(tmp_path):
    param = "forward_only"
    newval = False
    param_test_generator(tmp_path, param, newval)
    catch_invalid_generator(tmp_path, param, "test", "type")
    catch_invalid_generator(tmp_path, param, True, "reqs")


def test_validate_inducing_field_strength(tmp_path):
    param = "inducing_field_strength"
    newval = 60000
    param_test_generator(tmp_path, param, newval)
    catch_invalid_generator(tmp_path, param, "test", "type")


def test_validate_inducing_field_inclination(tmp_path):
    param = "inducing_field_inclination"
    newval = 44
    param_test_generator(tmp_path, param, newval)
    catch_invalid_generator(tmp_path, param, "test", "type")


def test_validate_inducing_field_declination(tmp_path):
    param = "inducing_field_declination"
    newval = 9
    param_test_generator(tmp_path, param, newval)
    catch_invalid_generator(tmp_path, param, "test", "type")


def test_validate_topography_object(tmp_path):
    param = "topography_object"
    newval = "{79b719bc-d996-4f52-9af0-10aa9c7bb941}"
    param_test_generator(tmp_path, param, newval)
    catch_invalid_generator(tmp_path, param, True, "type")
    catch_invalid_generator(tmp_path, param, "lsdkfj", "uuid")
    catch_invalid_generator(tmp_path, param, "", "uuid", workspace=workspace)


def test_validate_topography(tmp_path):
    param = "topography"
    newval = "{79b719bc-d996-4f52-9af0-10aa9c7bb941}"
    param_test_generator(tmp_path, param, newval)
    catch_invalid_generator(tmp_path, param, True, "type")
    catch_invalid_generator(tmp_path, param, "lsdkfj", "uuid")
    catch_invalid_generator(
        tmp_path, param, "", "uuid", workspace=workspace, parent="topography_object"
    )


def test_validate_data_object(tmp_path):
    param = "data_object"
    newval = str(uuid4())
    param_test_generator(tmp_path, param, newval)
    catch_invalid_generator(tmp_path, param, {}, "type")


def test_validate_tmi_channel(tmp_path):
    param = "tmi_channel"
    newval = str(uuid4())
    param_test_generator(tmp_path, param, newval)
    catch_invalid_generator(tmp_path, param, {}, "type")


def test_validate_tmi_uncertainty(tmp_path):
    param = "tmi_uncertainty"
    newval = str(uuid4())
    param_test_generator(tmp_path, param, newval)
    catch_invalid_generator(tmp_path, param, {}, "type")


def test_validate_starting_model_object(tmp_path):
    param = "starting_model_object"
    newval = str(uuid4())
    param_test_generator(tmp_path, param, newval)
    catch_invalid_generator(tmp_path, param, {}, "type")


def test_validate_starting_inclination_object(tmp_path):
    param = "starting_inclination_object"
    newval = str(uuid4())
    param_test_generator(tmp_path, param, newval)
    catch_invalid_generator(tmp_path, param, {}, "type")


def test_validate_starting_declination_object(tmp_path):
    param = "starting_declination_object"
    newval = str(uuid4())
    param_test_generator(tmp_path, param, newval)
    catch_invalid_generator(tmp_path, param, {}, "type")


def test_validate_starting_model(tmp_path):
    param = "starting_model"
    newval = str(uuid4())
    param_test_generator(tmp_path, param, newval)
    catch_invalid_generator(tmp_path, param, {}, "type")


def test_validate_starting_inclination(tmp_path):
    param = "starting_inclination"
    newval = str(uuid4())
    param_test_generator(tmp_path, param, newval)
    catch_invalid_generator(tmp_path, param, {}, "type")


def test_validate_starting_declination(tmp_path):
    param = "starting_declination"
    newval = str(uuid4())
    param_test_generator(tmp_path, param, newval)
    catch_invalid_generator(tmp_path, param, {}, "type")


def test_validate_tile_spatial(tmp_path):
    param = "tile_spatial"
    newval = 9
    invalidval = {}
    param_test_generator(tmp_path, param, newval)
    catch_invalid_generator(tmp_path, param, invalidval, "type")


def test_validate_receivers_radar_drape(tmp_path):
    param = "receivers_radar_drape"
    newval = str(uuid4())
    invalidval = {}
    param_test_generator(tmp_path, param, newval)
    catch_invalid_generator(tmp_path, param, invalidval, "type")


def test_validate_receivers_offset_x(tmp_path):
    param = "receivers_offset_x"
    newval = 99
    param_test_generator(tmp_path, param, newval)
    catch_invalid_generator(tmp_path, param, "test", "type")


def test_validate_receivers_offset_y(tmp_path):
    param = "receivers_offset_x"
    newval = 99
    param_test_generator(tmp_path, param, newval)
    catch_invalid_generator(tmp_path, param, "test", "type")


def test_validate_receivers_offset_z(tmp_path):
    param = "receivers_offset_x"
    newval = 99
    param_test_generator(tmp_path, param, newval)
    catch_invalid_generator(tmp_path, param, "test", "type")


def test_validate_gps_receivers_offset(tmp_path):
    param = "gps_receivers_offset"
    newval = str(uuid4())
    invalidval = {}
    param_test_generator(tmp_path, param, newval)
    catch_invalid_generator(tmp_path, param, invalidval, "type")


def test_validate_ignore_values(tmp_path):
    param = "ignore_values"
    newval = "12345"
    param_test_generator(tmp_path, param, newval)
    catch_invalid_generator(tmp_path, param, {}, "type")


def test_validate_resolution(tmp_path):
    param = "resolution"
    newval = 10
    param_test_generator(tmp_path, param, newval)
    catch_invalid_generator(tmp_path, param, {}, "type")


def test_validate_detrend_data(tmp_path):
    param = "detrend_data"
    newval = True
    param_test_generator(tmp_path, param, newval)
    catch_invalid_generator(tmp_path, param, {}, "type")


def test_validate_detrend_order(tmp_path):
    param = "detrend_order"
    newval = 2
    param_test_generator(tmp_path, param, newval)
    catch_invalid_generator(tmp_path, param, 9, "value")


def test_validate_detrend_type(tmp_path):
    param = "detrend_type"
    newval = "corners"
    param_test_generator(tmp_path, param, newval)
    catch_invalid_generator(tmp_path, param, "sdf", "value")


def test_validate_max_chunk_size(tmp_path):
    param = "max_chunk_size"
    newval = 256
    param_test_generator(tmp_path, param, newval)
    catch_invalid_generator(tmp_path, param, "asdf", "type")


def test_validate_chunk_by_rows(tmp_path):
    param = "chunk_by_rows"
    newval = True
    param_test_generator(tmp_path, param, newval)
    catch_invalid_generator(tmp_path, param, "sdf", "type")


def test_validate_output_tile_files(tmp_path):
    param = "output_tile_files"
    newval = True
    param_test_generator(tmp_path, param, newval)
    catch_invalid_generator(tmp_path, param, "sdf", "type")


def test_validate_mesh(tmp_path):
    param = "mesh"
    newval = "{c02e0470-0c3e-4119-8ac1-0aacba5334af}"
    param_test_generator(tmp_path, param, newval)
    catch_invalid_generator(tmp_path, param, {}, "type")


def test_validate_mesh_from_params(tmp_path):
    param = "mesh_from_params"
    newval = True
    # param_test_generator(tmp_path, param, newval)
    catch_invalid_generator(tmp_path, param, "sdf", "type")


def test_validate_core_cell_size_x(tmp_path):
    param = "core_cell_size_x"
    newval = 9
    param_test_generator(tmp_path, param, newval)
    catch_invalid_generator(tmp_path, param, "sdf", "type")


def test_validate_core_cell_size_y(tmp_path):
    param = "core_cell_size_y"
    newval = 9
    param_test_generator(tmp_path, param, newval)
    catch_invalid_generator(tmp_path, param, "sdf", "type")


def test_validate_core_cell_size_z(tmp_path):
    param = "core_cell_size_z"
    newval = 9
    param_test_generator(tmp_path, param, newval)
    catch_invalid_generator(tmp_path, param, "sdf", "type")


def test_validate_octree_levels_topo(tmp_path):
    param = "octree_levels_topo"
    newval = [1, 2, 3]
    param_test_generator(tmp_path, param, newval)
    catch_invalid_generator(tmp_path, param, {}, "type")


def test_validate_octree_levels_obs(tmp_path):
    param = "octree_levels_obs"
    newval = [1, 2, 3]
    param_test_generator(tmp_path, param, newval)
    catch_invalid_generator(tmp_path, param, {}, "type")


def test_validate_octree_levels_padding(tmp_path):
    param = "octree_levels_padding"
    newval = [1, 2, 3]
    param_test_generator(tmp_path, param, newval)
    catch_invalid_generator(tmp_path, param, {}, "type")


def test_validate_depth_core(tmp_path):
    param = "depth_core"
    newval = 99
    param_test_generator(tmp_path, param, newval)
    catch_invalid_generator(tmp_path, param, {}, "type")


def test_validate_max_distance(tmp_path):
    param = "max_distance"
    newval = 99
    param_test_generator(tmp_path, param, newval)
    catch_invalid_generator(tmp_path, param, {}, "type")


def test_validate_padding_distance_x(tmp_path):
    param = "padding_distance_x"
    newval = 99
    param_test_generator(tmp_path, param, newval)
    catch_invalid_generator(tmp_path, param, {}, "type")


def test_validate_padding_distance_y(tmp_path):
    param = "padding_distance_y"
    newval = 99
    param_test_generator(tmp_path, param, newval)
    catch_invalid_generator(tmp_path, param, {}, "type")


def test_validate_padding_distance_z(tmp_path):
    param = "padding_distance_z"
    newval = 99
    param_test_generator(tmp_path, param, newval)
    catch_invalid_generator(tmp_path, param, {}, "type")


def test_validate_window_center_x(tmp_path):
    param = "window_center_x"
    newval = 99
    param_test_generator(tmp_path, param, newval)
    catch_invalid_generator(tmp_path, param, {}, "type")


def test_validate_window_center_y(tmp_path):
    param = "window_center_y"
    newval = 99
    param_test_generator(tmp_path, param, newval)
    catch_invalid_generator(tmp_path, param, {}, "type")


def test_validate_window_width(tmp_path):
    param = "window_width"
    newval = 99
    param_test_generator(tmp_path, param, newval)
    catch_invalid_generator(tmp_path, param, {}, "type")


def test_validate_window_height(tmp_path):
    param = "window_height"
    newval = 99
    param_test_generator(tmp_path, param, newval)
    catch_invalid_generator(tmp_path, param, {}, "type")


def test_validate_inversion_style(tmp_path):
    param = "inversion_style"
    newval = "voxel"
    param_test_generator(tmp_path, param, newval)
    catch_invalid_generator(tmp_path, param, "test", "value")


def test_validate_chi_factor(tmp_path):
    param = "chi_factor"
    newval = 0.5
    param_test_generator(tmp_path, param, newval)
    catch_invalid_generator(tmp_path, param, "test", "type")


def test_validate_max_iterations(tmp_path):
    param = "max_iterations"
    newval = 2
    param_test_generator(tmp_path, param, newval)
    catch_invalid_generator(tmp_path, param, "test", "type")


def test_validate_max_cg_iterations(tmp_path):
    param = "max_cg_iterations"
    newval = 2
    param_test_generator(tmp_path, param, newval)
    catch_invalid_generator(tmp_path, param, "test", "type")


def test_validate_max_global_iterations(tmp_path):
    param = "max_global_iterations"
    newval = 2
    param_test_generator(tmp_path, param, newval)
    catch_invalid_generator(tmp_path, param, "test", "type")


def test_validate_initial_beta(tmp_path):
    param = "initial_beta"
    newval = 2
    param_test_generator(tmp_path, param, newval)
    catch_invalid_generator(tmp_path, param, "test", "type")


def test_validate_initial_beta_ratio(tmp_path):
    param = "initial_beta_ratio"
    newval = 0.5
    param_test_generator(tmp_path, param, newval)
    catch_invalid_generator(tmp_path, param, "test", "type")


def test_validate_tol_cg(tmp_path):
    param = "tol_cg"
    newval = 0.1
    param_test_generator(tmp_path, param, newval)
    catch_invalid_generator(tmp_path, param, "test", "type")


def test_validate_alpha_s(tmp_path):
    param = "alpha_s"
    newval = 0.1
    param_test_generator(tmp_path, param, newval)
    catch_invalid_generator(tmp_path, param, "test", "type")


def test_validate_alpha_x(tmp_path):
    param = "alpha_x"
    newval = 0.1
    param_test_generator(tmp_path, param, newval)
    catch_invalid_generator(tmp_path, param, "test", "type")


def test_validate_alpha_y(tmp_path):
    param = "alpha_y"
    newval = 0.1
    param_test_generator(tmp_path, param, newval)
    catch_invalid_generator(tmp_path, param, "test", "type")


def test_validate_alpha_z(tmp_path):
    param = "alpha_z"
    newval = 0.1
    param_test_generator(tmp_path, param, newval)
    catch_invalid_generator(tmp_path, param, "test", "type")


def test_validate_smallness_norm(tmp_path):
    param = "smallness_norm"
    newval = 0.5
    param_test_generator(tmp_path, param, newval)
    catch_invalid_generator(tmp_path, param, "test", "type")


def test_validate_x_norm(tmp_path):
    param = "x_norm"
    newval = 0.5
    param_test_generator(tmp_path, param, newval)
    catch_invalid_generator(tmp_path, param, "test", "type")


def test_validate_y_norm(tmp_path):
    param = "y_norm"
    newval = 0.5
    param_test_generator(tmp_path, param, newval)
    catch_invalid_generator(tmp_path, param, "test", "type")


def test_validate_z_norm(tmp_path):
    param = "z_norm"
    newval = 0.5
    param_test_generator(tmp_path, param, newval)
    catch_invalid_generator(tmp_path, param, "test", "type")


def test_validate_reference_model_object(tmp_path):
    param = "reference_model_object"
    newval = str(uuid4())
    param_test_generator(tmp_path, param, newval)
    catch_invalid_generator(tmp_path, param, {}, "type")


def test_validate_reference_inclination_object(tmp_path):
    param = "reference_inclination_object"
    newval = str(uuid4())
    param_test_generator(tmp_path, param, newval)
    catch_invalid_generator(tmp_path, param, {}, "type")


def test_validate_reference_declination_object(tmp_path):
    param = "reference_declination_object"
    newval = str(uuid4())
    param_test_generator(tmp_path, param, newval)
    catch_invalid_generator(tmp_path, param, {}, "type")


def test_validate_reference_model(tmp_path):
    param = "reference_model"
    newval = str(uuid4())
    param_test_generator(tmp_path, param, newval)
    catch_invalid_generator(tmp_path, param, {}, "type")


def test_validate_reference_inclination(tmp_path):
    param = "reference_inclination"
    newval = str(uuid4())
    param_test_generator(tmp_path, param, newval)
    catch_invalid_generator(tmp_path, param, {}, "type")


def test_validate_reference_declination(tmp_path):
    param = "reference_declination"
    newval = str(uuid4())
    param_test_generator(tmp_path, param, newval)
    catch_invalid_generator(tmp_path, param, {}, "type")


def test_validate_gradient_type(tmp_path):
    param = "gradient_type"
    newval = "components"
    param_test_generator(tmp_path, param, newval)
    catch_invalid_generator(tmp_path, param, "test", "value")


def test_validate_lower_bound(tmp_path):
    param = "lower_bound"
    newval = -1000
    param_test_generator(tmp_path, param, newval)
<<<<<<< HEAD
    catch_invalid_generator(tmp_path, param, "test", "type")
=======
    ### test validation behaviour ###
    catch_invalid_generator(tmp_path, param, {}, "type")
>>>>>>> 33c5dbd9


def test_validate_upper_bound(tmp_path):
    param = "upper_bound"
    newval = 1000
    param_test_generator(tmp_path, param, newval)
<<<<<<< HEAD
    catch_invalid_generator(tmp_path, param, "test", "type")
=======
    ### test validation behaviour ###
    catch_invalid_generator(tmp_path, param, {}, "type")
>>>>>>> 33c5dbd9


def test_validate_parallelized(tmp_path):
    param = "parallelized"
    newval = False
    param_test_generator(tmp_path, param, newval)
    catch_invalid_generator(tmp_path, param, "test", "type")


def test_validate_n_cpu(tmp_path):
    param = "n_cpu"
    newval = 12
    param_test_generator(tmp_path, param, newval)
    catch_invalid_generator(tmp_path, param, "test", "type")


def test_validate_max_ram(tmp_path):
    param = "max_ram"
    newval = 10
    param_test_generator(tmp_path, param, newval)
    catch_invalid_generator(tmp_path, param, "test", "type")


def test_validate_workspace(tmp_path):
    param = "workspace"
    newval = "../assets/something.geoh5py"
    # param_test_generator(tmp_path, param, newval)
    catch_invalid_generator(tmp_path, param, {}, "type")


def test_validate_output_geoh5(tmp_path):
    param = "output_geoh5"
    newval = "../assets/something.geoh5py"
    # param_test_generator(tmp_path, param, newval)
    # catch_invalid_generator(tmp_path, param, 34, "type")


def test_validate_out_group(tmp_path):
    param = "out_group"
    newval = "test_"
    param_test_generator(tmp_path, param, newval)
    catch_invalid_generator(tmp_path, param, {}, "type")


def test_validate_no_data_value(tmp_path):
    param = "no_data_value"
    newval = 5
    param_test_generator(tmp_path, param, newval)
    catch_invalid_generator(tmp_path, param, {}, "type")<|MERGE_RESOLUTION|>--- conflicted
+++ resolved
@@ -164,13 +164,8 @@
     ui = default_ui_json.copy()
     ui["geoh5"] = wrkstr
     ifile.write_ui_json(ui, default=True)
-<<<<<<< HEAD
     params1 = MVIParams.from_path(filepath, workspace=workspace)
-    params2 = MVIParams.from_ifile(ifile, workspace=workspace)
-=======
-    params1 = MVIParams.from_path(filepath)
-    params2 = MVIParams.from_input_file(ifile)
->>>>>>> 33c5dbd9
+    params2 = MVIParams.from_input_file(ifile, workspace=workspace)
 
 
 def test_default_generator(tmp_path):
@@ -688,24 +683,16 @@
     param = "lower_bound"
     newval = -1000
     param_test_generator(tmp_path, param, newval)
-<<<<<<< HEAD
-    catch_invalid_generator(tmp_path, param, "test", "type")
-=======
-    ### test validation behaviour ###
-    catch_invalid_generator(tmp_path, param, {}, "type")
->>>>>>> 33c5dbd9
+    catch_invalid_generator(tmp_path, param, "test", "type")
+    catch_invalid_generator(tmp_path, param, {}, "type")
 
 
 def test_validate_upper_bound(tmp_path):
     param = "upper_bound"
     newval = 1000
     param_test_generator(tmp_path, param, newval)
-<<<<<<< HEAD
-    catch_invalid_generator(tmp_path, param, "test", "type")
-=======
-    ### test validation behaviour ###
-    catch_invalid_generator(tmp_path, param, {}, "type")
->>>>>>> 33c5dbd9
+    catch_invalid_generator(tmp_path, param, "test", "type")
+    catch_invalid_generator(tmp_path, param, {}, "type")
 
 
 def test_validate_parallelized(tmp_path):
