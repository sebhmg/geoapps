--- conflicted
+++ resolved
@@ -19,13 +19,8 @@
 # To test the full run and validate the inversion.
 # Move this file out of the test directory and run.
 
-<<<<<<< HEAD
-target_magnetotellurics_run = {
-    "data_norm": 0.006656,
-=======
 target_run = {
     "data_norm": 0.07280,
->>>>>>> f8d7764d
     "phi_d": 7.722,
     "phi_m": 162.2,
 }
