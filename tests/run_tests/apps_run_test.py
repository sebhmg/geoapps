--- conflicted
+++ resolved
@@ -5,10 +5,7 @@
 #  geoapps is distributed under the terms and conditions of the MIT License
 #  (see LICENSE file at the root of this source code package).
 
-<<<<<<< HEAD
-=======
 from os import path
->>>>>>> 28979d41
 from uuid import UUID
 
 from geoh5py.workspace import Workspace
@@ -17,10 +14,7 @@
 from geoapps.create.contours import ContourValues
 from geoapps.create.isosurface import IsoSurface
 from geoapps.create.surface_2d import Surface2D
-<<<<<<< HEAD
-=======
 from geoapps.drivers.direct_current_inversion import DirectCurrentParams
->>>>>>> 28979d41
 from geoapps.drivers.magnetic_vector_inversion import MagneticVectorParams
 from geoapps.export import Export
 from geoapps.inversion.dcip_inversion_app import InversionApp as DCInversionApp
@@ -34,10 +28,7 @@
 )
 
 project = "./FlinFlon.geoh5"
-<<<<<<< HEAD
-=======
 
->>>>>>> 28979d41
 workspace = Workspace(project)
 
 project_dcip = "./FlinFlon_dcip.geoh5"
@@ -83,22 +74,10 @@
     app.trigger.click()
 
 
-<<<<<<< HEAD
-def test_inversion(tmp_path):
-    params = {
-        "w_cell_size": 60,
-        "z_from_topo": False,
-        "forward_only": True,
-        "starting_model": 0.01,
-        "topography": None,
-        "receivers_radar_drape": UUID("{6de9177a-8277-4e17-b76c-2b8b05dcf23c}"),
-    }
-=======
 def test_mag_inversion(tmp_path):
     """Tests the jupyter application for mag-mvi"""
     ws = Workspace(project)
     new_workspace = Workspace(path.join(tmp_path, "invtest.geoh5"))
->>>>>>> 28979d41
 
     new_topo = ws.get_entity(UUID("ab3c2083-6ea8-4d31-9230-7aad3ec09525"))[0].copy(
         parent=new_workspace
@@ -119,14 +98,8 @@
         "starting_model": 0.01,
     }
     side_effects = {"starting_inclination": 35, "detrend_type": "all"}
-<<<<<<< HEAD
-
-    app = InversionApp(h5file=project, plot_result=False, **params)
-    app.monitoring_directory = str(tmp_path)
-=======
     app = MagInversionApp(h5file=project, plot_result=False)
     app.geoh5 = new_workspace
->>>>>>> 28979d41
 
     for param, value in changes.items():
         if isinstance(getattr(app, param), Widget):
@@ -147,8 +120,6 @@
             getattr(params_reload, param) == value
         ), f"Side effect parameter {param} not saved and loaded correctly."
 
-<<<<<<< HEAD
-=======
 
 def test_dc_inversion(tmp_path):
     """Tests the jupyter application for dc inversion"""
@@ -189,7 +160,6 @@
             getattr(params_reload, param) == value
         ), f"Side effect parameter {param} not saved and loaded correctly."
 
->>>>>>> 28979d41
 
 def test_iso_surface():
     app = IsoSurface(h5file=project)
