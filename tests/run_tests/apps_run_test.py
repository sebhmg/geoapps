#  Copyright (c) 2021 Mira Geoscience Ltd.
#
#  This file is part of geoapps.
#
#  geoapps is distributed under the terms and conditions of the MIT License
#  (see LICENSE file at the root of this source code package).

<<<<<<< HEAD
=======
from os import path
>>>>>>> 68a98c26
from uuid import UUID

from geoh5py.workspace import Workspace
from ipywidgets import Widget

from geoapps.create.contours import ContourValues
from geoapps.create.isosurface import IsoSurface
from geoapps.create.surface_2d import Surface2D
from geoapps.drivers.magnetic_vector_inversion import MagneticVectorParams
from geoapps.export import Export
from geoapps.pf_inversion_app import InversionApp
from geoapps.processing import (
    Calculator,
    Clustering,
    CoordinateTransformation,
    DataInterpolation,
    EdgeDetectionApp,
)

project = "./FlinFlon.geoh5"
workspace = Workspace(project)


def test_calculator():
    app = Calculator(h5file=project)
    app.trigger.click()


def test_coordinate_transformation():
    app = CoordinateTransformation(h5file=project)
    app.trigger.click()


def test_contour_values():
    app = ContourValues(h5file=project, plot_result=False)
    app.trigger.click()


def test_create_surface():
    app = Surface2D(h5file=project)
    app.trigger.click()


def test_clustering():
    app = Clustering(h5file=project)
    app.trigger.click()


def test_data_interpolation():
    app = DataInterpolation(h5file=project)
    app.trigger.click()


def test_edge_detection():
    app = EdgeDetectionApp(h5file=project, plot_result=False)
    app.trigger.click()


def test_export():
    app = Export(h5file=project)
    app.trigger.click()


def test_inversion(tmp_path):
<<<<<<< HEAD
    params = {
        "w_cell_size": 60,
        "z_from_topo": False,
        "forward_only": True,
        "starting_model": 0.01,
        "topography": None,
        "receivers_radar_drape": UUID("{6de9177a-8277-4e17-b76c-2b8b05dcf23c}"),
    }
=======

    ws = Workspace(project)
    new_workspace = Workspace(path.join(tmp_path, "invtest.geoh5"))
    new_topo = ws.get_entity(UUID("{538a7eb1-2218-4bec-98cc-0a759aa0ef4f}"))[0].copy(
        parent=new_workspace
    )
    topo_val = new_topo.add_data({"elev": {"values": new_topo.centroids[:, 2]}})
>>>>>>> 68a98c26

    changes = {
        "tmi_channel": UUID("{44822654-b6ae-45b0-8886-2d845f80f422}"),
        "inducing_field_inclination": 35,
        "detrend_data": True,
        "topography_object": new_topo.uid,
        "topography": topo_val.uid,
        "z_from_topo": False,
        "forward_only": False,
        "starting_model": 0.01,
    }

    side_effects = {"starting_inclination": 35, "detrend_type": "all"}

<<<<<<< HEAD
    app = InversionApp(h5file=project, plot_result=False, **params)
    app.monitoring_directory = str(tmp_path)
=======
    app = InversionApp(h5file=project, plot_result=False)
    app.geoh5 = new_workspace
>>>>>>> 68a98c26

    for param, value in changes.items():
        if isinstance(getattr(app, param), Widget):
            getattr(app, param).value = value
        else:
            setattr(app, param, value)

    app.write.click()

    params_reload = MagneticVectorParams.from_path(app.params.input_file.filepath)

    for param, value in changes.items():
        assert (
            getattr(params_reload, param) == value
        ), f"Parameter {param} not saved and loaded correctly."

    for param, value in side_effects.items():
        assert (
            getattr(params_reload, param) == value
        ), f"Side effect parameter {param} not saved and loaded correctly."


def test_iso_surface():
    app = IsoSurface(h5file=project)
    app.trigger.click()<|MERGE_RESOLUTION|>--- conflicted
+++ resolved
@@ -5,10 +5,7 @@
 #  geoapps is distributed under the terms and conditions of the MIT License
 #  (see LICENSE file at the root of this source code package).
 
-<<<<<<< HEAD
-=======
 from os import path
->>>>>>> 68a98c26
 from uuid import UUID
 
 from geoh5py.workspace import Workspace
@@ -73,16 +70,6 @@
 
 
 def test_inversion(tmp_path):
-<<<<<<< HEAD
-    params = {
-        "w_cell_size": 60,
-        "z_from_topo": False,
-        "forward_only": True,
-        "starting_model": 0.01,
-        "topography": None,
-        "receivers_radar_drape": UUID("{6de9177a-8277-4e17-b76c-2b8b05dcf23c}"),
-    }
-=======
 
     ws = Workspace(project)
     new_workspace = Workspace(path.join(tmp_path, "invtest.geoh5"))
@@ -90,7 +77,6 @@
         parent=new_workspace
     )
     topo_val = new_topo.add_data({"elev": {"values": new_topo.centroids[:, 2]}})
->>>>>>> 68a98c26
 
     changes = {
         "tmi_channel": UUID("{44822654-b6ae-45b0-8886-2d845f80f422}"),
@@ -105,13 +91,8 @@
 
     side_effects = {"starting_inclination": 35, "detrend_type": "all"}
 
-<<<<<<< HEAD
-    app = InversionApp(h5file=project, plot_result=False, **params)
-    app.monitoring_directory = str(tmp_path)
-=======
     app = InversionApp(h5file=project, plot_result=False)
     app.geoh5 = new_workspace
->>>>>>> 68a98c26
 
     for param, value in changes.items():
         if isinstance(getattr(app, param), Widget):
