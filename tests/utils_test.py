--- conflicted
+++ resolved
@@ -18,11 +18,8 @@
 import numpy as np
 import pytest
 from discretize import TreeMesh
-from discretize.utils import mesh_utils
-from geoh5py.data import ReferencedData
 from geoh5py.objects import Grid2D
 from geoh5py.workspace import Workspace
-from scipy.spatial import cKDTree
 
 from geoapps.driver_base.utils import running_mean, treemesh_2_octree
 from geoapps.inversion.utils import calculate_2D_trend
@@ -38,21 +35,12 @@
 )
 from geoapps.utils import warn_module_not_found
 from geoapps.utils.list import find_value, sorted_alphanumeric_list
-<<<<<<< HEAD
-from geoapps.utils.models import RectangularBlock, get_drape_model
-from geoapps.utils.string import string_to_numeric
-from geoapps.utils.surveys import (
-    compute_alongline_distance,
-    find_endpoints,
-    is_outlier,
-=======
 from geoapps.utils.models import RectangularBlock
 from geoapps.utils.statistics import is_outlier
 from geoapps.utils.string import string_to_numeric
 from geoapps.utils.surveys import (
     extract_dcip_survey,
     find_endpoints,
->>>>>>> 6fc7e80e
     new_neighbors,
     split_dcip_survey,
     survey_lines,
@@ -61,94 +49,6 @@
 from geoapps.utils.workspace import sorted_children_dict
 
 geoh5 = Workspace("./FlinFlon.geoh5")
-# geoh5_dcip = Workspace("./FlinFlon_dcip.geoh5")
-
-
-def test_test(tmp_path):
-    xy_loc = np.random.randn(8, 2)
-    mesh = mesh_utils.mesh_builder_xyz(
-        xy_loc,
-        [0.1, 0.1],
-        depth_core=0.5,
-        padding_distance=[[1, 2], [1, 0]],
-        mesh_type="tensor",
-    )
-    assert True
-
-
-def test_get_drape_model(tmp_path):
-    ws = Workspace(os.path.join(tmp_path, "test.geoh5"))
-    x = np.arange(11)
-    y = -x + 10
-    locs = np.c_[x, y, np.zeros_like(x)]
-    h = [0.5, 0.5]
-    depth_core = 5.0
-    pads = [5, 5, 3, 1]
-    expansion_factor = 0.1
-    model, mesh = get_drape_model(
-        ws,
-        "drape_test",
-        locs,
-        h,
-        depth_core,
-        pads,
-        expansion_factor,
-        return_colocated_mesh=True,
-    )
-    ws.close()
-    assert True
-
-
-def test_find_endpoints():
-    x = np.arange(11)
-    y = -x + 10
-    p = find_endpoints(np.c_[x, y])
-    assert np.allclose(p, [[10, 0], [0, 10]])
-
-
-def test_compute_alongline_distance():
-    x = np.arange(11)
-    y = -x + 10
-    locs = np.c_[x, y]
-    p = find_endpoints(locs)
-    d = compute_alongline_distance(locs)
-    assert np.max(d) == np.sqrt(2) * 10
-
-
-def test_survey_lines(tmp_path):
-    test_workspace = Workspace(os.path.join(tmp_path, "test.geoh5"))
-
-    nodes = [2, 3, 4, 5, 6]
-    d = np.array([25, 50, 0])
-    id = np.array([1, 2, 3])
-    n = new_neighbors(d, id, nodes)
-
-    population = [25.1, 25.3]
-    next = 50.05
-    is_outlier(population, next, 3)
-
-    ws = Workspace("../assets/FlinFlon_dcip.geoh5")
-    survey = ws.get_entity("DC_Survey")[0]
-
-    lines = survey_lines(survey, [314529, 6071402])
-    split_dcip_survey(survey, lines, "DC Survey Line")
-
-    survey.workspace.open(mode="r+")
-    line_data = survey.add_data(
-        {
-            "line_ids": {
-                "values": np.array(lines),
-                "association": "VERTEX",
-                "entity_type": {
-                    "primitive_type": "REFERENCED",
-                    "value_map": {k: str(k) for k in lines},
-                },
-            }
-        }
-    )
-    survey.workspace.close()
-
-    assert True
 
 
 def test_find_endpoints():
