#  Copyright (c) 2022 Mira Geoscience Ltd.
#
#  This file is part of geoapps.
#
#  geoapps is distributed under the terms and conditions of the MIT License
#  (see LICENSE file at the root of this source code package).
#
#  This file is part of geoapps.
#
#  geoapps is distributed under the terms and conditions of the MIT License
#  (see LICENSE file at the root of this source code package).

import itertools
import os
import random

import geoh5py.objects
import numpy as np
import pandas as pd
import pytest
<<<<<<< HEAD
from discretize import TreeMesh
=======
from discretize import TensorMesh, TreeMesh
>>>>>>> e17fc694
from geoh5py.objects import Grid2D
from geoh5py.workspace import Workspace

from geoapps.driver_base.utils import running_mean, treemesh_2_octree
from geoapps.inversion.utils import calculate_2D_trend
from geoapps.shared_utils.utils import (
    cell_centers_to_faces,
    downsample_grid,
    downsample_xy,
    drape_2_tensor,
    filter_xy,
    get_locations,
    octree_2_treemesh,
    rotate_xyz,
    weighted_average,
    window_xy,
)
from geoapps.utils import warn_module_not_found
from geoapps.utils.list import find_value, sorted_alphanumeric_list
<<<<<<< HEAD
from geoapps.utils.models import RectangularBlock, get_drape_model
=======
from geoapps.utils.models import RectangularBlock, compute_pad_distance, get_drape_model
>>>>>>> e17fc694
from geoapps.utils.statistics import is_outlier
from geoapps.utils.string import string_to_numeric
from geoapps.utils.surveys import (
    compute_alongline_distance,
    extract_dcip_survey,
    find_endpoints,
    find_unique_tops,
    new_neighbors,
    split_dcip_survey,
    survey_lines,
)
from geoapps.utils.testing import Geoh5Tester
from geoapps.utils.workspace import sorted_children_dict

geoh5 = Workspace("./FlinFlon.geoh5")
dc_geoh5 = "./FlinFlon_dcip.geoh5"


def test_get_drape_model(tmp_path):
    ws = Workspace(os.path.join(tmp_path, "test.geoh5"))
    x = np.arange(11)
    y = -x + 10
    locs = np.c_[x, y, np.zeros_like(x)]
    h = [0.5, 0.5]
    depth_core = 5.0
    pads = [0, 0, 0, 0]  # [5, 5, 3, 1]
    expansion_factor = 1.1
    model, mesh, sorting = get_drape_model(  # pylint: disable=W0632
        ws,
        "drape_test",
        locs,
        h,
        depth_core,
        pads,
        expansion_factor,
        return_colocated_mesh=True,
        return_sorting=True,
    )
    ws.close()
    resorted_mesh_centers = mesh.cell_centers[sorting, :]
    model_centers = compute_alongline_distance(model.centroids)
    model_centers[:, 0] += h[0] / 2
    assert np.allclose(model_centers, resorted_mesh_centers)


def test_find_unique_tops_xz():
    x = np.linspace(0, 1, 5)
    z = np.linspace(-1, 1, 4)
    X, Z = np.meshgrid(x, z)
    Z[:, 2] += 1
    Y = np.zeros_like(X)
    locs = np.c_[X.flatten(), Y.flatten(), Z.flatten()]
    test = find_unique_tops(locs)
    assert test[2, 2] == 2


def test_find_unique_tops_xyz():
    x = np.arange(-5, 6)
    y = -x
    z = np.arange(-10, 1)
    X, Z = np.meshgrid(x, z)
    locs = np.c_[X.flatten(), np.tile(y, len(x)), Z.flatten()]
    tops = find_unique_tops(locs)
    assert np.all(tops[:, 2] == 0)
    assert np.allclose(tops[:, :2], np.c_[x, y])


def test_compute_alongline_distance():
    x = np.arange(11)
    y = -x + 10
    locs = np.c_[x, y]
    test = compute_alongline_distance(locs)
    assert np.max(test) == np.sqrt(2) * 10

    x = np.linspace(0, 1, 5)
    z = np.linspace(-1, 1, 4)
    X, Z = np.meshgrid(x, z)
    Z[:, 2] += 1
    Y = np.zeros_like(X)
    locs = np.c_[X.flatten(), Y.flatten(), Z.flatten()]
    test = compute_alongline_distance(locs)
    assert True


def test_find_endpoints():
    x = np.arange(11)
    y = -x + 10
    p = find_endpoints(np.c_[x, y])
    assert np.allclose(p, [[10, 0], [0, 10]])


def test_cell_centers_to_faces():
    test_faces = [0, 3, 5, 6, 7, 8, 10, 13]
    centers = pd.DataFrame(test_faces).rolling(2).mean().values[1:].flatten()
    faces = cell_centers_to_faces(centers)
    assert np.allclose(test_faces, faces)


def test_find_unique_tops():
    x = np.arange(-5, 6)
    y = -x
    z = np.arange(-10, 1)
    X, Z = np.meshgrid(x, z)
    locs = np.c_[X.flatten(), np.tile(y, len(x)), Z.flatten()]
    tops = find_unique_tops(locs)
    assert np.all(tops[:, 2] == 0)
    assert np.allclose(tops[:, :2], np.c_[x, y])


def test_is_outlier():
    assert is_outlier([25.1, 25.3], 50.0)
    assert not is_outlier([25.1, 25.3], 25.2)
    assert is_outlier([25.1, 25.3], 25.4, 1)
    assert not is_outlier([25.1, 25.3], 25.4, 3)
    assert is_outlier([25, 25], 26)
    assert not is_outlier([25, 25], 25)


def test_new_neighbors():

    nodes = [2, 3, 4, 5, 6]
    dist = np.array([25, 50, 0])
    neighbors = np.array([1, 2, 3])
    neighbor_id = new_neighbors(dist, neighbors, nodes)
    assert len(neighbor_id) == 1
    assert neighbor_id[0] == 1


def test_survey_lines(tmp_path):
    with Workspace(os.path.join(tmp_path, "test.geoh5")) as test_workspace:
        with Workspace(dc_geoh5) as ws:

            old_survey = ws.get_entity("DC_Survey")[0]
            _ = old_survey.copy(parent=test_workspace)

            _ = survey_lines(old_survey, [314529, 6071402], save="test_line_ids")
            assert np.all(
                np.unique(test_workspace.get_entity("test_line_ids")[0].values)
                == np.arange(1, 11)
            )


def test_extract_dcip_survey(tmp_path):
    with Workspace(os.path.join(tmp_path, "test.geoh5")) as test_workspace:
        with Workspace(dc_geoh5) as ws:
            survey = ws.get_entity("DC_Survey")[0]
            lines = survey_lines(survey, [314529, 6071402])
            extract_dcip_survey(test_workspace, survey, lines, 4, "test_survey_line")
            assert test_workspace.get_entity("test_survey_line 4")[0] is not None


def test_split_dcip_survey(tmp_path):
    with Workspace(os.path.join(tmp_path, "test.geoh5")) as test_workspace:
        with Workspace(dc_geoh5) as ws:
            survey = ws.get_entity("DC_Survey")[0]
            lines = survey_lines(survey, [314529, 6071402])
            split_dcip_survey(survey, lines, "DC Survey Line", test_workspace)
            assert test_workspace.get_entity("DC Survey Line 10")[0] is not None


def test_rectangular_block():
    block = RectangularBlock(
        center=[10.0, 10.0, 10.0],
        length=10.0,
        width=10.0,
        depth=10.0,
        dip=0.0,
        azimuth=0.0,
    )
    vertices = block.vertices.tolist()
    assert [15.0, 5.0, 5.0] in vertices
    assert [15.0, 15.0, 5.0] in vertices
    assert [5.0, 5.0, 5.0] in vertices
    assert [5.0, 15.0, 5.0] in vertices
    assert [15.0, 5.0, 15.0] in vertices
    assert [15.0, 15.0, 15.0] in vertices
    assert [5.0, 5.0, 15.0] in vertices
    assert [5.0, 15.0, 15.0] in vertices

    block = RectangularBlock(
        center=[0.0, 0.0, 0.0], length=0.0, width=10.0, depth=0.0, dip=45.0, azimuth=0.0
    )
    pos = (5 * np.cos(np.deg2rad(45))).round(5)
    vertices = block.vertices.round(5).tolist()
    assert [pos, 0.0, pos] in vertices
    assert [-pos, 0.0, -pos] in vertices

    block = RectangularBlock(
        center=[0.0, 0.0, 0.0],
        length=0.0,
        width=0.0,
        depth=10.0,
        dip=0.0,
        azimuth=90.0,
        reference="top",
    )
    vertices = block.vertices.round(5).tolist()
    assert [0.0, 0.0, -10.0] in vertices
    assert [0.0, 0.0, 0.0] in vertices

    block = RectangularBlock(
        center=[0.0, 0.0, 0.0],
        length=10.0,
        width=10.0,
        depth=10.0,
        dip=0.0,
        azimuth=45.0,
    )

    pos = (10 * np.cos(np.deg2rad(45))).round(5)
    vertices = block.vertices.round(5).tolist()
    assert [0.0, -pos, -5.0] in vertices
    assert [pos, 0.0, -5.0] in vertices
    assert [-pos, 0.0, -5.0] in vertices
    assert [0.0, pos, -5.0] in vertices
    assert [0.0, -pos, 5.0] in vertices
    assert [pos, 0.0, 5.0] in vertices
    assert [-pos, 0.0, 5.0] in vertices
    assert [0.0, pos, 5.0] in vertices

    with pytest.raises(ValueError) as error:
        setattr(block, "center", -180.0)

    assert "Input value for 'center' must be a list of floats len(3)." in str(error)

    for attr in ["length", "width", "depth"]:
        with pytest.raises(ValueError) as error:
            setattr(block, attr, -10.0)

        assert f"Input value for '{attr}' must be a float >0." in str(error)

    with pytest.raises(ValueError) as error:
        setattr(block, "dip", -180.0)

    assert (
        "Input value for 'dip' must be a float on the interval [-90, 90] degrees."
        in str(error)
    )

    with pytest.raises(ValueError) as error:
        setattr(block, "azimuth", -450.0)

    assert (
        "Input value for 'azimuth' must be a float on the interval [-360, 360] degrees."
        in str(error)
    )

    with pytest.raises(ValueError) as error:
        setattr(block, "reference", "abc")

    assert (
        "Input value for 'reference' point should be a str from ['center', 'top']."
        in str(error)
    )


def test_find_value():
    labels = ["inversion_01_model", "inversion_01_data", "inversion_02_model"]
    assert find_value(labels, ["data"]) == "inversion_01_data"
    assert find_value(labels, ["inversion", "02"]) == "inversion_02_model"
    assert find_value(labels, ["inversion"]) == "inversion_02_model"
    assert find_value(labels, ["lskdfjsd"]) is None
    labels = [["inversion_01_model", 1], ["inversion_01_data", 2]]
    assert find_value(labels, ["model"]) == 1
    assert find_value(labels, ["data"]) == 2
    assert find_value(labels, ["lskdjf"]) is None


def test_string_to_numeric():
    assert string_to_numeric("test") == "test"
    assert string_to_numeric("2.1") == 2.1
    assert string_to_numeric("34") == 34
    assert string_to_numeric("1e-2") == 0.01
    assert string_to_numeric("1.05e2") == 105


def test_sorted_alphanumeric_list():
    test = [
        "Iteration_3.2e-1_data",
        "Iteration_1_data",
        "Iteration_2_data",
        "Iteration_3_data",
        "Iteration_5.11_data",
        "Iteration_5.2_data",
        "Iteration_6_data",
        "Iteration_7_data",
        "Iteration_8e0_data",
        "Iteration_9.0_data",
        "Iteration_10_data",
        "Iteration_11_data",
        "Iteration_2_model",
        "Iteration_12_model",
        "interp_01",
        "interp_02",
        "interp_11",
        "iteration_2_model",
        "iteration_12_model",
        "topo",
        "uncert",
    ]

    sorted_list = sorted_alphanumeric_list(random.sample(test, len(test)))
    assert all(elem == tester for elem, tester in zip(sorted_list, test))


def test_no_warn_module_not_found(recwarn):
    with warn_module_not_found():
        import os as test_import  # pylint: disable=W0404
    assert test_import == os

    with warn_module_not_found():
        from os import system as test_import_from
    assert test_import_from == os.system

    with warn_module_not_found():
        import geoh5py.objects as test_import_submodule  # pylint: disable=W0404
    assert test_import_submodule == geoh5py.objects

    with warn_module_not_found():
        from geoh5py.objects import ObjectBase as test_import_from_submodule
    assert test_import_from_submodule == geoh5py.objects.ObjectBase

    assert len(recwarn) == 0


def test_warn_module_not_found():
    # pylint: disable=import-error
    # pylint: disable=no-name-in-module

    def noop(_):
        return None

    with pytest.warns(match="Module 'nonexisting' is missing from the environment."):
        with warn_module_not_found():
            import nonexisting as test_import
    with pytest.raises(NameError):
        noop(test_import)

    with pytest.warns(match="Module 'nonexisting' is missing from the environment."):
        with warn_module_not_found():
            from nonexisting import nope as test_import_from
    with pytest.raises(NameError):
        noop(test_import_from)

    with pytest.warns(match="Module 'os.nonexisting' is missing from the environment."):
        with warn_module_not_found():
            import os.nonexisting as test_import_os_submodule
    with pytest.raises(NameError):
        noop(test_import_os_submodule)

    with pytest.warns(match="Module 'os.nonexisting' is missing from the environment."):
        with warn_module_not_found():
            from os.nonexisting import nope as test_import_from_os_submodule
    with pytest.raises(NameError):
        noop(test_import_from_os_submodule)

    with pytest.warns(match="Module 'nonexisting' is missing from the environment."):
        with warn_module_not_found():
            import nonexisting.nope as test_import_nonexising_submodule
    with pytest.raises(NameError):
        noop(test_import_nonexising_submodule)

    with pytest.warns(match="Module 'nonexisting' is missing from the environment."):
        with warn_module_not_found():
            from nonexisting.nope import nada as test_import_from_nonexisting_submodule
    with pytest.raises(NameError):
        noop(test_import_from_nonexisting_submodule)


def test_sorted_children_dict(tmp_path):
    ws = Workspace(os.path.join(tmp_path, "test.geoh5"))
    n_x, n_y = 10, 15
    grid = Grid2D.create(
        ws,
        origin=[0, 0, 0],
        u_cell_size=20.0,
        v_cell_size=30.0,
        u_count=n_x,
        v_count=n_y,
        name="test_grid",
        allow_move=False,
    )

    grid.add_data({"Iteration_10_data": {"values": np.ones(10 * 15)}})
    grid.add_data({"Iteration_1_data": {"values": np.ones(10 * 15)}})
    grid.add_data({"Iteration_5_data": {"values": np.ones(10 * 15)}})
    grid.add_data({"Iteration_3_data": {"values": np.ones(10 * 15)}})
    grid.add_data({"Iteration_2_data": {"values": np.ones(10 * 15)}})
    grid.add_data({"Iteration_4_data": {"values": np.ones(10 * 15)}})
    grid.add_data({"Iteration_9.0_data": {"values": np.ones(10 * 15)}})
    grid.add_data({"Iteration_8e0_data": {"values": np.ones(10 * 15)}})
    grid.add_data({"Iteration_11_data": {"values": np.ones(10 * 15)}})
    grid.add_data({"Iteration_6_data": {"values": np.ones(10 * 15)}})
    grid.add_data({"Iteration_7_data": {"values": np.ones(10 * 15)}})
    grid.add_data({"interp_02": {"values": np.ones(10 * 15)}})
    grid.add_data({"interp_01": {"values": np.ones(10 * 15)}})
    grid.add_data({"interp_11": {"values": np.ones(10 * 15)}})
    grid.add_data({"iteration_2_model": {"values": np.ones(10 * 15)}})
    grid.add_data({"iteration_12_model": {"values": np.ones(10 * 15)}})
    grid.add_data({"Iteration_2_model": {"values": np.ones(10 * 15)}})
    grid.add_data({"Iteration_12_model": {"values": np.ones(10 * 15)}})
    grid.add_data({"topo": {"values": np.ones(10 * 15)}})
    grid.add_data({"uncert": {"values": np.ones(10 * 15)}})

    d = sorted_children_dict(grid)
    d = list(d.keys())
    assert d[0] == "Iteration_1_data"
    assert d[1] == "Iteration_2_data"
    assert d[7] == "Iteration_8e0_data"
    assert d[8] == "Iteration_9.0_data"
    assert d[-2] == "topo"
    assert d[-1] == "uncert"


def test_rotation_xyz():
    vec = np.c_[1, 0, 0]
    rot_vec = rotate_xyz(vec, [0, 0], 45)

    assert (
        np.linalg.norm(np.cross(rot_vec, [0.7071, 0.7071, 0])) < 1e-8
    ), "Error on positive rotation about origin."

    rot_vec = rotate_xyz(vec, [1, 1], -90)

    assert (
        np.linalg.norm(np.cross(rot_vec, [0, 1, 0])) < 1e-8
    ), "Error on negative rotation about point."


def test_running_mean():
    vec = np.random.randn(100)
    mean_forw = running_mean(vec, method="forward")
    mean_back = running_mean(vec, method="backward")
    mean_cent = running_mean(vec, method="centered")

    mean_test = (vec[1:] + vec[:-1]) / 2

    assert (
        np.linalg.norm(mean_back[:-1] - mean_test) < 1e-12
    ), "Backward averaging does not match expected values."
    assert (
        np.linalg.norm(mean_forw[1:] - mean_test) < 1e-12
    ), "Forward averaging does not match expected values."
    assert (
        np.linalg.norm((mean_test[1:] + mean_test[:-1]) / 2 - mean_cent[1:-1]) < 1e-12
    ), "Centered averaging does not match expected values."


def test_weigted_average():

    # in loc == out loc -> in val == out val
    xyz_out = np.array([[0, 0, 0]])
    xyz_in = np.array([[0, 0, 0]])
    values = [np.array([99])]
    out = weighted_average(xyz_in, xyz_out, values)
    assert out[0] == 99

    # two point same distance away -> arithmetic mean
    xyz_in = np.array([[1, 0, 0], [0, 1, 0]])
    values = [np.array([99, 100])]
    out = weighted_average(xyz_in, xyz_out, values)
    assert (out[0] - 99.5) < 1e-10

    # two points different distance away but close to infinity -> arithmetic mean
    xyz_in = np.array([[1e30, 0, 0], [1e30 + 1, 0, 0]])
    values = [np.array([99, 100])]
    out = weighted_average(xyz_in, xyz_out, values)
    assert (out[0] - 99.5) < 1e-10

    # one point close to infinity, one not -> out val is near-field value
    xyz_in = np.array([[1, 0, 0], [1e30, 0, 0]])
    values = [np.array([99, 100])]
    out = weighted_average(xyz_in, xyz_out, values)
    assert (out[0] - 99.0) < 1e-10

    # one values vector and n out locs -> one out vector of length 20
    xyz_in = np.random.rand(10, 3)
    xyz_out = np.random.rand(20, 3)
    values = [np.random.rand(10)]
    out = weighted_average(xyz_in, xyz_out, values)
    assert len(out) == 1
    assert len(out[0]) == 20

    # two values vectors and n out locs -> two out vectors of length 20 each
    xyz_in = np.random.rand(10, 3)
    xyz_out = np.random.rand(20, 3)
    values = [np.random.rand(10), np.random.rand(10)]
    out = weighted_average(xyz_in, xyz_out, values)
    assert len(out) == 2
    assert len(out[0]) == 20
    assert len(out[1]) == 20

    # max distance keeps out points from average
    xyz_in = np.array([[1, 0, 0], [3, 0, 0]])
    xyz_out = np.array([[0, 0, 0]])
    values = [np.array([1, 100])]
    out = weighted_average(xyz_in, xyz_out, values, max_distance=2)
    assert out[0] == 1

    # n caps the number of points that go into the average
    xyz_in = np.array([[1, 0, 0], [0, 1, 0], [0, 0, 1]])
    xyz_out = np.array([[0, 0, 0]])
    values = [np.array([1, 2, 3])]
    out = weighted_average(xyz_in, xyz_out, values, n=3)
    assert out[0] == 2
    out = weighted_average(xyz_in, xyz_out, values, n=2)
    assert out[0] == 1.5

    # return indices with n=1 returns closest in loc to the out loc
    xyz_in = np.array([[2, 0, 0], [0, 1, 0], [0, 0, 2]])
    xyz_out = np.array([[0, 0, 0]])
    values = [np.array([1, 2, 3])]
    out, ind = weighted_average(xyz_in, xyz_out, values, n=1, return_indices=True)
    assert ind[0][0] == 1

    # threshold >> r -> arithmetic mean
    xyz_in = np.array([[1, 0, 0], [0, 100, 0], [0, 0, 1000]])
    xyz_out = np.array([[0, 0, 0]])
    values = [np.array([1, 2, 3])]
    out = weighted_average(xyz_in, xyz_out, values, threshold=1e30)
    assert out[0] == 2


def test_treemesh_2_octree(tmp_path):

    geotest = Geoh5Tester(geoh5, tmp_path, "test.geoh5")
    with geotest.make() as workspace:
        mesh = TreeMesh([[10] * 16, [10] * 4, [10] * 8], [0, 0, 0])
        mesh.insert_cells([10, 10, 10], mesh.max_level, finalize=True)
        omesh = treemesh_2_octree(workspace, mesh, name="test_mesh")
        assert omesh.n_cells == mesh.n_cells
        assert np.all(
            (omesh.centroids - mesh.cell_centers[getattr(mesh, "_ubc_order")]) < 1e-14
        )
        expected_refined_cells = [
            (0, 0, 6),
            (0, 0, 7),
            (1, 0, 6),
            (1, 0, 7),
            (0, 1, 6),
            (0, 1, 7),
            (1, 1, 6),
            (1, 1, 7),
        ]
        ijk_refined = omesh.octree_cells[["I", "J", "K"]][
            omesh.octree_cells["NCells"] == 1
        ].tolist()
        assert np.all([k in ijk_refined for k in expected_refined_cells])
        assert np.all([k in expected_refined_cells for k in ijk_refined])


def test_drape_2_tensormesh(tmp_path):
    ws = Workspace(os.path.join(tmp_path, "test.geoh5"))
    x = np.linspace(358600, 359500, 10)
    y = np.linspace(5885500, 5884600, 10)
    z = 300 * np.ones_like(x)
    locs = np.c_[x, y, z]
    h = [20, 40]
    depth_core = 200
    pads = [500] * 4
    expfact = 1.1
    drape, tensor, _ = get_drape_model(  # pylint: disable=W0632
        ws,
        "test_drape",
        locs,
        h,
        depth_core,
        pads,
        expansion_factor=expfact,
        parent=None,
        return_colocated_mesh=True,
        return_sorting=True,
    )

    new_tensor = drape_2_tensor(drape)

    assert np.allclose(new_tensor.cell_centers, tensor.cell_centers)


def test_octree_2_treemesh(tmp_path):

    geotest = Geoh5Tester(geoh5, tmp_path, "test.geoh5")
    with geotest.make() as workspace:
        mesh = TreeMesh([[10] * 4, [10] * 4, [10] * 4], [0, 0, 0])
        mesh.insert_cells([5, 5, 5], mesh.max_level, finalize=True)
        omesh = treemesh_2_octree(workspace, mesh)
        for prod in itertools.product("uvw", repeat=3):
            omesh.origin = [0, 0, 0]
            for axis in "uvw":
                attr = axis + "_cell_size"
                setattr(omesh, attr, np.abs(getattr(omesh, attr)))
            for axis in np.unique(prod):
                attr = axis + "_cell_size"
                setattr(omesh, attr, -1 * getattr(omesh, attr))
                omesh.origin["xyz"["uvw".find(axis)]] = 40
            tmesh = octree_2_treemesh(omesh)
            assert np.all((tmesh.cell_centers - mesh.cell_centers) < 1e-14)


def test_window_xy():
    x, y = np.meshgrid(np.arange(11), np.arange(11))
    x = x.ravel()
    y = y.ravel()
    window = {
        "center": [5, 5],
        "size": [1, 1],
    }
    ind, x_win, y_win = window_xy(x, y, window)
    assert len(x_win) == 1
    assert len(y_win) == 1
    assert x_win[0] == 5
    assert y_win[0] == 5
    assert sum(ind) == 1

    window = {"center": [6, 2.5], "size": [3, 2]}
    ind, x_win, y_win = window_xy(x, y, window)
    assert [p in x_win for p in [5, 6, 7]]
    assert [p in [5, 6, 7] for p in x_win]
    assert [p in y_win for p in [3, 4]]
    assert [p in [3, 4] for p in y_win]


def test_downsample_xy():
    x_grid, y_grid = np.meshgrid(np.arange(11), np.arange(11))
    x = x_grid.ravel()
    y = y_grid.ravel()
    _, x_down, y_down = downsample_xy(x, y, 0)
    assert np.all(x == x_down)
    assert np.all(y == y_down)

    _, x_down, y_down = downsample_xy(x, y, 1)
    assert np.all(x[::2] == x_down)
    assert np.all(y[::2] == y_down)


def test_downsample_grid():

    # Test a simple grid equal spacing in x, y
    x_grid, y_grid = np.meshgrid(np.arange(11), np.arange(11))
    _, x_down, y_down = downsample_grid(x_grid, y_grid, 2)
    assert np.all(np.diff(y_down.reshape(6, 6), axis=0) == 2)
    assert np.all(np.diff(x_down.reshape(6, 6), axis=1) == 2)

    # Test a rotated grid equal spacing in u, v
    xy_rot = rotate_xyz(np.c_[x_grid.ravel(), y_grid.ravel()], [5, 5], 30)
    x_grid_rot = xy_rot[:, 0].reshape(11, 11)
    y_grid_rot = xy_rot[:, 1].reshape(11, 11)
    _, xd, yd = downsample_grid(x_grid_rot, y_grid_rot, 2)
    xy = rotate_xyz(np.c_[xd, yd], [5, 5], -30)
    xg_test = xy[:, 0].reshape(6, 6)
    yg_test = xy[:, 1].reshape(6, 6)
    np.testing.assert_allclose(np.diff(xg_test, axis=1), np.full((6, 5), 2))
    np.testing.assert_allclose(np.diff(yg_test, axis=0), np.full((5, 6), 2))

    # Test unequal spacing in x, y
    x_grid, y_grid = np.meshgrid(np.arange(11), np.linspace(0, 10, 21))
    _, x_down, y_down = downsample_grid(x_grid, y_grid, 2)
    x_grid_test = x_down.reshape(6, 6)
    y_grid_test = y_down.reshape(6, 6)
    np.testing.assert_allclose(np.diff(x_grid_test, axis=1), np.full((6, 5), 2))
    np.testing.assert_allclose(np.diff(y_grid_test, axis=0), np.full((5, 6), 2))


def test_filter_xy():
    x_grid, y_grid = np.meshgrid(np.arange(11), np.arange(11))
    xy_rot = rotate_xyz(np.c_[x_grid.ravel(), y_grid.ravel()], [5, 5], 30)
    x_grid_rot = xy_rot[:, 0].reshape(11, 11)
    y_grid_rot = xy_rot[:, 1].reshape(11, 11)
    window = {
        "center": [5, 5],
        "size": [9, 5],
    }
    # Test the windowing functionality
    w_mask = filter_xy(x_grid, y_grid, window=window)
    x_grid_test, y_grid_test = x_grid[w_mask].reshape(5, 9), y_grid[w_mask].reshape(
        5, 9
    )
    np.testing.assert_allclose(
        x_grid_test, np.meshgrid(np.arange(1, 10), np.arange(3, 8))[0]
    )
    np.testing.assert_allclose(
        y_grid_test, np.meshgrid(np.arange(1, 10), np.arange(3, 8))[1]
    )

    # Test the downsampling functionality
    ds_mask = filter_xy(x_grid, y_grid, distance=2)
    x_grid_test, y_grid_test = x_grid[ds_mask].reshape(6, 6), y_grid[ds_mask].reshape(
        6, 6
    )
    np.testing.assert_allclose(np.diff(x_grid_test, axis=1), np.full((6, 5), 2))
    np.testing.assert_allclose(np.diff(y_grid_test, axis=0), np.full((5, 6), 2))

    # Test the combo functionality
    comb_mask = filter_xy(x_grid, y_grid, distance=2, window=window)
    assert np.all(comb_mask == (w_mask & ds_mask))
    x_grid_test, y_grid_test = x_grid[comb_mask].reshape(2, 4), y_grid[
        comb_mask
    ].reshape(2, 4)
    assert np.all((x_grid_test >= 1) & (x_grid_test <= 9))
    assert np.all((y_grid_test >= 3) & (y_grid_test <= 7))
    np.testing.assert_allclose(np.diff(x_grid_test, axis=1), np.full((2, 3), 2))
    np.testing.assert_allclose(np.diff(y_grid_test, axis=0), np.full((1, 4), 2))

    # Test rotation options
    combo_mask = filter_xy(x_grid_rot, y_grid_rot, distance=2, window=window, angle=-30)
    xg_test, yg_test = x_grid_rot[comb_mask], y_grid_rot[comb_mask]
    xy_rot = rotate_xyz(np.c_[xg_test, yg_test], [5, 5], -30)
    x_grid_rot_test, y_grid_rot_test = xy_rot[:, 0].reshape(2, 4), xy_rot[:, 1].reshape(
        2, 4
    )
    assert np.all((x_grid_rot_test >= 1) & (x_grid_rot_test <= 9))
    assert np.all((y_grid_rot_test >= 3) & (y_grid_rot_test <= 7))
    np.testing.assert_allclose(np.diff(x_grid_rot_test, axis=1), np.full((2, 3), 2))
    np.testing.assert_allclose(np.diff(y_grid_rot_test, axis=0), np.full((1, 4), 2))

    window["azimuth"] = -30
    combo_mask_test = filter_xy(x_grid_rot, y_grid_rot, distance=2, window=window)
    assert np.all(combo_mask_test == combo_mask)


def test_detrend_xy():
    x_grid, y_grid = np.meshgrid(np.arange(64), np.arange(64))
    xy = np.c_[x_grid.flatten(), y_grid.flatten()]
    coefficients = np.random.randn(3)
    values = coefficients[0] + coefficients[1] * xy[:, 1] + coefficients[2] * xy[:, 0]
    ind_nan = np.random.randint(0, high=values.shape[0] - 1, size=32)
    nan_values = values.copy()
    nan_values[ind_nan] = np.nan

    # Should return a plane even for order=5
    comp_trend, _ = calculate_2D_trend(xy, nan_values, order=5, method="all")
    np.testing.assert_almost_equal(values, comp_trend)
    # Should return same plane parameter for 'perimeter' or 'all'
    corner_trend, _ = calculate_2D_trend(xy, nan_values, order=1, method="perimeter")
    np.testing.assert_almost_equal(values, corner_trend)

    with pytest.raises(ValueError) as excinfo:
        calculate_2D_trend(xy[:3, :], nan_values[:3], order=2)
    assert "Provided 3 values for a 2th" in str(excinfo.value)

    with pytest.raises(ValueError) as excinfo:
        calculate_2D_trend(xy, nan_values, order=1.1)
    assert "Value of 1.1 provided." in str(excinfo.value)

    with pytest.raises(ValueError) as excinfo:
        calculate_2D_trend(xy, nan_values, order=-2)
    assert "> 0. Value of -2" in str(excinfo.value)


def test_get_locations(tmp_path):

    with Workspace(os.path.join(tmp_path, "test.geoh5")) as workspace:
        n_x, n_y = 10, 15
        grid = Grid2D.create(
            workspace,
            origin=[0, 0, 0],
            u_cell_size=20.0,
            v_cell_size=30.0,
            u_count=n_x,
            v_count=n_y,
            name="test_grid",
            allow_move=False,
        )
        base_locs = get_locations(workspace, grid)

        test_data = grid.add_data({"test_data": {"values": np.ones(10 * 15)}})
        data_locs = get_locations(workspace, test_data)

        np.testing.assert_array_equal(base_locs, data_locs)<|MERGE_RESOLUTION|>--- conflicted
+++ resolved
@@ -18,11 +18,7 @@
 import numpy as np
 import pandas as pd
 import pytest
-<<<<<<< HEAD
 from discretize import TreeMesh
-=======
-from discretize import TensorMesh, TreeMesh
->>>>>>> e17fc694
 from geoh5py.objects import Grid2D
 from geoh5py.workspace import Workspace
 
@@ -42,11 +38,7 @@
 )
 from geoapps.utils import warn_module_not_found
 from geoapps.utils.list import find_value, sorted_alphanumeric_list
-<<<<<<< HEAD
 from geoapps.utils.models import RectangularBlock, get_drape_model
-=======
-from geoapps.utils.models import RectangularBlock, compute_pad_distance, get_drape_model
->>>>>>> e17fc694
 from geoapps.utils.statistics import is_outlier
 from geoapps.utils.string import string_to_numeric
 from geoapps.utils.surveys import (
@@ -178,7 +170,6 @@
 def test_survey_lines(tmp_path):
     with Workspace(os.path.join(tmp_path, "test.geoh5")) as test_workspace:
         with Workspace(dc_geoh5) as ws:
-
             old_survey = ws.get_entity("DC_Survey")[0]
             _ = old_survey.copy(parent=test_workspace)
 
@@ -355,6 +346,7 @@
 def test_no_warn_module_not_found(recwarn):
     with warn_module_not_found():
         import os as test_import  # pylint: disable=W0404
+
     assert test_import == os
 
     with warn_module_not_found():
