--- conflicted
+++ resolved
@@ -130,7 +130,6 @@
     assert out[0] == 2
 
 
-<<<<<<< HEAD
 def test_treemesh_2_octree():
 
     ws = Workspace("./FlinFlon.geoh5")
@@ -154,7 +153,8 @@
     ].tolist()
     assert [k in ijk_refined for k in expected_refined_cells]
     assert [k in expected_refined_cells for k in ijk_refined]
-=======
+
+
 def test_octree_2_treemesh():
     ws = Workspace("./FlinFlon.geoh5")
     mesh = TreeMesh([[10] * 4, [10] * 4, [10] * 4], [0, 0, 0])
@@ -170,5 +170,4 @@
             setattr(omesh, attr, -1 * getattr(omesh, attr))
             omesh.origin["xyz"["uvw".find(axis)]] = 40
         tmesh = octree_2_treemesh(omesh)
-        assert np.all((tmesh.cell_centers - mesh.cell_centers) < 1e-14)
->>>>>>> b922e6b6
+        assert np.all((tmesh.cell_centers - mesh.cell_centers) < 1e-14)