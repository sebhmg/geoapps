--- conflicted
+++ resolved
@@ -14,7 +14,6 @@
 cd %~dp0
 set PYTHONUTF8=1
 
-<<<<<<< HEAD
 set MY_CONDA_ENV_FILE=environments\conda-py-%PY_VER%-win-65.lock.yml
 if not exist %MY_CONDA_ENV_FILE% (
   echo "** ERROR: Could not find the conda environment specification file '%MY_CONDA_ENV_FILE%' **"
@@ -22,13 +21,6 @@
   exit /B 0
 )
 
-:: try installing libmamba solver in base environment (fail silently)
-call !MY_CONDA! install -n base --override-channels -c conda-forge conda-libmamba-solver -y > nul 2>&1 ^
-  && set "CONDA_SOLVER=libmamba" ^
-  || (call )
-
-=======
->>>>>>> 07be4168
 call "!MY_CONDA!" activate base ^
   && call "!MY_CONDA!" env create --force -n %ENV_NAME% --file %MY_CONDA_ENV_FILE% ^
   && call "!MY_CONDA!" run -n %ENV_NAME% pip install -e . --no-deps
