--- conflicted
+++ resolved
@@ -30,13 +30,9 @@
   - setuptools
   - main::mkl
   - pip:
-<<<<<<< HEAD
     - git+https://github.com/MiraGeoscience/geoana.git@GEOPY-500
     - git+https://github.com/MiraGeoscience/simpeg.git@GEOPY-500
-=======
-    - git+https://github.com/MiraGeoscience/simpeg.git@release/geoapps-0.7.0
     - geoana==0.1.3
->>>>>>> dd842ed3
     - git+https://github.com/MiraGeoscience/simpeg.git@v0.9.1.dev1+geoapps.0.6.0
     - git+https://github.com/MiraGeoscience/geoh5py.git@release/0.3.0
     - tqdm
