name: geoapps

channels:
  - conda-forge
dependencies:
  - python
  - pip
<<<<<<< HEAD
  - simpeg=0.13.1
  - discretize
  - matplotlib
  - ipywidgets
  - ipykernel
  - geopandas
=======
  - discretize
  - simpeg=0.13
  - numpy
  - scipy
  - matplotlib
  - ipywidgets
  - ipykernel
>>>>>>> 236e2045
  - scikit-image
  - scikit-learn
  - zarr
  - fsspec
  - xarray
  - dask
<<<<<<< HEAD
  - h5py=3.1.0
=======
  - gdal
  - fiona
  - h5py
  - plotly
  - requests
  - empymod
>>>>>>> 236e2045
  - pip:
    - ipyfilechooser
    - geoh5py==0.1.2<|MERGE_RESOLUTION|>--- conflicted
+++ resolved
@@ -5,14 +5,6 @@
 dependencies:
   - python
   - pip
-<<<<<<< HEAD
-  - simpeg=0.13.1
-  - discretize
-  - matplotlib
-  - ipywidgets
-  - ipykernel
-  - geopandas
-=======
   - discretize
   - simpeg=0.13
   - numpy
@@ -20,23 +12,18 @@
   - matplotlib
   - ipywidgets
   - ipykernel
->>>>>>> 236e2045
   - scikit-image
   - scikit-learn
   - zarr
   - fsspec
   - xarray
   - dask
-<<<<<<< HEAD
-  - h5py=3.1.0
-=======
   - gdal
   - fiona
   - h5py
   - plotly
   - requests
   - empymod
->>>>>>> 236e2045
   - pip:
     - ipyfilechooser
     - geoh5py==0.1.2