--- conflicted
+++ resolved
@@ -32,6 +32,7 @@
   - ipyfilechooser>=0.6.0,<0.7.0
   - ipywidgets>=7.6.5,<8.0.0
   - plotly>=5.8.0,<6.0.0
+  - jupyter-dash
   - scikit-image>=0.19.2,<0.20.0
   - empymod>=2.1.3,<3.0.0
   - geoana>=0.0.6,<0.1.0
@@ -44,36 +45,6 @@
   - zarr>=2.8.1,<3.0.0
   - libblas = "*=*mkl"
   - pip
-<<<<<<< HEAD
-  - git
-  - conda-forge::discretize=0.7.4
-  - conda-forge::geoana=0.1.2
-  - main::numpy
-  - main::scipy
-  - main::matplotlib
-  - main::ipywidgets
-  - main::ipykernel
-  - main::scikit-image
-  - main::scikit-learn
-  - main::zarr
-  - main::fsspec
-  - main::xarray
-  - dask
-  - conda-forge::gdal
-  - conda-forge::fiona
-  - main::h5py
-  - dash
-  - jupyter-dash
-  - flask
-  - plotly
-  - requests
-  - empymod
-  - ipyfilechooser
-  - conda-forge::pydiso
-  - setuptools
-  - main::mkl
-=======
->>>>>>> 048ff259
   - pip:
     - git+https://github.com/MiraGeoscience/geoh5py.git@v0.3.0-alpha.3#egg=geoh5py
     - git+https://github.com/sebhmg/simpeg.git@v0.9.1.dev2+geoapps.0.8.0#egg=simpeg_archive
