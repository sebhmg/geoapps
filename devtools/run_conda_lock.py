#!/usr/bin/env python3

#  Copyright (c) 2022-2024 Mira Geoscience Ltd.
#
#  This file is part of geoapps.
#
#  geoapps is distributed under the terms and conditions of the MIT License
#  (see LICENSE file at the root of this source code package).

"""
Creates cross-platform lock files for each python version and per-platform conda environment files.

Cross-platform lock files are created at the root of the project.
Per-platform conda environment files with and without dev dependencies, are placed under the `environments` sub-folder.

Usage: from the conda base environment, at the root of the project:
> python devtools/run_conda_lock.py

To prepare the conda base environment, see devtools/setup-conda-base.bat
"""

from __future__ import annotations

import os
import re
import subprocess
import sys
import tempfile
from collections.abc import Generator
from contextlib import contextmanager
from pathlib import Path

import networkx as nx  # type: ignore
import tomli as toml
from add_url_tag_sha256 import patch_pyproject_toml
from packaging.version import Version
from ruamel.yaml import YAML  # type: ignore

env_file_variables_section_ = """
variables:
  KMP_WARNINGS: 0
"""

<<<<<<< HEAD
_python_versions = ["3.10", "3.9"]
_build_dev = True

_environments_folder = Path("environments").resolve()
=======
_environments_folder = Path("environments")

_python_versions = ["3.10"]
>>>>>>> 39d5e844


@contextmanager
def print_execution_time(name: str = "") -> Generator:
    from datetime import datetime

    start = datetime.now()
    try:
        yield
    finally:
        duration = datetime.now() - start
        message_prefix = f" {name} -" if name else ""
        print(f"--{message_prefix} execution time: {duration}")


def create_multi_platform_lock(py_ver: str, platforms: list[str] | None = None) -> Path:
    print(f"# Creating multi-platform lock file for Python {py_ver} ...")
    platform_option = " ".join(f"-p {p}" for p in platforms) if platforms else ""
    with print_execution_time(f"conda-lock for {py_ver}"):
        subprocess.run(
            (
                "conda-lock lock --no-mamba --micromamba -f pyproject.toml"
                f" -f {_environments_folder}/env-python-{py_ver}.yml {platform_option}"
                f" --lockfile py-{py_ver}.conda-lock.yml"
            ),
            env=dict(os.environ, PYTHONUTF8="1", CONDA_CHANNEL_PRIORITY="strict"),
            shell=True,
            check=True,
            stderr=subprocess.STDOUT,
        )
        file = Path(f"py-{py_ver}.conda-lock.yml")
        patch_absolute_path(file)
    return file


def per_platform_env(
    py_ver: str, extras: list[str] | None = None, dev=False, suffix=""
) -> None:
    if extras is None:
        extras = []
    print(
        f"# Creating per platform Conda env files for Python {py_ver} ({'WITH' if dev else 'NO'} dev dependencies) ... "
    )
    dev_dep_option = "--dev-dependencies" if dev else "--no-dev-dependencies"
    name_suffix = full_name_suffix(dev, suffix)
    extras_option = " ".join(f"--extras {i}" for i in extras) if extras else ""
    subprocess.run(
        (
            f"conda-lock render {dev_dep_option} {extras_option} -k env"
            f" --filename-template {_environments_folder}/py-{py_ver}-{{platform}}{name_suffix}.conda.lock py-{py_ver}.conda-lock.yml"
        ),
        env=dict(os.environ, PYTHONUTF8="1", CONDA_CHANNEL_PRIORITY="strict"),
        shell=True,
        check=True,
        stderr=subprocess.STDOUT,
    )


def finalize_per_platform_envs(py_ver: str, dev=False, suffix="") -> None:
    platform_glob = "*-64"
    name_suffix = full_name_suffix(dev, suffix)
    for lock_env_file in _environments_folder.glob(
        f"py-{py_ver}-{platform_glob}{name_suffix}.conda.lock.yml"
    ):
        LockFilePatcher(lock_env_file).patch()


def full_name_suffix(dev: bool, suffix: str) -> str:
    dev_suffix = "-dev" if dev else ""
    return f"{dev_suffix}{suffix}"


def patch_absolute_path(file: Path) -> None:
    """
    Patch the given file to remove reference with absolute file path.
    """

    abs_path_base = str(_environments_folder.absolute().parent) + os.sep

    with tempfile.TemporaryDirectory(dir=str(file.parent)) as tmpdirname:
        patched_file = Path(tmpdirname) / file.name
        with open(patched_file, mode="w", encoding="utf-8") as patched:
            with open(file, encoding="utf-8") as f:
                for line in f:
                    patched.write(
                        line.replace(abs_path_base, "").replace(
                            _environments_folder.name + os.sep,
                            _environments_folder.name + "/",
                        )
                    )
        os.replace(patched_file, file)


class LockFilePatcher:
    """
    Patch the given file to remove hash information on pip dependency if any hash is missing.

    As soon as one hash is specified, pip requires all hashes to be specified.
    """

    def __init__(self, lock_file: Path) -> None:
        self.lock_file = lock_file
        self.pip_section_re = re.compile(r"^\s*- pip:\s*$")
        self.sha_re = re.compile(r"(.*)(\s--hash|#sha256)=\S*")

    def add_variables_section(self):
        """
        Add the variables section to the lock file.
        """

        with open(self.lock_file, mode="a", encoding="utf-8") as f:
            f.write(env_file_variables_section_)

    def patch_none_hash(self) -> None:
        """
        Patch the lock file to remove --hash=md5:None and #sha25=None

        - pip does not want hash with md5 (but accepts sha256 or others).
        - #sha256=None will conflict with the actual sha256
        """

        none_hash_re = re.compile(
            r"(.*)(?:\s--hash=(?:md5:|sha256:)|#sha256=)(?:None|)\s*$"
        )
        with tempfile.TemporaryDirectory(dir=str(self.lock_file.parent)) as tmpdirname:
            patched_file = Path(tmpdirname) / self.lock_file.name
            with open(patched_file, mode="w", encoding="utf-8") as patched, open(
                self.lock_file, encoding="utf-8"
            ) as f:
                for line in f:
                    match = none_hash_re.match(line)
                    if not match:
                        patched.write(line)
                    else:
                        patched.write(f"{match[1]}\n")
            patched_file.replace(self.lock_file)

    def is_missing_pip_hash(self) -> bool:
        """
        Check if the lock file contains pip dependencies with missing hash.
        """

        pip_dependency_re = re.compile(r"^\s*- (\S+) (@|===) .*")
        with open(self.lock_file, encoding="utf-8") as file:
            # advance until the pip section
            for line in file:
                if self.pip_section_re.match(line):
                    break

            for line in file:
                if pip_dependency_re.match(line) and not self.sha_re.match(line):
                    return True
        return False

    def remove_pip_hashes(self) -> None:
        """
        Remove all hashes from the pip dependencies.
        """

        with tempfile.TemporaryDirectory(dir=str(self.lock_file.parent)) as tmpdirname:
            patched_file = Path(tmpdirname) / self.lock_file.name
            with open(patched_file, mode="w", encoding="utf-8") as patched, open(
                self.lock_file, encoding="utf-8"
            ) as f:
                for line in f:
                    patched_line = self.sha_re.sub(r"\1", line)
                    patched.write(patched_line)
            patched_file.replace(self.lock_file)

    def patch(self, force_no_pip_hash=False) -> None:
        """
        Apply all patches to the lock file.
        """

        self.patch_none_hash()
        if force_no_pip_hash or self.is_missing_pip_hash():
            self.remove_pip_hashes()
        self.add_variables_section()


def get_multiplatform_lock_files() -> list[Path]:
    return list(Path().glob("*.conda-lock.yml"))


def delete_multiplatform_lock_files() -> None:
    for f in get_multiplatform_lock_files():
        f.unlink()


def recreate_multiplatform_lock_files() -> list[Path]:
    """
    Delete and recreate the multi-platform lock files for each python version.
    """

    delete_multiplatform_lock_files()

    # also delete per-platform lock files to make it obvious that
    # they must be cre-created after the multi-platform files were updated
    delete_per_platform_lock_files()

    non_optional_deps = non_optional_dependencies()
    created_files: list[Path] = []
    with print_execution_time("create_multi_platform_lock"):
        for py_ver in _python_versions:
            file = create_multi_platform_lock(py_ver)
            created_files.append(file)
            remove_redundant_pip_from_lock_file(file)
            force_non_optional_packages(file, non_optional_deps)
    return created_files


def delete_per_platform_lock_files() -> None:
    if _environments_folder.exists():
        for f in _environments_folder.glob("*.lock.yml"):
            f.unlink()


def recreate_per_platform_lock_files(
    suffix_for_extras: dict[str, list[str]] = {}
) -> None:
    """
    Delete and recreate the per-platform lock files for each python version.

    :param suffix_for_extras: a dictionary with the suffix for each list extra.
        Creates a per-platform lock file for each extra list with the corresponding suffix.
        For example, to create "core", "apps", and "ui" per-platform lock files with
        their corresponding list of extras::

            {
                "core": [],  # no extra
                "apps": ["apps"],
                "ui": ["apps", "ui"],  # UI needs both apps and ui extras
            }
    """

    delete_per_platform_lock_files()
    if not suffix_for_extras:
        suffix_for_extras = {"": []}
    with print_execution_time("create_per_platform_lock"):
        for py_ver in _python_versions:
            for suffix, extras in suffix_for_extras.items():
                if suffix and not suffix.startswith("-"):
                    suffix = f"-{suffix}"
                per_platform_env(py_ver, extras, dev=False, suffix=suffix)
                finalize_per_platform_envs(py_ver, dev=False, suffix=suffix)
                if _build_dev:
                    per_platform_env(py_ver, extras, dev=True, suffix=suffix)
                    finalize_per_platform_envs(py_ver, dev=True, suffix=suffix)


def non_optional_dependencies() -> list[str]:
    """
    List the names of non-optional dependencies from pyproject.toml
    """

    pyproject_toml = Path("pyproject.toml")
    assert pyproject_toml.is_file()

    non_optional_packages: list[str] = []
    with open(pyproject_toml, "rb") as pyproject:
        content = toml.load(pyproject)
    for name, spec in content["tool"]["poetry"]["dependencies"].items():
        if isinstance(spec, str) or (
            isinstance(spec, dict) and not spec.get("optional", False)
        ):
            non_optional_packages.append(name)
    return non_optional_packages


def force_non_optional_packages(lock_file: Path, force_packages: list[str]) -> None:
    """
    Patch the multi-platform lock file to force some packages not to be optional.
    """

    if len(force_packages) == 0:
        return

    assert lock_file.is_file()
    print("## Force packages as non-optional: " + ", ".join(force_packages))

    yaml = YAML()
    yaml.width = 1200

    with open(lock_file, encoding="utf-8") as file:
        yaml_content = yaml.load(file)
        assert yaml_content is not None

    # collect packages from that list that are already in the lock file as optional
    packages_to_change = [
        package
        for package in yaml_content["package"]
        if package["name"] in force_packages and package["optional"]
    ]

    # change all packages in the dependency tree to be non-optional
    graph = build_dependency_tree(packages_to_change)
    for package in graph.nodes:
        for p in yaml_content["package"]:
            if p["name"] == package:
                p["optional"] = False
                p["category"] = "main"

    with open(lock_file, mode="w", encoding="utf-8") as file:
        yaml.dump(yaml_content, file)


def remove_redundant_pip_from_lock_file(lock_file: Path) -> None:
    """
    Remove pip packages that are also fetched from conda.

    If a package version is different between pip and conda, exit with an error.
    """

    assert lock_file.is_file()
    print("## Removing redundant pip packages ...")

    yaml = YAML()
    yaml.width = 1200

    with open(lock_file, encoding="utf-8") as file:
        yaml_content = yaml.load(file)
        assert yaml_content is not None

    packages = yaml_content["package"]
    remaining_pip_per_platform: dict[str, list[str]] = {}
    for platform in ["linux-64", "osx-64", "win-64"]:
        # parse the yml file
        pip_packages = [
            p for p in packages if p["manager"] == "pip" and p["platform"] == platform
        ]
        if len(pip_packages) == 0:
            continue

        conda_packages = {
            p["name"]: p["version"]
            for p in packages
            if p["manager"] == "conda" and p["platform"] == platform
        }
        redundant_pip_names = list_redundant_pip_packages(pip_packages, conda_packages)

        # these Qt libraries are irrelevant for Conda
        redundant_pip_names.append("pyqt5-qt5")
        redundant_pip_names.append("pyqtwebengine-qt5")

        graph = build_dependency_tree(pip_packages)
        graph = trim_dependency_tree(graph, redundant_pip_names)
        remaining_pip_names = list(graph.nodes)
        remaining_pip_packages = [
            p for p in pip_packages if p["name"] in remaining_pip_names
        ]
        assert (
            len(list_redundant_pip_packages(remaining_pip_packages, conda_packages))
            == 0
        ), "Could not eliminate all redundant pip packages (likely due mismatch on versions)"
        remaining_pip_per_platform[platform] = remaining_pip_names

    yaml_content["package"] = [
        p
        for p in packages
        if p["manager"] != "pip"
        or p["name"] in remaining_pip_per_platform[p["platform"]]
    ]
    with open(lock_file, mode="w", encoding="utf-8") as file:
        yaml.dump(yaml_content, file)


def list_redundant_pip_packages(
    pip_packages: list[dict], conda_packages: dict[str, str]
) -> list[str]:
    """
    Return the names of pip packages that are also listed as conda packages.

    If some packages are present for both pip and conda but with different versions, exit with an error.
    :param pip_packages: list of pip packages, where each package is a dict with its full description.
    :param conda_packages: list of conda packages as a dict with the package name as key and its version as value.
    :return: names of the pip packages that are also listed as conda packages.
    """

    redundant_pip_packages: list[str] = []
    for pip_package in pip_packages:
        package_name = pip_package["name"]
        version_str_from_conda = conda_packages.get(package_name, None)
        if version_str_from_conda is None:
            continue

        version_from_conda = Version(version_str_from_conda)
        version_from_pip = Version(pip_package["version"])
        has_non_compatible_versions = False
        if version_from_conda == pip_package["version"]:
            print(
                f"package {pip_package['name']} ({version_from_conda} {pip_package['platform']}) is fetched from pip and conda"
            )
            redundant_pip_packages.append(package_name)
        else:
            msg = (
                f"package {pip_package['name']} ({pip_package['platform']}) is fetched with a different version "
                f"from pip ({pip_package['version']}) and conda ({version_from_conda})"
            )
            if (
                version_from_pip <= version_from_conda
                and version_from_pip.major == version_from_conda.major
            ):
                print(msg + ": versions are expected compatible")
                redundant_pip_packages.append(package_name)
            else:
                has_non_compatible_versions = True
                print(msg + ": versions are **not compatible**")
        if has_non_compatible_versions:
            sys.exit(1)

    return redundant_pip_packages


def build_dependency_tree(packages: list[dict]) -> nx.DiGraph:
    graph = nx.DiGraph()
    for package in packages:
        graph.add_node(package["name"])
        for dependency in package["dependencies"].keys():
            graph.add_edge(package["name"], dependency)
    return graph


def trim_dependency_tree(
    graph: nx.DiGraph, packages_to_remove: list[str]
) -> nx.DiGraph:
    # Remove the specified packages
    for package in packages_to_remove:
        if package in graph:
            graph.remove_node(package)

    orphaned_nodes = [node for node, degree in graph.degree() if degree == 0]
    for node in orphaned_nodes:
        graph.remove_node(node)

    return graph


def main():
    assert _environments_folder.is_dir()

    patch_pyproject_toml()
    recreate_multiplatform_lock_files()

    extras_and_suffix = {
        "": ["core", "apps"],
    }
    recreate_per_platform_lock_files(extras_and_suffix)


if __name__ == "__main__":
    main()<|MERGE_RESOLUTION|>--- conflicted
+++ resolved
@@ -41,16 +41,10 @@
   KMP_WARNINGS: 0
 """
 
-<<<<<<< HEAD
-_python_versions = ["3.10", "3.9"]
+_python_versions = ["3.10"]
 _build_dev = True
 
 _environments_folder = Path("environments").resolve()
-=======
-_environments_folder = Path("environments")
-
-_python_versions = ["3.10"]
->>>>>>> 39d5e844
 
 
 @contextmanager
