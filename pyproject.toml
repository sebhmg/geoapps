[tool.poetry]
name = "geoapps"
version = "0.11.0-alpha.1"
description = "Open-sourced Applications in Geoscience"
authors = ["Mira Geoscience <dominiquef@mirageoscience.com>"]
repository = "https://github.com/MiraGeoscience/geoapps"
documentation = "https://geoapps.readthedocs.io/en/latest/"
homepage = "https://mirageoscience.com"
readme = "README.rst"

packages = [
    { include = "geoapps" },
    { include = "geoapps-assets" },
]
exclude = [
    "geoapps-assets/**/*.geoh5",
    "geoapps-assets/uijson/**",
]

keywords = ["geology", "geophysics", "earth sciences"]
classifiers = [
    "Development Status :: 4 - Beta",
    "Intended Audience :: Science/Research",
    "License :: OSI Approved :: MIT License",
    "Programming Language :: Python",
    "Topic :: Scientific/Engineering",
    "Topic :: Scientific/Engineering :: Mathematics",
    "Topic :: Scientific/Engineering :: Physics",
    "Operating System :: Microsoft :: Windows",
    "Operating System :: POSIX",
    "Operating System :: Unix",
    "Operating System :: MacOS",
    "Natural Language :: English",
]

[tool.poetry.scripts]
start_notebook = { callable = "geoapps.scripts.start_notebook:main", extras = ["apps"] }

[tool.poetry.dependencies]
python = "^3.9, < 3.11"

## dependencies for a minimal environment
numpy = "~1.23.5" # also geoh5py, simpeg and geoana

<<<<<<< HEAD
#geoh5py = { version = "~0.7.0", source = "pypi", allow-prereleases = true}
geoh5py = {url = "https://github.com/MiraGeoscience/geoh5py/archive/refs/heads/develop.zip#sha256="}
mira-omf = {version = "~3.0.0", source = "pypi", allow-prereleases = true}
#mira-omf = {url = "https://github.com/MiraGeoscience/omf/archive/refs/heads/develop.zip#sha256="}
#param-sweeps = {version = "~0.1.5", source = "pypi", allow-prereleases = true}
=======
geoh5py = { version = "~0.8.0a1", source = "pypi", allow-prereleases = true}
#geoh5py = {url = "https://github.com/MiraGeoscience/geoh5py/archive/refs/heads/develop.zip#sha256="}
mira-omf = { version = "~3.0.0-rc.3", source = "pypi", allow-prereleases = true}
#mira-omf = {url = "https://github.com/MiraGeoscience/omf/archive/refs/heads/release/3.0.0.zip#sha256="}
#param-sweeps = {version = "~0.1.5-rc.1", source = "pypi", allow-prereleases = true}
>>>>>>> 29dd1dd3
param-sweeps = {url = "https://github.com/MiraGeoscience/param-sweeps/archive/refs/heads/develop.zip#sha256="}

## dependencies for core algorithms
dask = {version = "2022.10.0", extras = ["distributed"], optional = true}
discretize = {version = "~0.7.4", optional = true } # also in simpeg
distributed = {version = "2022.10.0", optional = true}
fsspec = {version = "2022.*", optional = true } # also in simpeg
matplotlib = {version = "~3.7.1", optional = true } # also in simpeg and geoana
pandas = {version = "~1.5.3", optional = true } # also in simpeg
scikit-learn = {version = "~1.2.2", optional = true } # also in simpeg
scipy = {version = "~1.10.1", optional = true } # also in simpeg and geoana
tqdm = {version = "^4.64.0", optional = true }

simpeg_archive = {version = "~0.9.1.dev5", source = "pypi", optional = true}
#mira-simpeg = {version = "~0.15.1.dev9", source = "pypi", optional = true}
mira-simpeg = {url = "https://github.com/MiraGeoscience/simpeg/archive/refs/heads/release/v0.15.1.dev10+geoapps.0.10.0.zip#sha256=", optional = true}

## indirect dependencies, forcing them here for installation through Conda not pip
empymod = {version = "~2.2.1", optional = true} # from simpeg and geoana
geoana = {version = "~0.0.6", optional = true} # from simpeg
h5py = "~3.8.0" # from geoh5py
mkl = {version = "2022.*", optional = true} # from simpeg
Pillow = "~9.4.0" # from geoh5py
properties = "~0.6.1" # from omf, simpeg and geoana
pydiso = {version = "~0.0.3", optional = true} # from simpeg
pymatsolver = {version = "~0.2.0", optional = true} # from simpeg
pypng = "*" # from omf
six = "~1.16.0" # from omf
utm = "~0.7.0"
vectormath = "~0.2.2" # from omf
zarr = {version = "~2.14.2", optional = true} # from simpgeg using Dask

## dependencies for UI
fiona = {version = "~1.9.2", optional = true}
gdal = {version = "~3.6.3", optional = true}
ipyfilechooser = {version = "~0.6.0", optional = true}
ipywidgets = {version = "^7.6.5", optional = true}
plotly = {version = "~5.13.1", optional = true}
scikit-image = {version = "~0.19.2", optional = true}
jupyter-dash = {version = "~0.4.2", optional = true}
dash-daq = {version = "~0.5.0", optional = true}

## about pip dependencies
# to be specified to work with conda-lock
# - from PyPI: my_package = { version = "1.2.3", source = "pypi" }
# - from URL:
#   - for a tags: my_package = { url = "https://github.com/ORGANISATION/REPO/archive/refs/tags/VERSION_TAG.zip#sha256=" }
#   - for a branch: my_package = { url = "https://github.com/ORGANISATION/REPO/archive/refs/heads/BRANCH.zip#sha256=" }
# Note - conda-lock does not support the syntax: my_package = { git = ... }
#        while poetry2conda supports only { git = "...", tag = "..." }, and not { url = ... }


[tool.poetry.group.dev.dependencies]
pylint = "*"
pytest = "*"
pytest-cov = "*"
toml = "*" # for tests only

[tool.poetry.extras]
core = [
    "dask",
    "discretize",
    "distributed",
    "empymod",
    "fsspec",
    "geoana",
    "matplotlib",
    "mira-simpeg",
    "mkl",
    "pandas",
    "pydiso",
    "pymatsolver",
    "scikit-learn",
    "scipy",
    "simpeg_archive",
    "tqdm",
    "zarr",
]

# extras for apps user interface
apps = [
    # should include "core", but need non-overlapping extra lists for conda-lock
    "dash-daq",
    "fiona",
    "gdal",
    "ipyfilechooser",
    "ipywidgets",
    "jupyter-dash",
    "plotly",
    "scikit-image",
]

[tool.conda-lock]
platforms = ['win-64', 'osx-64', 'linux-64']
channels = ['conda-forge']

[tool.conda-lock.dependencies]
libblas = "*=*mkl"

[tool.isort]
# settings for compatibility between ``isort`` and ``black`` formatting
multi_line_output = 3
include_trailing_comma = true
force_grid_wrap = 0
use_parentheses = true
line_length = 88

[tool.black]
# defaults are just fine

[tool.poetry2conda]
name = "geoapps"
## usage of poetry2conda
# As poetry2conda does not support url sources for pip dependencies,
# temporarily edit this file and use git sources instead, with 'tag=' indifferently whether it is actually a branch or rev.
#> poetry2conda pyproject.toml -E full environment.yml
#> poetry2conda pyproject.toml -E full --dev environment-dev.yml

[build-system]
requires = ["poetry-core>=1.0.0", "setuptools"]
build-backend = "poetry.core.masonry.api"<|MERGE_RESOLUTION|>--- conflicted
+++ resolved
@@ -42,19 +42,11 @@
 ## dependencies for a minimal environment
 numpy = "~1.23.5" # also geoh5py, simpeg and geoana
 
-<<<<<<< HEAD
-#geoh5py = { version = "~0.7.0", source = "pypi", allow-prereleases = true}
+#geoh5py = { version = "~0.8.0a1", source = "pypi", allow-prereleases = true}
 geoh5py = {url = "https://github.com/MiraGeoscience/geoh5py/archive/refs/heads/develop.zip#sha256="}
 mira-omf = {version = "~3.0.0", source = "pypi", allow-prereleases = true}
 #mira-omf = {url = "https://github.com/MiraGeoscience/omf/archive/refs/heads/develop.zip#sha256="}
 #param-sweeps = {version = "~0.1.5", source = "pypi", allow-prereleases = true}
-=======
-geoh5py = { version = "~0.8.0a1", source = "pypi", allow-prereleases = true}
-#geoh5py = {url = "https://github.com/MiraGeoscience/geoh5py/archive/refs/heads/develop.zip#sha256="}
-mira-omf = { version = "~3.0.0-rc.3", source = "pypi", allow-prereleases = true}
-#mira-omf = {url = "https://github.com/MiraGeoscience/omf/archive/refs/heads/release/3.0.0.zip#sha256="}
-#param-sweeps = {version = "~0.1.5-rc.1", source = "pypi", allow-prereleases = true}
->>>>>>> 29dd1dd3
 param-sweeps = {url = "https://github.com/MiraGeoscience/param-sweeps/archive/refs/heads/develop.zip#sha256="}
 
 ## dependencies for core algorithms
