--- conflicted
+++ resolved
@@ -1,11 +1,7 @@
 [tool.poetry]
 name = "geoapps"
-<<<<<<< HEAD
-version = "0.11.0"
-license = "MIT"
-=======
 version = "0.12.0-alpha.1"
->>>>>>> 9ea86dab
+
 description = "Open-sourced Applications in Geoscience"
 authors = ["Mira Geoscience <dominiquef@mirageoscience.com>"]
 repository = "https://github.com/MiraGeoscience/geoapps"
