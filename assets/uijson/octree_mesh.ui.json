--- conflicted
+++ resolved
@@ -72,16 +72,10 @@
         "label": "Name:",
         "value": "Octree_Mesh"
     },
-<<<<<<< HEAD
-    "Refinenement A object": {
+    "Refinement A object": {
         "groupOptional": true,
         "enabled": true,
         "group": "Refinenement A",
-=======
-    "Refinement A object": {
-        "enabled": true,
-        "group": "refinement a",
->>>>>>> ba03e0f2
         "label": "Object",
         "meshType": [
             "{202C5DB1-A56D-4004-9CAD-BAAFD8899406}",
@@ -89,7 +83,6 @@
             "{F26FEBA3-ADED-494B-B9E9-B2BBCBE298E1}"
         ],
         "value": ""
-<<<<<<< HEAD
     },
     "Refinenement A levels": {
         "enabled": true,
@@ -110,30 +103,6 @@
     "Refinenement A distance": {
         "enabled": true,
         "group": "Refinenement A",
-        "label": "Distance",
-        "value": 1000.0
-    }
-=======
-    },
-    "Refinement A levels": {
-        "enabled": true,
-        "group": "refinement a",
-        "label": "Levels",
-        "value": "4,4,4"
-    },
-    "Refinement A type": {
-        "choiceList": [
-            "surface",
-            "radial"
-        ],
-        "enabled": true,
-        "group": "refinement a",
-        "label": "Type",
-        "value": "radial"
-    },
-    "Refinement A distance": {
-        "enabled": true,
-        "group": "refinement a",
         "label": "Distance",
         "value": 1000.0
     },
@@ -169,16 +138,5 @@
         "group": "refinement b",
         "label": "Distance",
         "value": 1000.0
-    },
-    "run_command": "geoapps.create.octree_mesh",
-    "run_command_boolean": {
-        "value": false,
-        "label": "Run python module ",
-        "tooltip": "Warning: launches process to run python model on save",
-        "main": true
-    },
-    "monitoring_directory": "",
-    "conda_environment": "geoapps",
-    "conda_environment_boolean": false
->>>>>>> ba03e0f2
+    }
 }