{
    "title": "SimPEG Magnetic Susceptibility inversion",
    "inversion_type": "magnetic scalar",
    "geoh5": "",
    "forward_only": false,
    "inducing_field_strength": {
        "min": 0.0,
        "main": true,
        "group": "Inducing Field",
        "label": "Strength",
        "value": 50000.0
    },
    "inducing_field_inclination": {
        "min": -90.0,
        "max": 90.0,
        "main": true,
        "group": "Inducing Field",
        "label": "Inclination",
        "value": 90.0
    },
    "inducing_field_declination": {
        "main": true,
        "group": "Inducing Field",
        "label": "Declination",
        "value": 0.0
    },
    "topography_object": {
        "main": true,
        "group": "Topography",
        "label": "Object",
        "meshType": [
            "{202C5DB1-A56D-4004-9CAD-BAAFD8899406}",
            "{6A057FDC-B355-11E3-95BE-FD84A7FFCB88}",
            "{F26FEBA3-ADED-494B-B9E9-B2BBCBE298E1}",
            "{48F5054A-1C5C-4CA4-9048-80F36DC60A06}",
            "{b020a277-90e2-4cd7-84d6-612ee3f25051}"
        ],
        "value": ""
    },
    "topography": {
        "association": "Vertex",
        "dataType": "Float",
        "group": "Topography",
        "main": true,
        "optional": true,
        "enabled": false,
        "isValue": true,
        "label": "Elevation",
        "parent": "topography_object",
        "property": "",
        "value": 0.0
    },
    "data_object": {
        "main": true,
        "group": "Data",
        "label": "Object",
        "meshType": [
            "{202C5DB1-A56D-4004-9CAD-BAAFD8899406}",
            "{6A057FDC-B355-11E3-95BE-FD84A7FFCB88}",
            "{F26FEBA3-ADED-494B-B9E9-B2BBCBE298E1}",
            "{48F5054A-1C5C-4CA4-9048-80F36DC60A06}",
            "{b020a277-90e2-4cd7-84d6-612ee3f25051}",
            "{4ea87376-3ece-438b-bf12-3479733ded46}"
        ],
        "value": ""
    },
    "tmi_channel": {
        "association": [
            "Cell",
            "Vertex"
        ],
        "dataType": "Float",
        "group": "Data",
        "main": true,
        "label": "TMI channel",
        "parent": "data_object",
        "optional": true,
        "enabled": false,
        "value": ""
    },
    "tmi_uncertainty": {
        "association": [
            "Cell",
            "Vertex"
        ],
        "dataType": "Float",
        "group": "Data",
        "main": true,
        "isValue": true,
        "label": "TMI uncertainty",
        "parent": "data_object",
        "dependency": "tmi_channel",
        "dependencyType": "enabled",
        "property": "",
        "value": 1.0
    },
    "bxx_channel": {
        "association": [
            "Cell",
            "Vertex"
        ],
        "dataType": "Float",
        "group": "Data",
        "main": true,
        "label": "Bxx channel",
        "parent": "data_object",
        "optional": true,
        "enabled": false,
        "value": ""
    },
    "bxx_uncertainty": {
        "association": [
            "Cell",
            "Vertex"
        ],
        "dataType": "Float",
        "group": "Data",
        "main": true,
        "isValue": true,
        "label": "Bxx uncertainty",
        "parent": "data_object",
        "dependency": "bxx_channel",
        "dependencyType": "enabled",
        "property": "",
        "value": 1.0
    },
    "bxy_channel": {
        "association": [
            "Cell",
            "Vertex"
        ],
        "dataType": "Float",
        "group": "Data",
        "main": true,
        "label": "Bxy channel",
        "parent": "data_object",
        "optional": true,
        "enabled": false,
        "value": ""
    },
    "bxy_uncertainty": {
        "association": [
            "Cell",
            "Vertex"
        ],
        "dataType": "Float",
        "group": "Data",
        "main": true,
        "isValue": true,
        "label": "Bxy uncertainty",
        "parent": "data_object",
        "dependency": "bxy_channel",
        "dependencyType": "enabled",
        "property": "",
        "value": 1.0
    },
    "bxz_channel": {
        "association": [
            "Cell",
            "Vertex"
        ],
        "dataType": "Float",
        "group": "Data",
        "main": true,
        "label": "Bxz channel",
        "parent": "data_object",
        "optional": true,
        "enabled": false,
        "value": ""
    },
    "bxz_uncertainty": {
        "association": [
            "Cell",
            "Vertex"
        ],
        "dataType": "Float",
        "group": "Data",
        "main": true,
        "isValue": true,
        "label": "Bxz uncertainty",
        "parent": "data_object",
        "dependency": "bxz_channel",
        "dependencyType": "enabled",
        "property": "",
        "value": 1.0
    },
    "byy_channel": {
        "association": [
            "Cell",
            "Vertex"
        ],
        "dataType": "Float",
        "group": "Data",
        "main": true,
        "label": "Byy channel",
        "parent": "data_object",
        "optional": true,
        "enabled": false,
        "value": ""
    },
    "byy_uncertainty": {
        "association": [
            "Cell",
            "Vertex"
        ],
        "dataType": "Float",
        "group": "Data",
        "main": true,
        "isValue": true,
        "label": "Byy uncertainty",
        "parent": "data_object",
        "dependency": "byy_channel",
        "dependencyType": "enabled",
        "property": "",
        "value": 1.0
    },
    "byz_channel": {
        "association": [
            "Cell",
            "Vertex"
        ],
        "dataType": "Float",
        "group": "Data",
        "main": true,
        "label": "Byz channel",
        "parent": "data_object",
        "optional": true,
        "enabled": false,
        "value": ""
    },
    "byz_uncertainty": {
        "association": [
            "Cell",
            "Vertex"
        ],
        "dataType": "Float",
        "group": "Data",
        "main": true,
        "isValue": true,
        "label": "Byz uncertainty",
        "parent": "data_object",
        "dependency": "byz_channel",
        "dependencyType": "enabled",
        "property": "",
        "value": 1.0
    },
    "bzz_channel": {
        "association": [
            "Cell",
            "Vertex"
        ],
        "dataType": "Float",
        "group": "Data",
        "main": true,
        "label": "Bzz channel",
        "parent": "data_object",
        "optional": true,
        "enabled": false,
        "value": ""
    },
    "bzz_uncertainty": {
        "association": [
            "Cell",
            "Vertex"
        ],
        "dataType": "Float",
        "group": "Data",
        "main": true,
        "isValue": true,
        "label": "Bzz uncertainty",
        "parent": "data_object",
        "dependency": "bzz_channel",
        "dependencyType": "enabled",
        "property": "",
        "value": 1.0
    },
    "bx_channel": {
        "association": [
            "Cell",
            "Vertex"
        ],
        "dataType": "Float",
        "group": "Data",
        "main": true,
        "label": "Bx channel",
        "parent": "data_object",
        "optional": true,
        "enabled": false,
        "value": ""
    },
    "bx_uncertainty": {
        "association": [
            "Cell",
            "Vertex"
        ],
        "dataType": "Float",
        "group": "Data",
        "main": true,
        "isValue": true,
        "label": "Bx uncertainty",
        "parent": "data_object",
        "dependency": "bx_channel",
        "dependencyType": "enabled",
        "property": "",
        "value": 1.0
    },
    "by_channel": {
        "association": [
            "Cell",
            "Vertex"
        ],
        "dataType": "Float",
        "group": "Data",
        "main": true,
        "label": "By channel",
        "parent": "data_object",
        "optional": true,
        "enabled": false,
        "value": ""
    },
    "by_uncertainty": {
        "association": [
            "Cell",
            "Vertex"
        ],
        "dataType": "Float",
        "group": "Data",
        "main": true,
        "isValue": true,
        "label": "By uncertainty",
        "parent": "data_object",
        "dependency": "by_channel",
        "dependencyType": "enabled",
        "property": "",
        "value": 1.0
    },
    "bz_channel": {
        "association": [
            "Cell",
            "Vertex"
        ],
        "dataType": "Float",
        "group": "Data",
        "main": true,
        "label": "Bz channel",
        "parent": "data_object",
        "optional": true,
        "enabled": false,
        "value": ""
    },
    "bz_uncertainty": {
        "association": [
            "Cell",
            "Vertex"
        ],
        "dataType": "Float",
        "group": "Data",
        "main": true,
        "isValue": true,
        "label": "Bz uncertainty",
        "parent": "data_object",
        "dependency": "bz_channel",
        "dependencyType": "enabled",
        "property": "",
        "value": 1.0
    },
    "starting_model_object": {
        "group": "Starting Model",
        "main": true,
        "meshType": [
            "{202C5DB1-A56D-4004-9CAD-BAAFD8899406}",
            "{6A057FDC-B355-11E3-95BE-FD84A7FFCB88}",
            "{F26FEBA3-ADED-494B-B9E9-B2BBCBE298E1}",
            "{48F5054A-1C5C-4CA4-9048-80F36DC60A06}",
            "{b020a277-90e2-4cd7-84d6-612ee3f25051}",
            "{4ea87376-3ece-438b-bf12-3479733ded46}"
        ],
        "optional": true,
        "enabled": false,
        "label": "Object",
        "value": ""
    },
    "starting_model": {
        "association": [
            "Cell",
            "Vertex"
        ],
        "dataType": "Float",
        "group": "Starting Model",
        "main": true,
        "isValue": true,
        "parent": "starting_model_object",
        "label": "Susceptibility (SI)",
        "property": "",
        "value": 0.0001
    },
    "tile_spatial": {
        "group": "Receivers location options",
        "label": "Number of tiles",
        "parent": "data_object",
        "isValue": true,
        "property": "",
        "value": 1,
        "min": 1,
        "max": 1000
    },
    "output_tile_files": false,
    "z_from_topo": {
        "main": false,
        "group": "Receivers location options",
        "label": "Take z from topography",
        "value": false
    },
    "receivers_radar_drape": {
        "association": [
            "Cell",
            "Vertex"
        ],
        "dataType": "Float",
        "main": false,
        "group": "Receivers location options",
        "label": "Drape receivers with radar channel",
        "optional": true,
        "parent": "data_object",
        "value": "",
        "enabled": false
    },
    "receivers_offset_x": {
        "group": "Receivers location options",
        "main": false,
        "label": "Receiver X offset (m)",
        "value": 0.0,
        "enabled": true
    },
    "receivers_offset_y": {
        "group": "Receivers location options",
        "main": false,
        "label": "Receiver Y offset (m)",
        "value": 0.0,
        "enabled": true
    },
    "receivers_offset_z": {
        "group": "Receivers location options",
        "main": false,
        "label": "Receiver Z offset (m)",
        "value": 0.0,
        "enabled": true
    },
    "gps_receivers_offset": "",
    "ignore_values": {
        "group": "Data pre-processing",
        "optional": true,
        "enabled": false,
        "label": "Values to ignore",
        "value": ""
    },
    "resolution": {
        "min": 0.0,
        "group": "Data pre-processing",
        "optional": true,
        "enabled": false,
        "label": "Downsampling resolution",
        "value": 0.0
    },
    "detrend_order": {
        "min": 0,
        "group": "Data pre-processing",
        "enabled": false,
        "dependencyType": "enabled",
        "label": "Detrend order",
        "optional": true,
        "value": 0
    },
    "detrend_type": {
        "choiceList": [
            "all",
            "perimeter"
        ],
        "group": "Data pre-processing",
        "dependency": "detrend_order",
        "dependencyType": "enabled",
        "enabled": false,
        "optional": true,
        "label": "Detrend type",
        "value": "all"
    },
    "max_chunk_size": {
        "min": 0,
        "group": "Data pre-processing",
        "optional": true,
        "enabled": true,
        "label": "Maximum chunk size",
        "value": 128
    },
    "chunk_by_rows": {
        "group": "Data pre-processing",
        "label": "Chunk by rows",
        "value": true
    },
    "mesh": {
        "group": "Mesh",
        "main": true,
        "optional": true,
        "enabled": false,
        "dependency": "mesh_from_params",
        "dependencyType": "disabled",
        "label": "Mesh",
        "meshType": "{4ea87376-3ece-438b-bf12-3479733ded46}",
        "value": ""
    },
    "u_cell_size": {
        "min": 0.0,
        "group": "Mesh",
        "main": true,
        "enabled": true,
        "dependency": "mesh",
        "dependencyType": "disabled",
        "label": "Easting core cell size (m)",
        "value": 25.0
    },
    "v_cell_size": {
        "min": 0.0,
        "group": "Mesh",
        "main": true,
        "enabled": true,
        "dependency": "mesh",
        "dependencyType": "disabled",
        "label": "Northing core cell size (m)",
        "value": 25.0
    },
    "w_cell_size": {
        "min": 0.0,
        "group": "Mesh",
        "main": true,
        "enabled": true,
        "dependency": "mesh",
        "dependencyType": "disabled",
        "label": "Vertical core cell size (m)",
        "value": 25.0
    },
    "octree_levels_topo": {
        "group": "Mesh",
        "main": true,
        "enabled": true,
        "dependency": "mesh",
        "dependencyType": "disabled",
<<<<<<< HEAD
        "label": "octree levels topography",
=======
        "label": "Octree levels topography",
>>>>>>> ba03e0f2
        "value": "0, 0, 4, 4"
    },
    "octree_levels_obs": {
        "group": "Mesh",
        "main": true,
        "enabled": true,
        "dependency": "mesh",
        "dependencyType": "disabled",
        "label": "octree levels observations",
        "value": "4, 4, 4, 4"
    },
    "depth_core": {
        "min": 0.0,
        "group": "Mesh",
        "main": true,
        "enabled": true,
        "dependency": "mesh",
        "dependencyType": "disabled",
        "label": "Depth of core refinement volume",
        "value": 500.0
    },
    "max_distance": {
        "min": 0.0,
        "group": "Mesh",
        "main": true,
        "enabled": true,
        "dependency": "mesh",
        "dependencyType": "disabled",
        "label": "Maximum padding distance",
        "value": 5000.0
    },
    "horizontal_padding": {
        "min": 0.0,
        "group": "Mesh",
        "main": true,
        "enabled": true,
        "dependency": "mesh",
        "dependencyType": "disabled",
        "label": "Horizontal padding",
        "value": 1000.0
    },
    "vertical_padding": {
        "min": 0.0,
        "group": "Mesh",
        "main": true,
        "enabled": true,
        "dependency": "mesh",
        "dependencyType": "disabled",
        "label": "Vertical padding",
        "value": 1000.0
    },
    "window_center_x": {
        "group": "Data window",
        "enabled": false,
        "groupOptional": true,
        "label": "Window center easting",
        "value": 0.0
    },
    "window_center_y": {
        "group": "Data window",
        "enabled": false,
        "label": "Window center northing",
        "value": 0.0
    },
    "window_width": {
        "min": 0.0,
        "group": "Data window",
        "enabled": false,
        "label": "Window width",
        "value": 0.0
    },
    "window_height": {
        "min": 0.0,
        "group": "Data window",
        "enabled": false,
        "label": "Window height",
        "value": 0.0
    },
    "window_azimuth": {
        "min": -180,
        "max": 180,
        "group": "Data window",
        "enabled": false,
        "label": "Window azimuth",
        "value": 0.0
    },
    "inversion_style": "voxel",
    "chi_factor": {
        "min": 0.0,
        "max": 1.0,
        "group": "Optimization",
        "label": "Chi factor",
        "value": 1.0,
        "enabled": true
    },
    "sens_wts_threshold": {
        "group": "Update sensitivity weights directive",
        "label": "Update sensitivity weight threshold",
        "value": 0.0
    },
    "every_iteration_bool": {
        "group": "Update sensitivity weights directive",
        "label": "Update every iteration",
        "value": false
    },
    "f_min_change": {
        "group": "Update IRLS directive",
        "label": "f min change",
        "value": 0.0001
    },
    "minGNiter": {
        "group": "Update IRLS directive",
        "label": "Minimum Gauss-Newton iterations",
        "value": 1
    },
    "beta_tol": {
        "group": "Update IRLS directive",
        "label": "Beta tolerance",
        "value": 0.5
    },
    "prctile": {
        "group": "Update IRLS directive",
        "label": "percentile",
        "value": 95
    },
    "coolingRate": {
        "group": "Update IRLS directive",
        "label": "Beta cooling rate",
        "value": 1
    },
    "coolEps_q": {
        "group": "Update IRLS directive",
        "label": "Cool epsilon q",
        "value": true
    },
    "coolEpsFact": {
        "group": "Update IRLS directive",
        "label": "Cool epsilon fact",
        "value": 1.2
    },
    "beta_search": {
        "group": "Update IRLS directive",
        "label": "Perform beta search",
        "value": false
    },
    "starting_chi_factor": {
        "group": "Update IRLS directive",
        "label": "IRLS start chi factor",
        "optional": true,
        "enabled": false,
        "value": 1.0,
        "tooltip": "This chi factor will be used to determine the misfit threshold after which IRLS iterations begin."
    },
    "max_iterations": {
        "min": 0,
        "group": "Optimization",
        "label": "Maximum number of IRLS iterations",
        "tooltip": "Incomplete Re-weighted Least Squares iterations for non-L2 problems",
        "value": 25,
        "enabled": true
    },
    "max_line_search_iterations": {
        "group": "Optimization",
        "label": "Maximum number of line searches",
        "value": 20,
        "enabled": true
    },
    "max_cg_iterations": {
        "min": 0,
        "group": "Optimization",
        "label": "Maximum CG iterations",
        "value": 30,
        "enabled": true
    },
    "max_global_iterations": {
        "min": 0,
        "group": "Optimization",
        "label": "Max iterations",
        "tooltip": "Number of L2 and IRLS iterations combined",
        "value": 100,
        "enabled": true
    },
    "initial_beta_ratio": {
        "min": 0.0,
        "group": "Optimization",
        "optional": true,
        "enabled": true,
        "dependency": "initial_beta",
        "dependencyType": "disabled",
        "label": "Initial beta ratio",
        "value": 10.0
    },
    "initial_beta": {
        "min": 0.0,
        "group": "Optimization",
        "optional": true,
        "enabled": false,
        "dependency": "initial_beta_ratio",
        "dependencyType": "disabled",
        "label": "Initial beta",
        "value": 1.0
    },
    "tol_cg": {
        "min": 0,
        "group": "Optimization",
        "label": "Conjugate gradient tolerance",
        "value": 0.0001,
        "enabled": true
    },
    "alpha_s": {
        "min": 0.0,
        "group": "Regularization",
        "label": "Smallness weight",
        "value": 1.0,
        "enabled": true
    },
    "alpha_x": {
        "min": 0.0,
        "group": "Regularization",
        "label": "X-smoothness weight",
        "value": 1.0,
        "enabled": true
    },
    "alpha_y": {
        "min": 0.0,
        "group": "Regularization",
        "label": "Y-smoothness weight",
        "value": 1.0,
        "enabled": true
    },
    "alpha_z": {
        "min": 0.0,
        "group": "Regularization",
        "label": "Z-smoothness weight",
        "value": 1.0,
        "enabled": true
    },
    "s_norm": {
        "min": 0.0,
        "max": 2.0,
        "group": "Regularization",
        "label": "Smallness norm",
        "value": 0.0,
        "enabled": true
    },
    "x_norm": {
        "min": 0.0,
        "max": 2.0,
        "group": "Regularization",
        "label": "X-smoothness norm",
        "value": 2.0,
        "enabled": true
    },
    "y_norm": {
        "min": 0.0,
        "max": 2.0,
        "group": "Regularization",
        "label": "Y-smoothness norm",
        "value": 2.0,
        "enabled": true
    },
    "z_norm": {
        "min": 0.0,
        "max": 2.0,
        "group": "Regularization",
        "label": "Z-smoothness norm",
        "value": 2.0,
        "enabled": true
    },
    "reference_model_object": {
        "group": "Regularization",
        "label": "Reference model object",
        "meshType": [
            "{202C5DB1-A56D-4004-9CAD-BAAFD8899406}",
            "{6A057FDC-B355-11E3-95BE-FD84A7FFCB88}",
            "{F26FEBA3-ADED-494B-B9E9-B2BBCBE298E1}",
            "{48F5054A-1C5C-4CA4-9048-80F36DC60A06}",
            "{b020a277-90e2-4cd7-84d6-612ee3f25051}",
            "{4ea87376-3ece-438b-bf12-3479733ded46}"
        ],
        "optional": true,
        "enabled": false,
        "value": ""
    },
    "reference_model": {
        "association": [
            "Cell",
            "Vertex"
        ],
        "dataType": "Float",
        "group": "Regularization",
        "isValue": true,
        "parent": "reference_model_object",
        "dependency": "reference_model_object",
        "dependencyType": "enabled",
        "label": "Reference model value",
        "property": "",
        "optional": true,
        "value": 0.0,
        "enabled": true
    },
    "gradient_type": {
        "choiceList": [
            "total",
            "components"
        ],
        "group": "Regularization",
        "label": "Gradient type",
        "value": "total"
    },
    "lower_bound_object": {
        "group": "Regularization",
        "meshType": [
            "{202C5DB1-A56D-4004-9CAD-BAAFD8899406}",
            "{6A057FDC-B355-11E3-95BE-FD84A7FFCB88}",
            "{F26FEBA3-ADED-494B-B9E9-B2BBCBE298E1}",
            "{48F5054A-1C5C-4CA4-9048-80F36DC60A06}",
            "{b020a277-90e2-4cd7-84d6-612ee3f25051}",
            "{4ea87376-3ece-438b-bf12-3479733ded46}"
        ],
        "label": "Lower bound object",
        "optional": true,
        "enabled": false,
        "value": ""
    },
    "lower_bound": {
        "association": [
            "Cell",
            "Vertex"
        ],
        "dataType": "Float",
        "group": "Regularization",
        "isValue": true,
        "parent": "lower_bound_object",
        "dependency": "lower_bound_object",
        "dependencyType": "enabled",
        "label": "Lower bound",
        "property": "",
        "optional": true,
        "value": 0.0,
        "enabled": false
    },
    "upper_bound_object": {
        "group": "Regularization",
        "label": "Upper bound object",
        "meshType": [
            "{202C5DB1-A56D-4004-9CAD-BAAFD8899406}",
            "{6A057FDC-B355-11E3-95BE-FD84A7FFCB88}",
            "{F26FEBA3-ADED-494B-B9E9-B2BBCBE298E1}",
            "{48F5054A-1C5C-4CA4-9048-80F36DC60A06}",
            "{b020a277-90e2-4cd7-84d6-612ee3f25051}",
            "{4ea87376-3ece-438b-bf12-3479733ded46}"
        ],
        "optional": true,
        "enabled": false,
        "value": ""
    },
    "upper_bound": {
        "association": [
            "Cell",
            "Vertex"
        ],
        "dataType": "Float",
        "group": "Regularization",
        "isValue": true,
        "parent": "upper_bound_object",
        "dependency": "lower_bound_object",
        "label": "Upper bound",
        "property": "",
        "optional": true,
        "value": 0.0,
        "enabled": false
    },
    "parallelized": {
        "group": "Compute",
        "label": "Use parallelization",
        "value": true
    },
    "n_cpu": {
        "min": 1,
        "group": "Compute",
        "dependency": "parallelized",
        "dependencyType": "enabled",
        "optional": true,
        "enabled": false,
        "label": "Number of cpu",
        "value": 1
    },
    "max_ram": "",
    "out_group": {
        "label": "Results group name",
        "value": "SusceptibilityInversion"
    },
    "monitoring_directory": "",
    "workspace_geoh5": "",
    "run_command": "geoapps.inversion.driver",
    "run_command_boolean": {
        "value": false,
        "label": "Run python module ",
        "tooltip": "Warning: launches process to run python model on save",
        "main": true
    },
    "conda_environment": "geoapps",
    "distributed_workers": "",
    "tmi_channel_bool": false,
    "bxx_channel_bool": false,
    "bxy_channel_bool": false,
    "bxz_channel_bool": false,
    "byy_channel_bool": false,
    "byz_channel_bool": false,
    "bzz_channel_bool": false,
    "bx_channel_bool": false,
    "by_channel_bool": false,
    "bz_channel_bool": false
}<|MERGE_RESOLUTION|>--- conflicted
+++ resolved
@@ -544,11 +544,7 @@
         "enabled": true,
         "dependency": "mesh",
         "dependencyType": "disabled",
-<<<<<<< HEAD
         "label": "octree levels topography",
-=======
-        "label": "Octree levels topography",
->>>>>>> ba03e0f2
         "value": "0, 0, 4, 4"
     },
     "octree_levels_obs": {
