--- conflicted
+++ resolved
@@ -12,11 +12,8 @@
 
 repos:
 -   repo: https://github.com/psf/black
-<<<<<<< HEAD
-    rev: 23.1.0
-=======
     rev: 23.3.0
->>>>>>> f6d743a5
+
     hooks:
     -   id: black
 -   repo: https://github.com/PyCQA/isort
@@ -33,11 +30,8 @@
 #    hooks:
 #    -   id: flake8
 -   repo: https://github.com/asottile/pyupgrade
-<<<<<<< HEAD
-    rev: v3.3.1
-=======
     rev: v3.3.2
->>>>>>> f6d743a5
+
     hooks:
     -   id: pyupgrade
         args: [--py39-plus]
@@ -64,11 +58,8 @@
         types: [text]
         exclude: (^setup.py$|^\.|\b(docs|geoapps-assets)/)
 -   repo: https://github.com/codespell-project/codespell
-<<<<<<< HEAD
-    rev: v2.2.2
-=======
     rev: v2.2.4
->>>>>>> f6d743a5
+
     hooks:
     -   id: codespell
         exclude: (-lock\.ya?ml|\benvironments/.*\.ya?ml|\.ipynb)$
@@ -90,11 +81,8 @@
     -   id: mixed-line-ending
     -   id: name-tests-test
 -   repo: https://github.com/rstcheck/rstcheck
-<<<<<<< HEAD
-    rev: v6.1.1
-=======
     rev: v6.1.2
->>>>>>> f6d743a5
+
     hooks:
     -   id: rstcheck
         additional_dependencies: [sphinx]
