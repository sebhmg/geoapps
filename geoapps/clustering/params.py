--- conflicted
+++ resolved
@@ -35,17 +35,6 @@
         self._color_pickers = None
         self._plot_kmeans = None
 
-<<<<<<< HEAD
-        if input_file is None:
-            ui_json = deepcopy(self._default_ui_json)
-            input_file = InputFile(
-                ui_json=ui_json,
-                validations=self.validations,
-                validate=False,
-            )
-
-=======
->>>>>>> 29dd1dd3
         super().__init__(input_file=input_file, **kwargs)
 
     @property
