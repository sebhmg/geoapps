#  Copyright (c) 2021 Mira Geoscience Ltd.
#
#  This file is part of geoapps.
#
#  geoapps is distributed under the terms and conditions of the MIT License
#  (see LICENSE file at the root of this source code package).

<<<<<<< HEAD
__version__ = "0.5.0"
=======
__version__ = "0.5.1"
# from .drivers import grav_inversion, mvi_inversion, pf_inversion
>>>>>>> 91431f6a
<|MERGE_RESOLUTION|>--- conflicted
+++ resolved
@@ -5,9 +5,5 @@
 #  geoapps is distributed under the terms and conditions of the MIT License
 #  (see LICENSE file at the root of this source code package).
 
-<<<<<<< HEAD
-__version__ = "0.5.0"
-=======
 __version__ = "0.5.1"
-# from .drivers import grav_inversion, mvi_inversion, pf_inversion
->>>>>>> 91431f6a
+# from .drivers import grav_inversion, mvi_inversion, pf_inversion