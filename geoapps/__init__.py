--- conflicted
+++ resolved
@@ -5,12 +5,7 @@
 #  geoapps is distributed under the terms and conditions of the MIT License
 #  (see LICENSE file at the root of this source code package).
 
-<<<<<<< HEAD
 __version__ = "0.11.0-alpha.1"
-=======
-__version__ = "0.10.0-rc.2"
->>>>>>> be834ed7
-
 import os
 import warnings
 from pathlib import Path
