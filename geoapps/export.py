from os import path, mkdir
import re
import osr
import discretize
from ipywidgets import Dropdown, Text, FloatText, RadioButtons, Textarea, Layout
import matplotlib.pyplot as plt
import numpy as np
from geoh5py.objects import BlockModel, Curve, Octree
from geoh5py.workspace import Workspace
from ipywidgets.widgets import HBox, VBox
from geoapps.plotting import plot_plan_data_selection
from geoapps.selection import ObjectDataSelection
from geoapps.utils import (
    export_curve_2_shapefile,
    export_grid_2_geotiff,
    object_2_dataframe,
    octree_2_treemesh,
)


class Export(ObjectDataSelection):
    """
    General widget to export geoh5 objects to different file formats.
    Currently supported:
    shapefiles: *.shp
    """

    defaults = {
        "select_multiple": True,
        "h5file": "../../assets/FlinFlon.geoh5",
        "objects": "Gravity_Magnetics_drape60m",
        "data": ["Airborne_Gxx"],
        "epsg_code": "EPSG:26914",
        "file_type": "geotiff",
        "data_type": "RGB",
    }

    def __init__(self, **kwargs):
        kwargs = self.apply_defaults(**kwargs)
        self._file_type = Dropdown(
            options=["ESRI shapefile", "csv", "geotiff", "UBC format"],
            value="csv",
            description="Export type",
        )
        self._data_type = RadioButtons(options=["float", "RGB",], description="Type:")
        self._no_data_value = FloatText(
            description="No-Data-Value",
            value=-99999,
            style={"description_width": "initial"},
        )
        self._epsg_code = Text(
            description="Projection:", indent=False, continuous_update=False
        )
        self._export_as = Text(
            description="Save as:", indent=False, continuous_update=False
        )
        self._wkt_code = Textarea(
            description="WKT:", continuous_update=False, layout=Layout(width="75%")
        )
        self.epsg_code.observe(self.set_wkt, names="value")
        self.wkt_code.observe(self.set_authority_code, names="value")

        self.type_widget = VBox([self.file_type])

        def update_options(_):
            self.update_options()

        self.file_type.observe(update_options)

        def update_name(_):
            self.export_as.value = self.objects.value

        self.objects.observe(update_name, names="value")
        super().__init__(**kwargs)
        self.trigger.description = "Export"

        def save_selection(_):
            self.save_selection()

        self.trigger.on_click(save_selection)

        self._main = VBox(
            [
                self.project_panel,
<<<<<<< HEAD
                HBox([self.main, self.no_data_value]),
=======
                self.widget,
>>>>>>> 7e046a0b
                self.type_widget,
                self.no_data_value,
                self.export_as,
                self.trigger,
                self.export_directory,
            ]
        )

    @property
    def wkt_code(self):
        if getattr(self, "_wkt_code", None) is None:
            self._wkt_code = Textarea(description="wkt")
        return self._wkt_code

    @property
    def file_type(self):
        """
        ipywidgets.Dropdown()
        """
        if getattr(self, "_file_type", None) is None:
            self._file_type = Dropdown(
                options=["ESRI shapefile", "csv", "geotiff", "UBC format"],
                value="csv",
                description="Export type",
            )
        return self._file_type

    @property
    def data_type(self):
        """
        ipywidgets.RadioButtons()
        """
        if getattr(self, "_data_type", None) is None:
            self._data_type = RadioButtons(
                options=["float", "RGB",], description="Type:"
            )

        return self._data_type

    @property
    def no_data_value(self):
        """
        ipywidgets.FloatText()
        """
        if getattr(self, "_no_data_value", None) is None:
            self._no_data_value = FloatText(description="no-data-value", value=-99999,)
        return self._no_data_value

    @property
    def epsg_code(self):
        """
        ipywidgets.Text()
        """
        if getattr(self, "_epsg_code", None) is None:
            self._epsg_code = Text(
                description="EPSG code:", indent=False, disabled=False
            )
        return self._epsg_code

    @property
    def export_as(self):
        """
        ipywidgets.Text()
        """
        if getattr(self, "_export_as", None) is None:
            self._export_as = Text(
                value=self.objects.value,
                description="Save as:",
                indent=False,
                disabled=False,
            )
        return self._export_as

    @property
    def workspace(self):
        """
        geoh5py.workspace.Workspace
        Target geoh5py workspace
        """
        if (
            getattr(self, "_workspace", None) is None
            and getattr(self, "_h5file", None) is not None
        ):
            self.workspace = Workspace(self.h5file)
        return self._workspace

    @workspace.setter
    def workspace(self, workspace):
        assert isinstance(workspace, Workspace), f"Workspace must of class {Workspace}"
        self._workspace = workspace
        self._h5file = workspace.h5file

        # Refresh the list of objects
        self.update_objects_list()

        export_path = path.abspath(path.dirname(self.h5file))
        if not path.exists(export_path):
            mkdir(export_path)

        self.export_directory._set_form_values(export_path, "")
        self.export_directory._apply_selection()

    def save_selection(self):
        if self.workspace.get_entity(self.objects.value):
            entity = self.workspace.get_entity(self.objects.value)[0]
        else:
            return

        if self.data.value:

            data_values = {}

            for key in self.data.value:
                if entity.get_data(key):
                    data_values[key] = entity.get_data(key)[0].values.copy()
                    data_values[key][
                        (data_values[key] > 1e-38) * (data_values[key] < 2e-38)
                    ] = self.no_data_value.value
        else:
            data_values = {}

        if self.file_type.value == "csv":
            dataframe = object_2_dataframe(entity, fields=list(data_values.keys()))
            dataframe.to_csv(
                f"{path.join(self.export_directory.selected_path, self.export_as.value)}"
                + ".csv",
                index=False,
            )

        elif self.file_type.value == "ESRI shapefile":

            assert isinstance(
                entity, Curve
            ), f"Only Curve objects are support for type {self.file_type.value}"

            if self.data.value:
                for key in self.data.value:
                    out_name = re.sub(
                        "[^0-9a-zA-Z]+", "_", self.export_as.value + "_" + key
                    )
                    export_curve_2_shapefile(
                        entity,
                        attribute=key,
                        file_name=path.join(
                            self.export_directory.selected_path, out_name
                        ),
                        wkt_code=self.wkt_code.value,
                    )
                    print(
                        f"Object saved to {path.join(self.export_directory.selected_path, out_name) + '.shp'}"
                    )
            else:
                out_name = re.sub("[^0-9a-zA-Z]+", "_", self.export_as.value)
                export_curve_2_shapefile(
                    entity,
                    file_name=path.join(self.export_directory.selected_path, out_name),
                    wkt_code=self.wkt_code.value,
                )
                print(
                    f"Object saved to {path.join(self.export_directory.selected_path, out_name) + '.shp'}"
                )

        elif self.file_type.value == "geotiff":
            for key in self.data.value:
                name = (
                    path.join(self.export_directory.selected_path, self.export_as.value)
                    + "_"
                    + key
                    + ".tif"
                )
                if entity.get_data(key):
                    export_grid_2_geotiff(
                        entity.get_data(key)[0],
                        name,
                        wkt_code=self.wkt_code.value,
                        data_type=self.data_type.value,
                    )

                    if self.data_type.value == "RGB":
                        fig, ax = plt.figure(), plt.subplot()
                        plt.gca().set_visible(False)
                        ax, im, _, _, _ = plot_plan_data_selection(
                            entity, entity.get_data(key)[0], ax=ax
                        )
                        plt.colorbar(im, fraction=0.02)
                        plt.savefig(
                            path.join(
                                self.export_directory.selected_path,
                                self.export_as.value,
                            )
                            + "_"
                            + key
                            + "_Colorbar.png",
                            dpi=300,
                            bbox_inches="tight",
                        )

                    print(f"Object saved to {name}")

        elif self.file_type.value == "UBC format":

            assert isinstance(
                entity, (Octree, BlockModel)
            ), "Export available for BlockModel or Octree only"
            if isinstance(entity, Octree):
                mesh = octree_2_treemesh(entity)

                models = {}
                for key, item in data_values.items():
                    ind = np.argsort(mesh._ubc_order)

                    data_obj = entity.get_data(key)[0]
                    models[
                        path.join(
                            self.export_directory.selected_path, self.export_as.value
                        )
                        + "_"
                        + key
                        + ".mod"
                    ] = item[ind]
                mesh.writeUBC(
                    path.join(self.export_directory.selected_path, self.export_as.value)
                    + ".msh",
                    models=models,
                )

            else:

                mesh = discretize.TensorMesh(
                    [
                        np.abs(entity.u_cells),
                        np.abs(entity.v_cells),
                        np.abs(entity.z_cells[::-1]),
                    ]
                )

                # Move the origin to the bottom SW corner
                mesh.x0 = [
                    entity.origin["x"] + entity.u_cells[entity.u_cells < 0].sum(),
                    entity.origin["y"] + entity.v_cells[entity.v_cells < 0].sum(),
                    entity.origin["z"] + entity.z_cells[entity.z_cells < 0].sum(),
                ]

                mesh.writeUBC(
                    path.join(self.export_directory.selected_path, self.export_as.value)
                    + ".msh"
                )

                if any(data_values):
                    for key, item in data_values.items():

                        if mesh.x0[2] == entity.origin["z"]:
                            values = item.copy()
                            values = values.reshape(
                                (mesh.nCz, mesh.nCx, mesh.nCy), order="F"
                            )[::-1, :, :]
                            values = values.reshape((-1, 1), order="F")
                        else:
                            values = item

                        np.savetxt(
                            path.join(self.export_directory.selected_path, key)
                            + ".mod",
                            values,
                        )

    def set_wkt(self, _):
        datasetSRS = osr.SpatialReference()
        datasetSRS.SetFromUserInput(self.epsg_code.value.upper())

        self.wkt_code.unobserve_all("value")
        self.wkt_code.value = datasetSRS.ExportToWkt()
        self.wkt_code.observe(self.set_authority_code, names="value")

    def set_authority_code(self, _):
        self.epsg_code.unobserve_all("value")
        code = re.findall(r'AUTHORITY\["(\D+","\d+)"\]', self.wkt_code.value)
        if code:
            self.epsg_code.value = code[-1].replace('","', ":")
        else:
            self.epsg_code.value = ""
        self.epsg_code.observe(self.set_wkt, names="value")

    def update_options(self):

        if self.file_type.value in ["ESRI shapefile"]:
            self.type_widget.children = [
                self.file_type,
                VBox([self.epsg_code, self.wkt_code]),
            ]
        elif self.file_type.value in ["geotiff"]:
            self.type_widget.children = [
                self.file_type,
                VBox([VBox([self.epsg_code, self.wkt_code])]),
                self.data_type,
            ]
        else:
            self.type_widget.children = [self.file_type]<|MERGE_RESOLUTION|>--- conflicted
+++ resolved
@@ -82,11 +82,7 @@
         self._main = VBox(
             [
                 self.project_panel,
-<<<<<<< HEAD
                 HBox([self.main, self.no_data_value]),
-=======
-                self.widget,
->>>>>>> 7e046a0b
                 self.type_widget,
                 self.no_data_value,
                 self.export_as,
