#  Copyright (c) 2021 Mira Geoscience Ltd.
#
#  This file is part of geoapps.
#
#  geoapps is distributed under the terms and conditions of the MIT License
#  (see LICENSE file at the root of this source code package).

import gc
import json
import os
import re
from typing import Dict, Tuple

import dask
import dask.array as da
import fiona
import geoh5py
import numpy as np
import pandas as pd
from dask.diagnostics import ProgressBar
from geoh5py.data import FloatData
from geoh5py.groups import Group
from geoh5py.objects import BlockModel, Grid2D, Octree, Surface
from geoh5py.workspace import Workspace
from osgeo import gdal
from scipy.interpolate import interp1d
from scipy.spatial import cKDTree
from shapely.geometry import LineString, mapping
from skimage.measure import marching_cubes
from sklearn.neighbors import KernelDensity


def find_value(labels: list, keywords: list, default=None) -> list:
    """
    Find matching keywords within a list of labels.

    :param labels: List of labels that may contain the keywords.
    :param keywords: List of keywords to search for.
    :param default: Default value be returned if none of the keywords are found.

    :return matching_labels: List of labels containing any of the keywords.
    """
    value = None
    for name in labels:
        for string in keywords:
            if isinstance(string, str) and (
                (string.lower() in name.lower()) or (name.lower() in string.lower())
            ):
                value = name
    if value is None:
        value = default
    return value


def get_surface_parts(surface: Surface) -> np.ndarray:
    """
    Find the connected cells from a surface.

    :param surface: Input surface with cells property.

    :return parts: shape(*, 3)
        Array of parts for each of the surface vertices.
    """
    cell_sorted = np.sort(surface.cells, axis=1)
    cell_sorted = cell_sorted[np.argsort(cell_sorted[:, 0]), :]

    parts = np.zeros(surface.vertices.shape[0], dtype="int")
    count = 1
    for ii in range(cell_sorted.shape[0] - 1):

        if (
            (cell_sorted[ii, 0] in cell_sorted[ii + 1 :, :])
            or (cell_sorted[ii, 1] in cell_sorted[ii + 1 :, :])
            or (cell_sorted[ii, 2] in cell_sorted[ii + 1 :, :])
        ):
            parts[cell_sorted[ii, :]] = count
        else:
            parts[cell_sorted[ii, :]] = count
            count += 1

    parts[cell_sorted[-1, :]] = count

    return parts


def export_grid_2_geotiff(
    data: FloatData, file_name: str, wkt_code: str = None, data_type: str = "float"
):
    """
    Write a geotiff from float data stored on a Grid2D object.

    :param data: FloatData object with Grid2D parent.
    :param file_name: Output file name *.tiff.
    :param wkt_code: Well-Known-Text string used to assign a projection.
    :param data_type:
        Type of data written to the geotiff.
        'float': Single band tiff with data values.
        'RGB': Three bands tiff with the colormap values.

    Original Source:

        Cameron Cooke: http://cgcooke.github.io/GDAL/

    Modified: 2020-04-28
    """

    grid2d = data.parent

    assert isinstance(grid2d, Grid2D), f"The parent object must be a Grid2D entity."

    values = data.values.copy()
    values[(values > 1e-38) * (values < 2e-38)] = -99999

    # TODO Re-sample the grid if rotated
    # if grid2d.rotation != 0.0:

    driver = gdal.GetDriverByName("GTiff")

    # Chose type
    if data_type == "RGB":
        encode_type = gdal.GDT_Byte
        num_bands = 3
        if data.entity_type.color_map is not None:
            cmap = data.entity_type.color_map.values
            red = interp1d(
                cmap["Value"], cmap["Red"], bounds_error=False, fill_value="extrapolate"
            )(values)
            blue = interp1d(
                cmap["Value"],
                cmap["Blue"],
                bounds_error=False,
                fill_value="extrapolate",
            )(values)
            green = interp1d(
                cmap["Value"],
                cmap["Green"],
                bounds_error=False,
                fill_value="extrapolate",
            )(values)
            array = [
                red.reshape(grid2d.shape, order="F").T,
                green.reshape(grid2d.shape, order="F").T,
                blue.reshape(grid2d.shape, order="F").T,
            ]

            np.savetxt(
                file_name[:-4] + "_RGB.txt",
                np.c_[cmap["Value"], cmap["Red"], cmap["Green"], cmap["Blue"]],
                fmt="%.5e %i %i %i",
            )
        else:
            print("A color_map is required for RGB export.")
            return
    else:
        encode_type = gdal.GDT_Float32
        num_bands = 1
        array = values.reshape(grid2d.shape, order="F").T

    dataset = driver.Create(
        file_name,
        grid2d.shape[0],
        grid2d.shape[1],
        num_bands,
        encode_type,
    )

    # Get rotation
    angle = -grid2d.rotation
    vec = rotate_xy(np.r_[np.c_[1, 0], np.c_[0, 1]], [0, 0], angle)

    dataset.SetGeoTransform(
        (
            grid2d.origin["x"],
            vec[0, 0] * grid2d.u_cell_size,
            vec[0, 1] * grid2d.v_cell_size,
            grid2d.origin["y"],
            vec[1, 0] * grid2d.u_cell_size,
            vec[1, 1] * grid2d.v_cell_size,
        )
    )

    try:
        dataset.SetProjection(wkt_code)
    except ValueError:
        print(
            f"A valid well-known-text (wkt) code is required. Provided {wkt_code} not understood"
        )

    if num_bands == 1:
        dataset.GetRasterBand(1).WriteArray(array)
    else:
        for i in range(0, num_bands):
            dataset.GetRasterBand(i + 1).WriteArray(array[i])

    dataset.FlushCache()  # Write to disk.


def geotiff_2_grid(
    workspace: Workspace,
    file_name: str,
    grid: Grid2D = None,
    grid_name: str = None,
    parent: Group = None,
) -> Grid2D:
    """
    Load a geotiff from file.

    :param workspace: Workspace to load the data into.
    :param file_name: Input file name with path.
    :param grid: Existing Grid2D object to load the data into. A new object is created by default.
    :param grid_name: Name of the new Grid2D object. Defaults to the file name.
    :param parent: Group entity to store the new Grid2D object into.

     :return grid: Grid2D object with values stored.
    """
    tiff_object = gdal.Open(file_name)
    band = tiff_object.GetRasterBand(1)
    temp = band.ReadAsArray()

    file_name = os.path.basename(file_name).split(".")[0]
    if grid is None:
        if grid_name is None:
            grid_name = file_name

        grid = Grid2D.create(
            workspace,
            name=grid_name,
            origin=[
                tiff_object.GetGeoTransform()[0],
                tiff_object.GetGeoTransform()[3],
                0,
            ],
            u_count=temp.shape[1],
            v_count=temp.shape[0],
            u_cell_size=tiff_object.GetGeoTransform()[1],
            v_cell_size=tiff_object.GetGeoTransform()[5],
            parent=parent,
        )

    assert isinstance(grid, Grid2D), "Parent object must be a Grid2D"

    # Replace 0 to nan
    temp[temp == 0] = np.nan
    grid.add_data({file_name: {"values": temp.ravel()}})

    del tiff_object
    return grid


def export_curve_2_shapefile(
    curve, attribute: geoh5py.data.Data = None, wkt_code: str = None, file_name=None
):
    """
    Export a Curve object to *.shp

    :param curve: Input Curve object to be exported.
    :param attribute: Data values exported on the Curve parts.
    :param wkt_code: Well-Known-Text string used to assign a projection.
    :param file_name: Specify the path and name of the *.shp. Defaults to the current directory and `curve.name`.
    """
    attribute_vals = None

    if attribute is not None and curve.get_data(attribute):
        attribute_vals = curve.get_data(attribute)[0].values

    polylines, values = [], []
    for lid in curve.unique_parts:

        ind_line = np.where(curve.parts == lid)[0]
        polylines += [curve.vertices[ind_line, :2]]

        if attribute_vals is not None:
            values += [attribute_vals[ind_line]]

    # Define a polygon feature geometry with one attribute
    schema = {"geometry": "LineString"}

    if values:
        attr_name = attribute.replace(":", "_")
        schema["properties"] = {attr_name: "float"}
    else:
        schema["properties"] = {"id": "int"}

    with fiona.open(
        file_name + ".shp",
        "w",
        driver="ESRI Shapefile",
        schema=schema,
        crs_wkt=wkt_code,
    ) as c:

        # If there are multiple geometries, put the "for" loop here
        for ii, poly in enumerate(polylines):

            if len(poly) > 1:
                pline = LineString(list(tuple(map(tuple, poly))))

                res = {}
                res["properties"] = {}

                if attribute and values:
                    res["properties"][attr_name] = np.mean(values[ii])
                else:
                    res["properties"]["id"] = ii

                # geometry of of the original polygon shapefile
                res["geometry"] = mapping(pline)
                c.write(res)


def weighted_average(
    xyz_in: np.ndarray,
    xyz_out: np.ndarray,
    values: list,
    max_distance: float = np.inf,
    n: int = 8,
    return_indices: bool = False,
    threshold: float = 1e-1,
) -> list:
    """
    Perform a inverse distance weighted averaging on a list of values.

    :param xyz_in: shape(*, 3) Input coordinate locations.
    :param xyz_out: shape(*, 3) Output coordinate locations.
    :param values: Values to be averaged from the input to output locations.
    :param max_distance: Maximum averaging distance beyond which values do not contribute to the average.
    :param n: Number of nearest neighbours used in the weighted average.
    :param return_indices: If True, return the indices of the nearest neighbours from the input locations.
    :param threshold: Small value added to the radial distance to avoid zero division.
        The value can also be used to smooth the interpolation.

    :return avg_values: List of values averaged to the output coordinates
    """
    n = np.min([xyz_in.shape[0], n])
    assert isinstance(values, list), "Input 'values' must be a list of numpy.ndarrays"

    assert all(
        [vals.shape[0] == xyz_in.shape[0] for vals in values]
    ), "Input 'values' must have the same shape as input 'locations'"

    tree = cKDTree(xyz_in)
    rad, ind = tree.query(xyz_out, n)
    ind = np.c_[ind]
    rad = np.c_[rad]
    rad[rad > max_distance] = np.nan
    avg_values = []
    for value in values:
        values_interp = np.zeros(xyz_out.shape[0])
        weight = np.zeros(xyz_out.shape[0])

        for ii in range(n):
            v = value[ind[:, ii]] / (rad[:, ii] + threshold)
            values_interp = np.nansum([values_interp, v], axis=0)
            w = 1.0 / (rad[:, ii] + threshold)
            weight = np.nansum([weight, w], axis=0)

        avg_values += [values_interp / weight]

    if return_indices:
        return avg_values, ind

    return avg_values


<<<<<<< HEAD
def filter_xy(
    x: np.array, y: np.array, distance: float, window: dict = None, angle: float = None
) -> np.array:
=======
def window_xy(
    x: np.ndarray, y: np.ndarray, window: Dict[str, float], mask: np.array = None
) -> Tuple[np.ndarray, np.ndarray, np.ndarray]:
>>>>>>> 1ad277a0
    """
    Window x, y coordinates with window limits built from center and size.

    Notes
    -----

    This formulation knows nothing about rotation, so 'rotated' coordinates
    should first be 'un-rotated' to a north-south, east-west orientation.

    :param x: Easting coordinates, as vector or meshgrid-like array.
    :param y: Northing coordinates, as vector or meshgrid-like array.
    :param window: Window parameters describing a domain of interest.
        Must contain the following keys and values:
        window = {
            "center": [X: float, Y: float],
            "size": [width: float, height: float]
        }
    :param mask: Optionally provide an existing mask and return the union
        of the two masks and it's effect on x and y.

    :return: mask: Boolean mask that was applied to x, and y.
    :return: x[mask]: Masked input array x.
    :return: y[mask]: Masked input array y.


    """

    if ("center" in window.keys()) & ("size" in window.keys()):
        x_lim = [
            window["center"][0] - window["size"][0] / 2,
            window["center"][0] + window["size"][0] / 2,
        ]
        y_lim = [
            window["center"][1] - window["size"][1] / 2,
            window["center"][1] + window["size"][1] / 2,
        ]
<<<<<<< HEAD

        if "azimuth" in window.keys():
            azimuth = window["azimuth"]
        if angle is not None:
            azimuth = angle

        xy_locs = rotate_xy(np.c_[x.ravel(), y.ravel()], window["center"], azimuth)

        mask = (
            (xy_locs[:, 0] > x_lim[0])
            * (xy_locs[:, 0] < x_lim[1])
            * (xy_locs[:, 1] > y_lim[0])
            * (xy_locs[:, 1] < y_lim[1])
        ).reshape(x.shape)

    if x.ndim == 1:
        filter_xy = np.ones_like(x, dtype="bool")
        if distance > 0:
            mask_ind = np.where(mask)[0]
            xy = np.c_[x[mask], y[mask]]
            tree = cKDTree(xy)

            nstn = xy.shape[0]
            # Initialize the filter
            for ii in range(nstn):
                if filter_xy[mask_ind[ii]]:
                    ind = tree.query_ball_point(xy[ii, :2], distance)
                    filter_xy[mask_ind[ind]] = False
                    filter_xy[mask_ind[ii]] = True

    elif distance > 0:
        filter_xy = np.zeros_like(x, dtype="bool")
        d_l = np.max(
            [
                np.linalg.norm(np.c_[x[0, 0] - x[0, 1], y[0, 0] - y[0, 1]]),
                np.linalg.norm(np.c_[x[0, 0] - x[1, 0], y[0, 0] - y[1, 0]]),
            ]
        )
        dwn = int(np.ceil(distance / d_l))
        filter_xy[::dwn, ::dwn] = True
    else:
        filter_xy = np.ones_like(x, dtype="bool")

    return filter_xy * mask
=======
    else:
        msg = f"Missing window keys: 'center' and 'size'."
        raise KeyError(msg)

    window_mask = x > x_lim[0]
    window_mask &= x < x_lim[1]
    window_mask &= y > y_lim[0]
    window_mask &= y < y_lim[1]

    if mask is not None:
        window_mask &= mask

    return window_mask, x[window_mask], y[window_mask]


def downsample_xy(
    x: np.ndarray, y: np.ndarray, distance: float, mask: np.ndarray = None
) -> Tuple[np.ndarray, np.ndarray, np.ndarray]:

    """
    Downsample locations to approximate a grid with defined spacing.

    :param x: Easting coordinates, as a 1-dimensional vector.
    :param y: Northing coordinates, as a 1-dimensional vector.
    :param distance: Desired coordinate spacing.
    :param mask: Optionally provide an existing mask and return the union
        of the two masks and it's effect on x and y.

    :return: mask: Boolean mask that was applied to x, and y.
    :return: x[mask]: Masked input array x.
    :return: y[mask]: Masked input array y.

    """

    downsample_mask = np.ones_like(x, dtype=bool)
    xy = np.c_[x.ravel(), y.ravel()]
    tree = cKDTree(xy)

    mask_ind = np.where(downsample_mask)[0]
    nstn = xy.shape[0]
    for ii in range(nstn):
        if downsample_mask[mask_ind[ii]]:
            ind = tree.query_ball_point(xy[ii, :2], distance)
            downsample_mask[mask_ind[ind]] = False
            downsample_mask[mask_ind[ii]] = True

    if mask is not None:
        downsample_mask &= mask

    xy = xy[downsample_mask]
    return downsample_mask, xy[:, 0], xy[:, 1]


def downsample_grid(
    xg: np.ndarray, yg: np.ndarray, distance: float, mask: np.ndarray = None
) -> Tuple[np.ndarray, np.ndarray, np.ndarray]:
    """
    Downsample grid locations to approximate spacing provided by 'distance'.

    Notes
    -----
    This implementation is more efficient than the 'downsample_xy' function
    for locations on a regular grid.

    :param xg: Meshgrid-like array of Easting coordinates.
    :param yg: Meshgrid-like array of Northing coordinates.
    :param distance: Desired coordinate spacing.
    :param mask: Optionally provide an existing mask and return the union
        of the two masks and it's effect on xg and yg.

    :return: mask: Boolean mask that was applied to xg, and yg.
    :return: xg[mask]: Masked input array xg.
    :return: yg[mask]: Masked input array yg.

    """

    u_diff = lambda u: np.unique(np.diff(u, axis=1))[0]
    v_diff = lambda v: np.unique(np.diff(v, axis=0))[0]

    du = np.linalg.norm(np.c_[u_diff(xg), u_diff(yg)])
    dv = np.linalg.norm(np.c_[v_diff(xg), v_diff(yg)])
    u_ds = int(np.rint(distance / du))
    v_ds = int(np.rint(distance / dv))

    downsample_mask = np.zeros_like(xg, dtype=bool)
    downsample_mask[::v_ds, ::u_ds] = True

    if mask is not None:
        downsample_mask &= mask

    return downsample_mask, xg[downsample_mask], yg[downsample_mask]


def filter_xy(
    x: np.array,
    y: np.array,
    distance: float = None,
    window: dict = None,
    angle: float = None,
) -> np.array:
    """
    Window and down-sample locations based on distance and window parameters.

    :param x: Easting coordinates, as vector or meshgrid-like array
    :param y: Northing coordinates, as vector or meshgrid-like array
    :param distance: Desired coordinate spacing.
    :param window: Window parameters describing a domain of interest.
        Must contain the following keys and values:
        window = {
            "center": [X: float, Y: float],
            "size": [width: float, height: float]
        }
        May also contain an "azimuth" in the case of rotated x and y.
    :param angle: Angle through which the locations must be rotated
        to take on a east-west, north-south orientation.  Supersedes
        the 'azimuth' key/value pair in the window dictionary if it
        exists.

    :return mask: Boolean mask to be applied input arrays x and y.
    """

    mask = np.ones_like(x, dtype=bool)

    azim = None
    if angle is not None:
        azim = angle
    elif window is not None:
        if "azimuth" in window.keys():
            azim = window["azimuth"]

    is_rotated = False if (azim is None) | (azim == 0) else True
    if is_rotated:
        xy_locs = rotate_xy(np.c_[x.ravel(), y.ravel()], window["center"], azim)
        xr = xy_locs[:, 0].reshape(x.shape)
        yr = xy_locs[:, 1].reshape(y.shape)

    if window is not None:

        if is_rotated:
            mask, _, _ = window_xy(xr, yr, window, mask=mask)
        else:
            mask, _, _ = window_xy(x, y, window, mask=mask)

    if distance is not None:

        is_grid = False
        if x.ndim > 1:

            if is_rotated:
                u_diff = np.unique(np.round(np.diff(xr, axis=1), 8))
                v_diff = np.unique(np.round(np.diff(yr, axis=0), 8))
            else:
                u_diff = np.unique(np.round(np.diff(x, axis=1), 8))
                v_diff = np.unique(np.round(np.diff(y, axis=0), 8))

            is_grid = (len(u_diff) == 1) & (len(v_diff) == 1)

        if is_grid:
            mask, _, _ = downsample_grid(x, y, distance, mask=mask)
        else:
            mask, _, _ = downsample_xy(x, y, distance, mask=mask)

    return mask
>>>>>>> 1ad277a0


def rotate_xy(xyz: np.ndarray, center: list, angle: float):
    """
    Perform a counterclockwise rotation on the XY plane about a center point.

    :param xyz: shape(*, 3) Input coordinates
    :param center: len(2) Coordinates for the center of rotation.
    :param  angle: Angle of rotation in degree
    """
    R = np.r_[
        np.c_[np.cos(np.pi * angle / 180), -np.sin(np.pi * angle / 180)],
        np.c_[np.sin(np.pi * angle / 180), np.cos(np.pi * angle / 180)],
    ]

    locs = xyz.copy()
    locs[:, 0] -= center[0]
    locs[:, 1] -= center[1]

    xy_rot = np.dot(R, locs[:, :2].T).T

    return np.c_[xy_rot[:, 0] + center[0], xy_rot[:, 1] + center[1], locs[:, 2:]]


def running_mean(
    values: np.array, width: int = 1, method: str = "centered"
) -> np.array:
    """
    Compute a running mean of an array over a defined width.

    :param values: Input values to compute the running mean over
    :param width: Number of neighboring values to be used
    :param method: Choice between 'forward', 'backward' and ['centered'] averaging.

    :return mean_values: Averaged array values of shape(values, )
    """
    # Averaging vector (1/N)
    weights = np.r_[np.zeros(width + 1), np.ones_like(values)]
    sum_weights = np.cumsum(weights)

    mean = np.zeros_like(values)

    # Forward averaging
    if method in ["centered", "forward"]:
        padd = np.r_[np.zeros(width + 1), values]
        cumsum = np.cumsum(padd)
        mean += (cumsum[(width + 1) :] - cumsum[: (-width - 1)]) / (
            sum_weights[(width + 1) :] - sum_weights[: (-width - 1)]
        )

    # Backward averaging
    if method in ["centered", "backward"]:
        padd = np.r_[np.zeros(width + 1), values[::-1]]
        cumsum = np.cumsum(padd)
        mean += (
            (cumsum[(width + 1) :] - cumsum[: (-width - 1)])
            / (sum_weights[(width + 1) :] - sum_weights[: (-width - 1)])
        )[::-1]

    if method == "centered":
        mean /= 2.0

    return mean


class LineDataDerivatives:
    """
    Compute and store the derivatives of inline data values. The values are re-sampled at a constant
    interval, padded then transformed to the Fourier domain using the :obj:`numpy.fft` package.

    :param locations: An array of data locations, either as distance along line or 3D coordinates.
        For 3D coordinates, the locations are automatically converted and sorted as distance from the origin.
    :param values: Data values used to compute derivatives over, shape(locations.shape[0],).
    :param epsilon: Adjustable constant used in :obj:`scipy.interpolate.Rbf`. Defaults to 20x the average sampling
    :param interpolation: Type on interpolation accepted by the :obj:`scipy.interpolate.Rbf` routine:
        'multiquadric', 'inverse', 'gaussian', 'linear', 'cubic', 'quintic', 'thin_plate'
    :param sampling_width: Number of padding values used in the FFT. By default, the entire array is used as
        padding.
    :param residual: Use the residual between the values and the running mean to compute derivatives.
    :param sampling: Sampling interval length (m) used in the FFT. Defaults to the mean data separation.
    :param smoothing: Number of neighbours used by the :obj:`geoapps.utils.running_mean` routine.
    """

    def __init__(
        self,
        locations: np.ndarray = None,
        values: np.array = None,
        epsilon: float = None,
        interpolation: str = "gaussian",
        smoothing: int = 0,
        residual: bool = False,
        sampling: float = None,
        **kwargs,
    ):
        self._locations_resampled = None
        self._epsilon = epsilon
        self.x_locations = None
        self.y_locations = None
        self.z_locations = None
        self.locations = locations
        self.values = values
        self._interpolation = interpolation
        self._smoothing = smoothing
        self._residual = residual
        self._sampling = sampling

        # if values is not None:
        #     self._values = values[self.sorting]

        for key, value in kwargs.items():
            if getattr(self, key, None) is not None:
                setattr(self, key, value)

    def interp_x(self, distance):
        """
        Get the x-coordinate from the inline distance.
        """
        if getattr(self, "Fx", None) is None and self.x_locations is not None:
            self.Fx = interp1d(
                self.locations,
                self.x_locations,
                bounds_error=False,
                fill_value="extrapolate",
            )
        return self.Fx(distance)

    def interp_y(self, distance):
        """
        Get the y-coordinate from the inline distance.
        """
        if getattr(self, "Fy", None) is None and self.y_locations is not None:
            self.Fy = interp1d(
                self.locations,
                self.y_locations,
                bounds_error=False,
                fill_value="extrapolate",
            )
        return self.Fy(distance)

    def interp_z(self, distance):
        """
        Get the z-coordinate from the inline distance.
        """
        if getattr(self, "Fz", None) is None and self.z_locations is not None:
            self.Fz = interp1d(
                self.locations,
                self.z_locations,
                bounds_error=False,
                fill_value="extrapolate",
            )
        return self.Fz(distance)

    @property
    def epsilon(self):
        """
        Adjustable constant used by :obj:`scipy.interpolate.Rbf`
        """
        if getattr(self, "_epsilon", None) is None:
            width = self.locations[-1] - self.locations[0]
            self._epsilon = width / 5.0

        return self._epsilon

    @property
    def sampling_width(self):
        """
        Number of padding cells added for the FFT
        """
        if getattr(self, "_sampling_width", None) is None:
            self._sampling_width = int(np.floor(len(self.values_resampled)))

        return self._sampling_width

    @property
    def locations(self):
        """
        Position of values along line.
        """
        return self._locations

    @locations.setter
    def locations(self, locations):
        self._locations = None
        self.x_locations = None
        self.y_locations = None
        self.z_locations = None
        self.sorting = None
        self.values_resampled = None
        self._locations_resampled = None

        if locations is not None:
            if locations.ndim > 1:
                if np.std(locations[:, 1]) > np.std(locations[:, 0]):
                    start = np.argmin(locations[:, 1])
                    self.sorting = np.argsort(locations[:, 1])
                else:
                    start = np.argmin(locations[:, 0])
                    self.sorting = np.argsort(locations[:, 0])

                self.x_locations = locations[self.sorting, 0]
                self.y_locations = locations[self.sorting, 1]

                if locations.shape[1] == 3:
                    self.z_locations = locations[self.sorting, 2]

                distances = np.linalg.norm(
                    np.c_[
                        locations[start, 0] - locations[self.sorting, 0],
                        locations[start, 1] - locations[self.sorting, 1],
                    ],
                    axis=1,
                )

            else:
                self.x_locations = locations
                self.sorting = np.argsort(locations)
                distances = locations[self.sorting]

            self._locations = distances

            if self._locations[0] == self._locations[-1]:
                return

            width = self._locations[-1] - self._locations[0]
            dx = np.mean(np.abs(self.locations[1:] - self.locations[:-1]))
            self._sampling_width = np.ceil(
                (self._locations[-1] - self._locations[0]) / dx
            ).astype(int)
            self._locations_resampled = np.linspace(
                self._locations[0], self._locations[-1], self.sampling_width
            )
            # self._locations_resampled = self._locations_padded[self.sampling_width: -self.sampling_width]

    @property
    def locations_resampled(self):
        """
        Position of values resampled on a fix interval
        """
        return self._locations_resampled

    @property
    def values(self):
        """
        Original values sorted along line.
        """
        return self._values

    @values.setter
    def values(self, values):
        self.values_resampled = None
        self._values = None
        if (values is not None) and (self.sorting is not None):
            self._values = values[self.sorting]

    @property
    def sampling(self):
        """
        Discrete interval length (m)
        """
        if getattr(self, "_sampling", None) is None:
            self._sampling = np.mean(
                np.abs(self.locations_resampled[1:] - self.locations_resampled[:-1])
            )
        return self._sampling

    @property
    def values_resampled(self):
        """
        Values re-sampled on a regular interval
        """
        if getattr(self, "_values_resampled", None) is None:
            # self._values_resampled = self.values_padded[self.sampling_width: -self.sampling_width]
            F = interp1d(self.locations, self.values, fill_value="extrapolate")
            self._values_resampled = F(self._locations_resampled)
            self._values_resampled_raw = self._values_resampled.copy()
            if self._smoothing > 0:
                mean_values = running_mean(
                    self._values_resampled, width=self._smoothing, method="centered"
                )

                if self.residual:
                    self._values_resampled = self._values_resampled - mean_values
                else:
                    self._values_resampled = mean_values

        return self._values_resampled

    @values_resampled.setter
    def values_resampled(self, values):
        self._values_resampled = values
        self._values_resampled_raw = None

    @property
    def interpolation(self):
        """
        Method of interpolation: ['linear'], 'nearest', 'slinear', 'quadratic' or 'cubic'
        """
        return self._interpolation

    @interpolation.setter
    def interpolation(self, method):
        methods = ["linear", "nearest", "slinear", "quadratic", "cubic"]
        assert method in methods, f"Method on interpolation must be one of {methods}"

    @property
    def residual(self):
        """
        Use the residual of the smoothing data
        """
        return self._residual

    @residual.setter
    def residual(self, value):
        assert isinstance(value, bool), "Residual must be a bool"
        if value != self._residual:
            self._residual = value
            self.values_resampled = None

    @property
    def smoothing(self):
        """
        Smoothing factor in terms of number of nearest neighbours used
        in a running mean averaging of the signal
        """
        return self._smoothing

    @smoothing.setter
    def smoothing(self, value):
        assert (
            isinstance(value, int) and value >= 0
        ), "Smoothing parameter must be an integer >0"
        if value != self._smoothing:
            self._smoothing = value
            self.values_resampled = None

    def derivative(self, order=1) -> np.ndarray:
        """
        Compute and return the first order derivative.
        """
        deriv = self.values_resampled
        for ii in range(order):
            deriv = (deriv[1:] - deriv[:-1]) / self.sampling
            deriv = np.r_[2 * deriv[0] - deriv[1], deriv]

        return deriv


def tensor_2_block_model(workspace, mesh, name=None, parent=None, data={}):
    """
    Function to convert a tensor mesh from :obj:`~discretize.TensorMesh` to
    :obj:`~geoh5py.objects.block_model.BlockModel`
    """
    block_model = BlockModel.create(
        workspace,
        origin=[mesh.x0[0], mesh.x0[1], mesh.x0[2]],
        u_cell_delimiters=mesh.vectorNx - mesh.x0[0],
        v_cell_delimiters=mesh.vectorNy - mesh.x0[1],
        z_cell_delimiters=(mesh.vectorNz - mesh.x0[2]),
        name=name,
        parent=parent,
    )

    for name, model in data.items():
        modelMat = mesh.r(model, "CC", "CC", "M")

        # Transpose the axes
        modelMatT = modelMat.transpose((2, 0, 1))
        modelMatTR = modelMatT.reshape((-1, 1), order="F")

        block_model.add_data({name: {"values": modelMatTR}})

    return block_model


def block_model_2_tensor(block_model, models=[]):
    """
    Function to convert a :obj:`~geoh5py.objects.block_model.BlockModel`
    to tensor mesh :obj:`~discretize.TensorMesh`
    """

    from discretize import TensorMesh

    tensor = TensorMesh(
        [
            np.abs(block_model.u_cells),
            np.abs(block_model.v_cells),
            np.abs(block_model.z_cells),
        ],
        x0="CC0",
    )

    tensor.x0 = [
        block_model.origin["x"] + block_model.u_cells[block_model.u_cells < 0].sum(),
        block_model.origin["y"] + block_model.v_cells[block_model.v_cells < 0].sum(),
        block_model.origin["z"] + block_model.z_cells[block_model.z_cells < 0].sum(),
    ]

    print(
        tensor.x0,
        [
            block_model.origin["x"]
            + block_model.u_cells[block_model.u_cells < 0].sum(),
            block_model.origin["y"]
            + block_model.v_cells[block_model.v_cells < 0].sum(),
            block_model.origin["z"]
            + block_model.z_cells[block_model.z_cells < 0].sum(),
        ],
    )
    out = []
    for model in models:
        values = model.copy().reshape((tensor.nCz, tensor.nCx, tensor.nCy), order="F")

        if tensor.x0[2] != block_model.origin["z"]:
            values = values[::-1, :, :]
        values = np.transpose(values, (1, 2, 0))

        values = values.reshape((-1, 1), order="F")
        out += [values]

    return tensor, out


def treemesh_2_octree(workspace, treemesh, **kwargs):

    indArr, levels = treemesh._ubc_indArr
    ubc_order = treemesh._ubc_order

    indArr = indArr[ubc_order] - 1
    levels = levels[ubc_order]

    origin = treemesh.x0.copy()
    origin[2] += treemesh.h[2].size * treemesh.h[2][0]
    mesh_object = Octree.create(
        workspace,
        origin=origin,
        u_count=treemesh.h[0].size,
        v_count=treemesh.h[1].size,
        w_count=treemesh.h[2].size,
        u_cell_size=treemesh.h[0][0],
        v_cell_size=treemesh.h[1][0],
        w_cell_size=-treemesh.h[2][0],
        octree_cells=np.c_[indArr, levels],
        **kwargs,
    )

    return mesh_object


def octree_2_treemesh(mesh):
    """
    Convert a geoh5 Octree mesh to discretize.TreeMesh
    Modified code from module discretize.TreeMesh.readUBC function.
    """

    from discretize import TreeMesh

    tswCorn = np.asarray(mesh.origin.tolist())

    smallCell = [mesh.u_cell_size, mesh.v_cell_size, mesh.w_cell_size]

    nCunderMesh = [mesh.u_count, mesh.v_count, mesh.w_count]

    cell_sizes = [np.ones(nr) * sz for nr, sz in zip(nCunderMesh, smallCell)]
    u_shift, v_shift, w_shift = [np.sum(h[h < 0]) for h in cell_sizes]
    h1, h2, h3 = [np.abs(h) for h in cell_sizes]
    x0 = tswCorn + np.array([u_shift, v_shift, w_shift])

    ls = np.log2(nCunderMesh).astype(int)
    if ls[0] == ls[1] and ls[1] == ls[2]:
        max_level = ls[0]
    else:
        max_level = min(ls) + 1

    treemesh = TreeMesh([h1, h2, h3], x0=x0)

    # Convert indArr to points in coordinates of underlying cpp tree
    # indArr is ix, iy, iz(top-down) need it in ix, iy, iz (bottom-up)
    cells = np.vstack(mesh.octree_cells.tolist())

    levels = cells[:, -1]
    indArr = cells[:, :-1]

    indArr = 2 * indArr + levels[:, None]  # get cell center index
    indArr[:, 2] = 2 * nCunderMesh[2] - indArr[:, 2]  # switch direction of iz
    levels = max_level - np.log2(levels)  # calculate level

    treemesh.__setstate__((indArr, levels))

    return treemesh


def object_2_dataframe(entity, fields=[], inplace=False, vertices=True, index=None):
    """
    Convert an object to a pandas dataframe
    """
    if getattr(entity, "vertices", None) is not None:
        locs = entity.vertices
    elif getattr(entity, "centroids", None) is not None:
        locs = entity.centroids

    if index is None:
        index = np.arange(locs.shape[0])

    data_dict = {}
    if vertices:
        data_dict["X"] = locs[index, 0]
        data_dict["Y"] = locs[index, 1]
        data_dict["Z"] = locs[index, 2]

    d_f = pd.DataFrame(data_dict, columns=list(data_dict.keys()))
    for field in fields:
        if entity.get_data(field):
            obj = entity.get_data(field)[0]
            if obj.values.shape[0] == locs.shape[0]:
                d_f[field] = obj.values.copy()[index]
                if inplace:
                    obj.values = None

    return d_f


def csv_2_zarr(input_csv, out_dir="zarr", rowchunks=100000, dask_chunks="64MB"):
    """
    Zarr conversion for large CSV files

    NOTE: Need testing
    """
    # Need to run this part only once
    if ~os.path.exists(out_dir):
        for ii, chunk in enumerate(pd.read_csv(input_csv, chunksize=rowchunks)):
            array = chunk.to_numpy()[1:, :]
            da_array = da.from_array(array, chunks=dask_chunks)
            da.to_zarr(da_array, url=out_dir + fr"\Tile{ii}")

    # Just read the header
    header = pd.read_csv(input_csv, nrows=1)

    # Stack all the blocks in one big zarr
    count = len([name for name in os.listdir(out_dir)])
    dask_arrays = []
    for ii in range(count):
        block = da.from_zarr(out_dir + f"/Tile{ii}")
        dask_arrays.append(block)

    return header, da.vstack(dask_arrays)


def data_2_zarr(h5file, entity_name, downsampling=1, fields=[], zarr_file="data.zarr"):
    """
    Convert an data entity and values to a dictionary of zarr's
    """

    workspace = Workspace(h5file)
    entity = workspace.get_entity(entity_name)[0]

    if getattr(entity, "vertices", None) is not None:
        n_data = entity.n_vertices
    elif getattr(entity, "centroids", None) is not None:
        n_data = entity.n_cells
    del workspace, entity

    vec_len = int(np.ceil(n_data / downsampling))

    def load(field):
        """
        Load one column from geoh5
        """
        workspace = Workspace(h5file)
        entity = workspace.get_entity(entity_name)[0]
        obj = entity.get_data(field)[0]
        values = obj.values[::downsampling]
        if isinstance(obj, FloatData) and values.shape[0] == vec_len:
            values[(values > 1e-38) * (values < 2e-38)] = -99999
        else:
            values = np.ones(vec_len) * -99999
        del workspace, obj, entity
        gc.collect()
        return values

    row = dask.delayed(load, pure=True)

    make_rows = [row(field) for field in fields]

    delayed_array = [
        da.from_delayed(
            make_row, dtype=np.float32, shape=(np.ceil(n_data / downsampling),)
        )
        for make_row in make_rows
    ]

    stack = da.vstack(delayed_array)

    if os.path.exists(zarr_file):

        data_mat = da.from_zarr(zarr_file)

        if np.all(
            np.r_[
                np.any(np.r_[data_mat.chunks[0]] == stack.chunks[0]),
                np.any(np.r_[data_mat.chunks[1]] == stack.chunks[1]),
                np.r_[data_mat.shape] == np.r_[stack.shape],
            ]
        ):
            # Check that loaded G matches supplied data and mesh
            print("Zarr file detected with same shape and chunksize ... re-loading")

            return data_mat
        else:

            print("Zarr file detected with wrong shape and chunksize ... over-writing")

    with ProgressBar():
        print("Saving G to zarr: " + zarr_file)
        data_mat = da.to_zarr(
            stack,
            zarr_file,
            compute=True,
            return_stored=True,
            overwrite=True,
        )

    return data_mat


def rotate_vertices(xyz, center, phi, theta):
    """
    Rotate scatter points in column format around a center location

    INPUT
    :param: xyz nDx3 matrix
    :param: center xyz location of rotation
    :param: theta angle rotation around z-axis
    :param: phi angle rotation around x-axis

    """
    xyz -= np.kron(np.ones((xyz.shape[0], 1)), np.r_[center])

    phi = -np.deg2rad(np.asarray(phi))
    theta = np.deg2rad((450.0 - np.asarray(theta)) % 360.0)

    Rx = np.asarray(
        [[1, 0, 0], [0, np.cos(phi), -np.sin(phi)], [0, np.sin(phi), np.cos(phi)]]
    )

    Rz = np.asarray(
        [
            [np.cos(theta), -np.sin(theta), 0],
            [np.sin(theta), np.cos(theta), 0],
            [0, 0, 1],
        ]
    )

    R = Rz.dot(Rx)

    xyzRot = R.dot(xyz.T).T

    return xyzRot + np.kron(np.ones((xyz.shape[0], 1)), np.r_[center])


def rotate_azimuth_dip(azimuth, dip):
    """
    dipazm_2_xyz(dip,azimuth)

    Function converting degree angles for dip and azimuth from north to a
    3-components in cartesian coordinates.

    INPUT
    dip     : Value or vector of dip from horizontal in DEGREE
    azimuth   : Value or vector of azimuth from north in DEGREE

    OUTPUT
    M       : [n-by-3] Array of xyz components of a unit vector in cartesian

    Created on Dec, 20th 2015

    @author: dominiquef
    """

    azimuth = np.asarray(azimuth)
    dip = np.asarray(dip)

    # Number of elements
    nC = azimuth.size

    M = np.zeros((nC, 3))

    # Modify azimuth from North to cartesian-X
    inc = -np.deg2rad(np.asarray(dip))
    dec = np.deg2rad((450.0 - np.asarray(azimuth)) % 360.0)

    M[:, 0] = np.cos(inc) * np.cos(dec)
    M[:, 1] = np.cos(inc) * np.sin(dec)
    M[:, 2] = np.sin(inc)

    return M


def string_2_list(string):
    """
    Convert a list of numbers separated by comma to a list of floats
    """
    return [float(val) for val in string.split(",") if len(val) > 0]


class RectangularBlock:
    """
    Define a rotated rectangular block in 3D space

    :param
        - length, width, depth: width, length and height of prism
        - center : center of prism in horizontal plane
        - dip, azimuth : dip and azimuth of prism
    """

    def __init__(self, **kwargs):

        self._center = [0.0, 0.0, 0.0]
        self._length = 1.0
        self._width = 1.0
        self._depth = 1.0
        self._dip = 0.0
        self._azimuth = 0.0
        self._vertices = None

        self.triangles = np.vstack(
            [
                [0, 1, 2],
                [1, 2, 3],
                [0, 1, 4],
                [1, 4, 5],
                [1, 3, 5],
                [3, 5, 7],
                [2, 3, 6],
                [3, 6, 7],
                [0, 2, 4],
                [2, 4, 6],
                [4, 5, 6],
                [5, 6, 7],
            ]
        )

        for attr, item in kwargs.items():
            try:
                setattr(self, attr, item)
            except AttributeError:
                continue

    @property
    def center(self):
        """Prism center"""
        return self._center

    @center.setter
    def center(self, value):
        self._center = value
        self._vertices = None

    @property
    def length(self):
        """"""
        return self._length

    @length.setter
    def length(self, value):
        self._length = value
        self._vertices = None

    @property
    def width(self):
        """"""
        return self._width

    @width.setter
    def width(self, value):
        self._width = value
        self._vertices = None

    @property
    def depth(self):
        """"""
        return self._depth

    @depth.setter
    def depth(self, value):
        self._depth = value
        self._vertices = None

    @property
    def dip(self):
        """"""
        return self._dip

    @dip.setter
    def dip(self, value):
        self._dip = value
        self._vertices = None

    @property
    def azimuth(self):
        """"""
        return self._azimuth

    @azimuth.setter
    def azimuth(self, value):
        self._azimuth = value
        self._vertices = None

    @property
    def vertices(self):
        """
        Prism eight corners in 3D space
        """

        if getattr(self, "_vertices", None) is None:
            x1, x2 = [
                -self.length / 2.0 + self.center[0],
                self.length / 2.0 + self.center[0],
            ]
            y1, y2 = [
                -self.width / 2.0 + self.center[1],
                self.width / 2.0 + self.center[1],
            ]
            z1, z2 = [
                -self.depth / 2.0 + self.center[2],
                self.depth / 2.0 + self.center[2],
            ]

            block_xyz = np.asarray(
                [
                    [x1, x2, x1, x2, x1, x2, x1, x2],
                    [y1, y1, y2, y2, y1, y1, y2, y2],
                    [z1, z1, z1, z1, z2, z2, z2, z2],
                ]
            )

            xyz = rotate_vertices(block_xyz.T, self.center, self.dip, self.azimuth)

            self._vertices = xyz

        return self._vertices


def hex_to_rgb(hex):
    """
    Convert hex color code to RGB
    """
    code = hex.lstrip("#")
    return [int(code[i : i + 2], 16) for i in (0, 2, 4)]


def symlog(values, threshold):
    """
    Convert values to log with linear threshold near zero
    """
    return np.sign(values) * np.log10(1 + np.abs(values) / threshold)


def inv_symlog(values, threshold):
    """
    Compute the inverse symlog mapping
    """
    return np.sign(values) * threshold * (-1.0 + 10.0 ** np.abs(values))


def raw_moment(data, i_order, j_order):
    nrows, ncols = data.shape
    y_indices, x_indicies = np.mgrid[:nrows, :ncols]

    return (data * x_indicies ** i_order * y_indices ** j_order).sum()


def random_sampling(
    values, size, method="histogram", n_bins=100, bandwidth=0.2, rtol=1e-4
):
    """
    Perform a random sampling of the rows of the input array based on
    the distribution of the columns values.

    Parameters
    ----------

    values: numpy.array of float
        Input array of values N x M, where N >> M
    size: int
        Number of indices (rows) to be extracted from the original array

    Returns
    -------
    indices: numpy.array of int
        Indices of samples randomly selected from the PDF
    """
    if size == values.shape[0]:
        return np.where(np.all(~np.isnan(values), axis=1))[0]
    else:
        if method == "pdf":
            kde_skl = KernelDensity(bandwidth=bandwidth, rtol=rtol)
            kde_skl.fit(values)
            probabilities = np.exp(kde_skl.score_samples(values))
            probabilities /= probabilities.sum()
        else:
            probabilities = np.zeros(values.shape[0])
            for ind in range(values.shape[1]):
                vals = values[:, ind]
                nnan = ~np.isnan(vals)
                pop, bins = np.histogram(vals[nnan], n_bins)
                ind = np.digitize(vals[nnan], bins)
                ind[ind > n_bins] = n_bins
                probabilities[nnan] += 1.0 / (pop[ind - 1] + 1)

    probabilities[np.any(np.isnan(values), axis=1)] = 0
    probabilities /= probabilities.sum()

    np.random.seed = 0
    return np.random.choice(
        np.arange(values.shape[0]), replace=False, p=probabilities, size=size
    )


def moments_cov(data):
    data_sum = data.sum()
    m10 = raw_moment(data, 1, 0)
    m01 = raw_moment(data, 0, 1)
    x_centroid = m10 / data_sum
    y_centroid = m01 / data_sum
    u11 = (raw_moment(data, 1, 1) - x_centroid * m01) / data_sum
    u20 = (raw_moment(data, 2, 0) - x_centroid * m10) / data_sum
    u02 = (raw_moment(data, 0, 2) - y_centroid * m01) / data_sum
    cov = np.array([[u20, u11], [u11, u02]])
    return [x_centroid, y_centroid], cov


def ij_2_ind(coordinates, shape):
    """
    Return the index of ij coordinates
    """
    return [ij[0] * shape[1] + ij[1] for ij in coordinates]


def ind_2_ij(indices, shape):
    """
    Return the index of ij coordinates
    """
    return [[int(np.floor(ind / shape[1])), ind % shape[1]] for ind in indices]


def get_neighbours(index, shape):
    """
    Get all neighbours of cell in a 2D grid
    """
    j, i = int(np.floor(index / shape[1])), index % shape[1]
    vec_i = np.r_[i - 1, i, i + 1]
    vec_j = np.r_[j - 1, j, j + 1]

    vec_i = vec_i[(vec_i >= 0) * (vec_i < shape[1])]
    vec_j = vec_j[(vec_j >= 0) * (vec_j < shape[0])]

    ii, jj = np.meshgrid(vec_i, vec_j)

    return ij_2_ind(np.c_[jj.ravel(), ii.ravel()].tolist(), shape)


def get_active_neighbors(index, shape, model, threshold, blob_indices):
    """
    Given an index, append to a list if active
    """
    out = []
    for ind in get_neighbours(index, shape):
        if (model[ind] > threshold) and (ind not in blob_indices):
            out.append(ind)
    return out


def get_blob_indices(index, shape, model, threshold, blob_indices=[]):
    """
    Function to return indices of cells inside a model value blob
    """
    out = get_active_neighbors(index, shape, model, threshold, blob_indices)

    for neigh in out:
        blob_indices += [neigh]
        blob_indices = get_blob_indices(
            neigh, shape, model, threshold, blob_indices=blob_indices
        )

    return blob_indices


def format_labels(x, y, axs, labels=None, aspect="equal", tick_format="%i", **kwargs):
    if labels is None:
        axs.set_ylabel("Northing (m)")
        axs.set_xlabel("Easting (m)")
    else:
        axs.set_xlabel(labels[0])
        axs.set_ylabel(labels[1])
    xticks = np.linspace(x.min(), x.max(), 5)
    yticks = np.linspace(y.min(), y.max(), 5)

    axs.set_yticks(yticks)
    axs.set_yticklabels(
        [tick_format % y for y in yticks.tolist()], rotation=90, va="center"
    )
    axs.set_xticks(xticks)
    axs.set_xticklabels([tick_format % x for x in xticks.tolist()], va="center")
    axs.autoscale(tight=True)
    axs.set_aspect(aspect)


def input_string_2_float(input_string):
    """
    Function to input interval and value as string to a list of floats.

    Parameter
    ---------
    input_string: str
        Input string value of type `val1:val2:ii` and/or a list of values `val3, val4`


    Return
    ------
    list of floats
        Corresponding list of values in float format

    """
    if input_string != "":
        vals = re.split(",", input_string)
        cntrs = []
        for val in vals:
            if ":" in val:
                param = np.asarray(re.split(":", val), dtype="float")
                if len(param) == 2:
                    cntrs += [np.arange(param[0], param[1] + 1)]
                else:
                    cntrs += [np.arange(param[0], param[1] + param[2], param[2])]
            else:
                cntrs += [float(val)]
        return np.unique(np.sort(np.hstack(cntrs)))

    return None


def iso_surface(
    entity,
    values,
    levels,
    resolution=100,
    max_distance=np.inf,
):
    """
    Generate 3D iso surface from an entity vertices or centroids and values.

    Parameters
    ----------
    entity: geoh5py.objects
        Any entity with 'vertices' or 'centroids' attribute.

    values: numpy.ndarray
        Array of values to create iso-surfaces from.

    levels: list of floats
        List of iso values

    max_distance: float, default=numpy.inf
        Maximum distance from input data to generate iso surface.
        Only used for input entities other than BlockModel.

    resolution: int, default=100
        Grid size used to generate the iso surface.
        Only used for input entities other than BlockModel.

    Returns
    -------
    surfaces: list of numpy.ndarrays
        List of surfaces (one per levels) defined by
        vertices and cell indices.
        [(vertices, cells)_level_1, ..., (vertices, cells)_level_n]
    """
    if getattr(entity, "vertices", None) is not None:
        locations = entity.vertices
    elif getattr(entity, "centroids", None) is not None:
        locations = entity.centroids
    else:
        print("Input 'entity' must have 'vertices' or 'centroids'.")
        return None

    if isinstance(entity, BlockModel):
        values = values.reshape(
            (entity.shape[2], entity.shape[0], entity.shape[1]), order="F"
        ).transpose((1, 2, 0))
        grid = [
            entity.u_cell_delimiters,
            entity.v_cell_delimiters,
            entity.z_cell_delimiters,
        ]

    else:
        grid = []
        for ii in range(3):
            grid += [
                np.arange(
                    locations[:, ii].min(),
                    locations[:, ii].max() + resolution,
                    resolution,
                )
            ]

        y, x, z = np.meshgrid(grid[1], grid[0], grid[2])
        values = weighted_average(
            locations,
            np.c_[x.flatten(), y.flatten(), z.flatten()],
            [values],
            threshold=1e-1,
            n=8,
            max_distance=max_distance,
        )
        values = values[0].reshape(x.shape)

    surfaces = []
    for level in levels:
        try:
            verts, faces, _, _ = marching_cubes(values, level=level)

            # Remove all vertices and cells with nan
            nan_verts = np.any(np.isnan(verts), axis=1)
            rem_cells = np.any(nan_verts[faces], axis=1)

            active = np.arange(nan_verts.shape[0])
            active[nan_verts] = nan_verts.shape[0]
            _, inv_map = np.unique(active, return_inverse=True)

            verts = verts[nan_verts == False, :]
            faces = faces[rem_cells == False, :]
            faces = inv_map[faces].astype("uint32")

            vertices = []
            for ii in range(3):
                F = interp1d(
                    np.arange(grid[ii].shape[0]), grid[ii], fill_value="extrapolate"
                )
                vertices += [F(verts[:, ii])]

            if isinstance(entity, BlockModel):
                vertices = rotate_xy(np.vstack(vertices).T, [0, 0, 0], entity.rotation)
                vertices[:, 0] += entity.origin["x"]
                vertices[:, 1] += entity.origin["y"]
                vertices[:, 2] += entity.origin["z"]

            else:
                vertices = np.vstack(vertices).T
        except RuntimeError:
            vertices, faces = [], []

        surfaces += [[vertices, faces]]

    return surfaces


def load_json_params(file: str):
    """
    Read input parameters from json
    """
    with open(file) as f:
        input_dict = json.load(f)

    params = {}
    for key, param in input_dict.items():
        if isinstance(param, dict):
            params[key] = param["value"]
        else:
            params[key] = param

    return params


colors = [
    "#000000",
    "#FFFF00",
    "#1CE6FF",
    "#FF34FF",
    "#FF4A46",
    "#008941",
    "#006FA6",
    "#A30059",
    "#FFDBE5",
    "#7A4900",
    "#0000A6",
    "#63FFAC",
    "#B79762",
    "#004D43",
    "#8FB0FF",
    "#997D87",
    "#5A0007",
    "#809693",
    "#FEFFE6",
    "#1B4400",
    "#4FC601",
    "#3B5DFF",
    "#4A3B53",
    "#FF2F80",
    "#61615A",
    "#BA0900",
    "#6B7900",
    "#00C2A0",
    "#FFAA92",
    "#FF90C9",
    "#B903AA",
    "#D16100",
    "#DDEFFF",
    "#000035",
    "#7B4F4B",
    "#A1C299",
    "#300018",
    "#0AA6D8",
    "#013349",
    "#00846F",
    "#372101",
    "#FFB500",
    "#C2FFED",
    "#A079BF",
    "#CC0744",
    "#C0B9B2",
    "#C2FF99",
    "#001E09",
    "#00489C",
    "#6F0062",
    "#0CBD66",
    "#EEC3FF",
    "#456D75",
    "#B77B68",
    "#7A87A1",
    "#788D66",
    "#885578",
    "#FAD09F",
    "#FF8A9A",
    "#D157A0",
    "#BEC459",
    "#456648",
    "#0086ED",
    "#886F4C",
    "#34362D",
    "#B4A8BD",
    "#00A6AA",
    "#452C2C",
    "#636375",
    "#A3C8C9",
    "#FF913F",
    "#938A81",
    "#575329",
    "#00FECF",
    "#B05B6F",
    "#8CD0FF",
    "#3B9700",
    "#04F757",
    "#C8A1A1",
    "#1E6E00",
    "#7900D7",
    "#A77500",
    "#6367A9",
    "#A05837",
    "#6B002C",
    "#772600",
    "#D790FF",
    "#9B9700",
    "#549E79",
    "#FFF69F",
    "#201625",
    "#72418F",
    "#BC23FF",
    "#99ADC0",
    "#3A2465",
    "#922329",
    "#5B4534",
    "#FDE8DC",
    "#404E55",
    "#0089A3",
    "#CB7E98",
    "#A4E804",
    "#324E72",
    "#6A3A4C",
]<|MERGE_RESOLUTION|>--- conflicted
+++ resolved
@@ -362,15 +362,9 @@
     return avg_values
 
 
-<<<<<<< HEAD
-def filter_xy(
-    x: np.array, y: np.array, distance: float, window: dict = None, angle: float = None
-) -> np.array:
-=======
 def window_xy(
     x: np.ndarray, y: np.ndarray, window: Dict[str, float], mask: np.array = None
 ) -> Tuple[np.ndarray, np.ndarray, np.ndarray]:
->>>>>>> 1ad277a0
     """
     Window x, y coordinates with window limits built from center and size.
 
@@ -407,52 +401,6 @@
             window["center"][1] - window["size"][1] / 2,
             window["center"][1] + window["size"][1] / 2,
         ]
-<<<<<<< HEAD
-
-        if "azimuth" in window.keys():
-            azimuth = window["azimuth"]
-        if angle is not None:
-            azimuth = angle
-
-        xy_locs = rotate_xy(np.c_[x.ravel(), y.ravel()], window["center"], azimuth)
-
-        mask = (
-            (xy_locs[:, 0] > x_lim[0])
-            * (xy_locs[:, 0] < x_lim[1])
-            * (xy_locs[:, 1] > y_lim[0])
-            * (xy_locs[:, 1] < y_lim[1])
-        ).reshape(x.shape)
-
-    if x.ndim == 1:
-        filter_xy = np.ones_like(x, dtype="bool")
-        if distance > 0:
-            mask_ind = np.where(mask)[0]
-            xy = np.c_[x[mask], y[mask]]
-            tree = cKDTree(xy)
-
-            nstn = xy.shape[0]
-            # Initialize the filter
-            for ii in range(nstn):
-                if filter_xy[mask_ind[ii]]:
-                    ind = tree.query_ball_point(xy[ii, :2], distance)
-                    filter_xy[mask_ind[ind]] = False
-                    filter_xy[mask_ind[ii]] = True
-
-    elif distance > 0:
-        filter_xy = np.zeros_like(x, dtype="bool")
-        d_l = np.max(
-            [
-                np.linalg.norm(np.c_[x[0, 0] - x[0, 1], y[0, 0] - y[0, 1]]),
-                np.linalg.norm(np.c_[x[0, 0] - x[1, 0], y[0, 0] - y[1, 0]]),
-            ]
-        )
-        dwn = int(np.ceil(distance / d_l))
-        filter_xy[::dwn, ::dwn] = True
-    else:
-        filter_xy = np.ones_like(x, dtype="bool")
-
-    return filter_xy * mask
-=======
     else:
         msg = f"Missing window keys: 'center' and 'size'."
         raise KeyError(msg)
@@ -616,7 +564,6 @@
             mask, _, _ = downsample_xy(x, y, distance, mask=mask)
 
     return mask
->>>>>>> 1ad277a0
 
 
 def rotate_xy(xyz: np.ndarray, center: list, angle: float):
