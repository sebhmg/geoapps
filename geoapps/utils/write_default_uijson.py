--- conflicted
+++ resolved
@@ -12,11 +12,8 @@
 from geoh5py.ui_json import InputFile
 
 import geoapps
-<<<<<<< HEAD
 from geoapps.block_model_creation.params import BlockModelParams
-=======
 from geoapps.clustering.params import ClusteringParams
->>>>>>> 731baa03
 from geoapps.contours.params import ContoursParams
 from geoapps.edge_detection.params import EdgeDetectionParams
 from geoapps.inversion.electricals import DirectCurrentParams, InducedPolarizationParams
@@ -94,17 +91,15 @@
     app_initializer["geoh5"] = path_to_flinflon("FlinFlon.geoh5")
     scatter_init = app_initializer if use_initializers else {}
 
-<<<<<<< HEAD
     from geoapps.block_model_creation.constants import app_initializer
 
     app_initializer["geoh5"] = path_to_flinflon("FlinFlon.geoh5")
     block_init = app_initializer if use_initializers else {}
-=======
+
     from geoapps.clustering.constants import app_initializer
 
     app_initializer["geoh5"] = path_to_flinflon("FlinFlon.geoh5")
     cluster_init = app_initializer if use_initializers else {}
->>>>>>> 731baa03
 
     from geoapps.iso_surfaces.constants import app_initializer
 
@@ -161,11 +156,8 @@
         "octree_mesh.ui.json": OctreeParams(validate=False, **oct_init),
         "peak_finder.ui.json": PeakFinderParams(validate=False, **peak_init),
         "scatter.ui.json": ScatterPlotParams(validate=False, **scatter_init),
-<<<<<<< HEAD
         "block_model_creation.ui.json": BlockModelParams(validate=False, **block_init),
-=======
         "cluster.ui.json": ClusteringParams(validate=False, **cluster_init),
->>>>>>> 731baa03
         "iso_surfaces.ui.json": IsoSurfacesParams(validate=False, **iso_init),
         "edge_detection.ui.json": EdgeDetectionParams(validate=False, **edge_init),
         "contours.ui.json": ContoursParams(validate=False, **cont_init),
