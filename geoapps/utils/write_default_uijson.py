#  Copyright (c) 2022 Mira Geoscience Ltd.
#
#  This file is part of geoapps.
#
#  geoapps is distributed under the terms and conditions of the MIT License
#  (see LICENSE file at the root of this source code package).

from __future__ import annotations

import argparse

from geoh5py.ui_json import InputFile

import geoapps
from geoapps.block_model_creation.params import BlockModelParams
from geoapps.clustering.params import ClusteringParams
from geoapps.contours.params import ContoursParams
from geoapps.edge_detection.params import EdgeDetectionParams
from geoapps.interpolation.params import DataInterpolationParams
<<<<<<< HEAD
from geoapps.inversion.electricals.direct_current.pseudo_three_dimensions.params import (
    DirectCurrentPseudo3DParams,
)
from geoapps.inversion.electricals.direct_current.three_dimensions.params import (
=======
from geoapps.inversion.electricals.direct_current.three_dimensions import (
>>>>>>> 2825345e
    DirectCurrent3DParams,
)
from geoapps.inversion.electricals.direct_current.two_dimensions import (
    DirectCurrent2DParams,
)
from geoapps.inversion.electricals.induced_polarization.three_dimensions import (
    InducedPolarization3DParams,
)
from geoapps.inversion.electricals.induced_polarization.two_dimensions import (
    InducedPolarization2DParams,
)
from geoapps.inversion.natural_sources import MagnetotelluricsParams, TipperParams
from geoapps.inversion.potential_fields import (
    GravityParams,
    MagneticScalarParams,
    MagneticVectorParams,
)
from geoapps.iso_surfaces.params import IsoSurfacesParams
from geoapps.octree_creation.params import OctreeParams
from geoapps.peak_finder.params import PeakFinderParams
from geoapps.scatter_plot.params import ScatterPlotParams

path_to_flinflon = lambda file: "\\".join(
    geoapps.__file__.split("\\")[:-2] + ["assets", file]
)


def write_default_uijson(path, use_initializers=False):

    from geoapps.inversion.potential_fields.gravity.constants import (
        app_initializer as grav_init,
    )

    grav_init["geoh5"] = path_to_flinflon("FlinFlon.geoh5")
    grav_init = grav_init if use_initializers else {}

    from geoapps.inversion.potential_fields.magnetic_scalar.constants import (
        app_initializer as mag_init,
    )

    mag_init["geoh5"] = path_to_flinflon("FlinFlon.geoh5")
    mag_init = mag_init if use_initializers else {}

    from geoapps.inversion.potential_fields.magnetic_vector.constants import (
        app_initializer as mvi_init,
    )

    mvi_init["geoh5"] = path_to_flinflon("FlinFlon.geoh5")
    mvi_init = mvi_init if use_initializers else {}

    from geoapps.inversion.electricals.direct_current.three_dimensions.constants import (
        app_initializer as dc_3d_init,
    )

    dc_3d_init["geoh5"] = path_to_flinflon("FlinFlon_dcip.geoh5")
    dc_3d_init = dc_3d_init if use_initializers else {}

    from geoapps.inversion.electricals.direct_current.two_dimensions.constants import (
        app_initializer as dc_2d_init,
    )

    dc_2d_init["geoh5"] = path_to_flinflon("FlinFlon_dcip.geoh5")
    dc_2d_init = dc_2d_init if use_initializers else {}

<<<<<<< HEAD
    from geoapps.inversion.electricals.direct_current.pseudo_three_dimensions.constants import (
        app_initializer as dc_p3d_init,
    )

    dc_p3d_init["geoh5"] = path_to_flinflon("FlinFlon_dcip.geoh5")
    dc_p3d_init = dc_p3d_init if use_initializers else {}

    from geoapps.inversion.electricals.direct_current.three_dimensions.constants import (
        app_initializer as dc_3d_init,
=======
    from geoapps.inversion.electricals.induced_polarization.three_dimensions.constants import (
        app_initializer as ip_3d_init,
>>>>>>> 2825345e
    )

    ip_3d_init["geoh5"] = path_to_flinflon("FlinFlon_dcip.geoh5")
    ip_3d_init = ip_3d_init if use_initializers else {}

    from geoapps.inversion.electricals.induced_polarization.two_dimensions.constants import (
        app_initializer as ip_2d_init,
    )

    ip_2d_init["geoh5"] = path_to_flinflon("FlinFlon_dcip.geoh5")
    ip_2d_init = ip_2d_init if use_initializers else {}

    from geoapps.inversion.natural_sources.magnetotellurics.constants import (
        app_initializer as mt_init,
    )

    mt_init["geoh5"] = path_to_flinflon("FlinFlon_natural_sources.geoh5")
    mt_init = mt_init if use_initializers else {}

    from geoapps.inversion.natural_sources.tipper.constants import (
        app_initializer as tipper_init,
    )

    tipper_init["geoh5"] = path_to_flinflon("FlinFlon_natural_sources.geoh5")
    tipper_init = tipper_init if use_initializers else {}

    from geoapps.octree_creation.constants import app_initializer as oct_init

    oct_init["geoh5"] = path_to_flinflon("FlinFlon.geoh5")
    oct_init = oct_init if use_initializers else {}

    from geoapps.scatter_plot.constants import app_initializer as scatter_init

    scatter_init["geoh5"] = path_to_flinflon("FlinFlon.geoh5")
    scatter_init = scatter_init if use_initializers else {}

    from geoapps.interpolation.constants import app_initializer as interp_init

    interp_init["geoh5"] = path_to_flinflon("FlinFlon.geoh5")
    interp_init = interp_init if use_initializers else {}

    from geoapps.block_model_creation.constants import app_initializer as block_init

    block_init["geoh5"] = path_to_flinflon("FlinFlon.geoh5")
    block_init = block_init if use_initializers else {}

    from geoapps.clustering.constants import app_initializer as cluster_init

    cluster_init["geoh5"] = path_to_flinflon("FlinFlon.geoh5")
    cluster_init = cluster_init if use_initializers else {}

    from geoapps.peak_finder.constants import app_initializer as peak_init

    peak_init["geoh5"] = path_to_flinflon("FlinFlon.geoh5")
    peak_init = peak_init if use_initializers else {}

    from geoapps.iso_surfaces.constants import app_initializer as iso_init

    iso_init["geoh5"] = path_to_flinflon("FlinFlon.geoh5")
    iso_init = iso_init if use_initializers else {}

    from geoapps.edge_detection.constants import app_initializer as edge_init

    edge_init["geoh5"] = path_to_flinflon("FlinFlon.geoh5")
    edge_init = edge_init if use_initializers else {}

    from geoapps.contours.constants import app_initializer as contour_init

    contour_init["geoh5"] = path_to_flinflon("FlinFlon.geoh5")
    contour_init = contour_init if use_initializers else {}

    filedict = {
        "gravity_inversion.ui.json": GravityParams(validate=False, **grav_init),
        "gravity_forward.ui.json": GravityParams(forward_only=True, validate=False),
        "magnetic_scalar_inversion.ui.json": MagneticScalarParams(
            validate=False, **mag_init
        ),
        "magnetic_scalar_forward.ui.json": MagneticScalarParams(
            forward_only=True, validate=False
        ),
        "magnetic_vector_inversion.ui.json": MagneticVectorParams(
            validate=False, **mvi_init
        ),
        "magnetic_vector_forward.ui.json": MagneticVectorParams(
            forward_only=True, validate=False
        ),
        "direct_current_inversion_2d.ui.json": DirectCurrent2DParams(
            validate=False, **dc_2d_init
        ),
        "direct_current_inversion_pseudo_3d.ui.json": DirectCurrentPseudo3DParams(
            validate=False, **dc_p3d_init
        ),
        "direct_current_inversion_3d.ui.json": DirectCurrent3DParams(
            validate=False, **dc_3d_init
        ),
        "direct_current_forward.ui.json": DirectCurrent3DParams(
            forward_only=True, validate=False
        ),
        "induced_polarization_inversion_2d.ui.json": InducedPolarization2DParams(
            validate=False, **ip_2d_init
        ),
        "induced_polarization_inversion_3d.ui.json": InducedPolarization3DParams(
            validate=False, **ip_3d_init
        ),
        "induced_polarization_forward.ui.json": InducedPolarization3DParams(
            forward_only=True, validate=False
        ),
        "magnetotellurics_inversion.ui.json": MagnetotelluricsParams(
            forward_only=False, validate=False, **mt_init
        ),
        "magnetotellurics_forward.ui.json": MagnetotelluricsParams(
            forward_only=True, validate=False
        ),
        "tipper_inversion.ui.json": TipperParams(
            forward_only=False, validate=False, **tipper_init
        ),
        "tipper_forward.ui.json": TipperParams(forward_only=True, validate=False),
        "octree_mesh.ui.json": OctreeParams(validate=False, **oct_init),
        "peak_finder.ui.json": PeakFinderParams(validate=False, **peak_init),
        "scatter.ui.json": ScatterPlotParams(validate=False, **scatter_init),
        "interpolation.ui.json": DataInterpolationParams(validate=False, **interp_init),
        "block_model_creation.ui.json": BlockModelParams(validate=False, **block_init),
        "cluster.ui.json": ClusteringParams(validate=False, **cluster_init),
        "iso_surfaces.ui.json": IsoSurfacesParams(validate=False, **iso_init),
        "edge_detection.ui.json": EdgeDetectionParams(validate=False, **edge_init),
        "contours.ui.json": ContoursParams(validate=False, **contour_init),
    }

    for filename, params in filedict.items():
        params.write_input_file(name=filename, path=path, validate=False)

    from geoapps.inversion.constants import default_octree_ui_json, octree_defaults

    ifile = InputFile(
        ui_json=default_octree_ui_json,
        data=octree_defaults,
        validation_options={"disabled": True},
    )
    ifile.write_ui_json(name="inversion_mesh.ui.json", path=".")


if __name__ == "__main__":

    parser = argparse.ArgumentParser(description="Write defaulted ui.json files.")
    parser.add_argument(
        "path", help="Path to folder where default ui.json files will be written."
    )
    parser.add_argument(
        "--use_initializers",
        help="Write files initialized with FlinFlon values.",
        action="store_true",
    )
    args = parser.parse_args()
    write_default_uijson(args.path, args.use_initializers)<|MERGE_RESOLUTION|>--- conflicted
+++ resolved
@@ -17,23 +17,19 @@
 from geoapps.contours.params import ContoursParams
 from geoapps.edge_detection.params import EdgeDetectionParams
 from geoapps.interpolation.params import DataInterpolationParams
-<<<<<<< HEAD
 from geoapps.inversion.electricals.direct_current.pseudo_three_dimensions.params import (
     DirectCurrentPseudo3DParams,
 )
 from geoapps.inversion.electricals.direct_current.three_dimensions.params import (
-=======
-from geoapps.inversion.electricals.direct_current.three_dimensions import (
->>>>>>> 2825345e
     DirectCurrent3DParams,
 )
-from geoapps.inversion.electricals.direct_current.two_dimensions import (
+from geoapps.inversion.electricals.direct_current.two_dimensions.params import (
     DirectCurrent2DParams,
 )
-from geoapps.inversion.electricals.induced_polarization.three_dimensions import (
+from geoapps.inversion.electricals.induced_polarization.three_dimensions.params import (
     InducedPolarization3DParams,
 )
-from geoapps.inversion.electricals.induced_polarization.two_dimensions import (
+from geoapps.inversion.electricals.induced_polarization.two_dimensions.params import (
     InducedPolarization2DParams,
 )
 from geoapps.inversion.natural_sources import MagnetotelluricsParams, TipperParams
@@ -89,7 +85,6 @@
     dc_2d_init["geoh5"] = path_to_flinflon("FlinFlon_dcip.geoh5")
     dc_2d_init = dc_2d_init if use_initializers else {}
 
-<<<<<<< HEAD
     from geoapps.inversion.electricals.direct_current.pseudo_three_dimensions.constants import (
         app_initializer as dc_p3d_init,
     )
@@ -97,12 +92,8 @@
     dc_p3d_init["geoh5"] = path_to_flinflon("FlinFlon_dcip.geoh5")
     dc_p3d_init = dc_p3d_init if use_initializers else {}
 
-    from geoapps.inversion.electricals.direct_current.three_dimensions.constants import (
-        app_initializer as dc_3d_init,
-=======
     from geoapps.inversion.electricals.induced_polarization.three_dimensions.constants import (
         app_initializer as ip_3d_init,
->>>>>>> 2825345e
     )
 
     ip_3d_init["geoh5"] = path_to_flinflon("FlinFlon_dcip.geoh5")
@@ -189,25 +180,34 @@
         "magnetic_vector_forward.ui.json": MagneticVectorParams(
             forward_only=True, validate=False
         ),
+        "direct_current_inversion_3d.ui.json": DirectCurrent3DParams(
+            validate=False, **dc_3d_init
+        ),
+        "direct_current_forward_3d.ui.json": DirectCurrent3DParams(
+            forward_only=True, validate=False
+        ),
         "direct_current_inversion_2d.ui.json": DirectCurrent2DParams(
             validate=False, **dc_2d_init
         ),
+        "direct_current_forward_2d.ui.json": DirectCurrent2DParams(
+            validate=False, forward_only=True
+        ),
         "direct_current_inversion_pseudo_3d.ui.json": DirectCurrentPseudo3DParams(
             validate=False, **dc_p3d_init
         ),
-        "direct_current_inversion_3d.ui.json": DirectCurrent3DParams(
-            validate=False, **dc_3d_init
-        ),
-        "direct_current_forward.ui.json": DirectCurrent3DParams(
-            forward_only=True, validate=False
+        "direct_current_forward_pseudo_3d.ui.json": DirectCurrentPseudo3DParams(
+            validate=False, forward=True
         ),
         "induced_polarization_inversion_2d.ui.json": InducedPolarization2DParams(
             validate=False, **ip_2d_init
         ),
+        "induced_polarization_forward_2d.ui.json": InducedPolarization2DParams(
+            validate=False, forward=True
+        ),
         "induced_polarization_inversion_3d.ui.json": InducedPolarization3DParams(
             validate=False, **ip_3d_init
         ),
-        "induced_polarization_forward.ui.json": InducedPolarization3DParams(
+        "induced_polarization_forward_3d.ui.json": InducedPolarization3DParams(
             forward_only=True, validate=False
         ),
         "magnetotellurics_inversion.ui.json": MagnetotelluricsParams(
