#  Copyright (c) 2022 Mira Geoscience Ltd.
#
#  This file is part of geoapps.
#
#  geoapps is distributed under the terms and conditions of the MIT License
#  (see LICENSE file at the root of this source code package).

from __future__ import annotations

import argparse

from geoh5py.ui_json import InputFile

import geoapps
from geoapps.block_model_creation.params import BlockModelParams
from geoapps.clustering.params import ClusteringParams
from geoapps.contours.params import ContoursParams
from geoapps.edge_detection.params import EdgeDetectionParams
from geoapps.interpolation.params import DataInterpolationParams
from geoapps.inversion.electricals import DirectCurrentParams, InducedPolarizationParams
from geoapps.inversion.natural_sources import MagnetotelluricsParams, TipperParams
from geoapps.inversion.potential_fields import (
    GravityParams,
    MagneticScalarParams,
    MagneticVectorParams,
)
from geoapps.iso_surfaces.params import IsoSurfacesParams
from geoapps.octree_creation.params import OctreeParams
from geoapps.peak_finder.params import PeakFinderParams
from geoapps.scatter_plot.params import ScatterPlotParams

path_to_flinflon = lambda file: "\\".join(
    geoapps.__file__.split("\\")[:-2] + ["assets", file]
)


def write_default_uijson(path, use_initializers=False):

    grav_init = {}
    mag_init = {}
    mvi_init = {}
    dc_init = {}
    ip_init = {}
    mt_init = {}
    tipper_init = {}
    oct_init = {}
    peak_init = {}
    iso_init = {}

    if use_initializers:

        from geoapps.inversion.potential_fields.gravity.constants import (
            app_initializer as grav_init,
        )

        grav_init["geoh5"] = path_to_flinflon("FlinFlon.geoh5")

        from geoapps.inversion.potential_fields.magnetic_scalar.constants import (
            app_initializer as mag_init,
        )

        mag_init["geoh5"] = path_to_flinflon("FlinFlon.geoh5")

        from geoapps.inversion.potential_fields.magnetic_vector.constants import (
            app_initializer as mvi_init,
        )

        mvi_init["geoh5"] = path_to_flinflon("FlinFlon.geoh5")

        from geoapps.inversion.electricals.direct_current.constants import (
            app_initializer as dc_init,
        )

        dc_init["geoh5"] = path_to_flinflon("FlinFlon_dcip.geoh5")

        from geoapps.inversion.electricals.induced_polarization.constants import (
            app_initializer as ip_init,
        )

        ip_init["geoh5"] = path_to_flinflon("FlinFlon_dcip.geoh5")

        from geoapps.inversion.natural_sources.magnetotellurics.constants import (
            app_initializer as mt_init,
        )

        mt_init["geoh5"] = path_to_flinflon("FlinFlon_natural_sources.geoh5")

        from geoapps.inversion.natural_sources.tipper.constants import (
            app_initializer as tipper_init,
        )

        tipper_init["geoh5"] = path_to_flinflon("FlinFlon_natural_sources.geoh5")

        from geoapps.octree_creation.constants import app_initializer as oct_init

        oct_init["geoh5"] = path_to_flinflon("FlinFlon.geoh5")

        from geoapps.peak_finder.constants import app_initializer as peak_init

        peak_init["geoh5"] = path_to_flinflon("FlinFlon.geoh5")

<<<<<<< HEAD
    from geoapps.scatter_plot.constants import app_initializer

    app_initializer["geoh5"] = path_to_flinflon("FlinFlon.geoh5")
    scatter_init = app_initializer if use_initializers else {}

    from geoapps.interpolation.constants import app_initializer

    app_initializer["geoh5"] = path_to_flinflon("FlinFlon.geoh5")
    interp_init = app_initializer if use_initializers else {}

    from geoapps.block_model_creation.constants import app_initializer

    app_initializer["geoh5"] = path_to_flinflon("FlinFlon.geoh5")
    block_init = app_initializer if use_initializers else {}

    from geoapps.clustering.constants import app_initializer

    app_initializer["geoh5"] = path_to_flinflon("FlinFlon.geoh5")
    cluster_init = app_initializer if use_initializers else {}

    from geoapps.iso_surfaces.constants import app_initializer
=======
        from geoapps.iso_surfaces.constants import app_initializer as iso_init
>>>>>>> 8a5973b7

        iso_init["geoh5"] = path_to_flinflon("FlinFlon.geoh5")

    from geoapps.edge_detection.constants import app_initializer

    app_initializer["geoh5"] = path_to_flinflon("FlinFlon.geoh5")
    edge_init = app_initializer if use_initializers else {}

    from geoapps.contours.constants import app_initializer

    app_initializer["geoh5"] = path_to_flinflon("FlinFlon.geoh5")
    cont_init = app_initializer if use_initializers else {}

    filedict = {
        "gravity_inversion.ui.json": GravityParams(validate=False, **grav_init),
        "gravity_forward.ui.json": GravityParams(forward_only=True, validate=False),
        "magnetic_scalar_inversion.ui.json": MagneticScalarParams(
            validate=False, **mag_init
        ),
        "magnetic_scalar_forward.ui.json": MagneticScalarParams(
            forward_only=True, validate=False
        ),
        "magnetic_vector_inversion.ui.json": MagneticVectorParams(
            validate=False, **mvi_init
        ),
        "magnetic_vector_forward.ui.json": MagneticVectorParams(
            forward_only=True, validate=False
        ),
        "direct_current_inversion.ui.json": DirectCurrentParams(
            validate=False, **dc_init
        ),
        "direct_current_forward.ui.json": DirectCurrentParams(
            forward_only=True, validate=False
        ),
        "induced_polarization_inversion.ui.json": InducedPolarizationParams(
            validate=False, **ip_init
        ),
        "induced_polarization_forward.ui.json": InducedPolarizationParams(
            forward_only=True, validate=False
        ),
        "magnetotellurics_inversion.ui.json": MagnetotelluricsParams(
            forward_only=False, validate=False, **mt_init
        ),
        "magnetotellurics_forward.ui.json": MagnetotelluricsParams(
            forward_only=True, validate=False
        ),
        "tipper_inversion.ui.json": TipperParams(
            forward_only=False, validate=False, **tipper_init
        ),
        "tipper_forward.ui.json": TipperParams(forward_only=True, validate=False),
        "octree_mesh.ui.json": OctreeParams(validate=False, **oct_init),
        "peak_finder.ui.json": PeakFinderParams(validate=False, **peak_init),
        "scatter.ui.json": ScatterPlotParams(validate=False, **scatter_init),
        "interpolation.ui.json": DataInterpolationParams(validate=False, **interp_init),
        "block_model_creation.ui.json": BlockModelParams(validate=False, **block_init),
        "cluster.ui.json": ClusteringParams(validate=False, **cluster_init),
        "iso_surfaces.ui.json": IsoSurfacesParams(validate=False, **iso_init),
        "edge_detection.ui.json": EdgeDetectionParams(validate=False, **edge_init),
        "contours.ui.json": ContoursParams(validate=False, **cont_init),
    }

    for filename, params in filedict.items():
        params.write_input_file(name=filename, path=path, validate=False)

    from geoapps.inversion.constants import default_octree_ui_json, octree_defaults

    ifile = InputFile(
        ui_json=default_octree_ui_json,
        data=octree_defaults,
        validation_options={"disabled": True},
    )
    ifile.write_ui_json(name="inversion_mesh.ui.json", path=".")


if __name__ == "__main__":

    parser = argparse.ArgumentParser(description="Write defaulted ui.json files.")
    parser.add_argument(
        "path", help="Path to folder where default ui.json files will be written."
    )
    parser.add_argument(
        "--use_initializers",
        help="Write files initialized with FlinFlon values.",
        action="store_true",
    )
    args = parser.parse_args()
    write_default_uijson(args.path, args.use_initializers)<|MERGE_RESOLUTION|>--- conflicted
+++ resolved
@@ -95,35 +95,32 @@
 
         oct_init["geoh5"] = path_to_flinflon("FlinFlon.geoh5")
 
+        from geoapps.scatter_plot.constants import app_initializer
+
+        app_initializer["geoh5"] = path_to_flinflon("FlinFlon.geoh5")
+        scatter_init = app_initializer if use_initializers else {}
+
+        from geoapps.interpolation.constants import app_initializer
+
+        app_initializer["geoh5"] = path_to_flinflon("FlinFlon.geoh5")
+        interp_init = app_initializer if use_initializers else {}
+
+        from geoapps.block_model_creation.constants import app_initializer
+
+        app_initializer["geoh5"] = path_to_flinflon("FlinFlon.geoh5")
+        block_init = app_initializer if use_initializers else {}
+
+        from geoapps.clustering.constants import app_initializer
+
+        app_initializer["geoh5"] = path_to_flinflon("FlinFlon.geoh5")
+        cluster_init = app_initializer if use_initializers else {}
+
+        from geoapps.iso_surfaces.constants import app_initializer
         from geoapps.peak_finder.constants import app_initializer as peak_init
 
         peak_init["geoh5"] = path_to_flinflon("FlinFlon.geoh5")
 
-<<<<<<< HEAD
-    from geoapps.scatter_plot.constants import app_initializer
-
-    app_initializer["geoh5"] = path_to_flinflon("FlinFlon.geoh5")
-    scatter_init = app_initializer if use_initializers else {}
-
-    from geoapps.interpolation.constants import app_initializer
-
-    app_initializer["geoh5"] = path_to_flinflon("FlinFlon.geoh5")
-    interp_init = app_initializer if use_initializers else {}
-
-    from geoapps.block_model_creation.constants import app_initializer
-
-    app_initializer["geoh5"] = path_to_flinflon("FlinFlon.geoh5")
-    block_init = app_initializer if use_initializers else {}
-
-    from geoapps.clustering.constants import app_initializer
-
-    app_initializer["geoh5"] = path_to_flinflon("FlinFlon.geoh5")
-    cluster_init = app_initializer if use_initializers else {}
-
-    from geoapps.iso_surfaces.constants import app_initializer
-=======
         from geoapps.iso_surfaces.constants import app_initializer as iso_init
->>>>>>> 8a5973b7
 
         iso_init["geoh5"] = path_to_flinflon("FlinFlon.geoh5")
 
