#  Copyright (c) 2023 Mira Geoscience Ltd.
#
#  This file is part of geoapps.
#
#  geoapps is distributed under the terms and conditions of the MIT License
#  (see LICENSE file at the root of this source code package).

from __future__ import annotations

import argparse
from pathlib import Path

from geoapps import assets_path
from geoapps.block_model_creation.params import BlockModelParams
from geoapps.clustering.params import ClusteringParams
from geoapps.contours.params import ContoursParams
from geoapps.edge_detection.params import EdgeDetectionParams
from geoapps.interpolation.params import DataInterpolationParams
<<<<<<< HEAD
from geoapps.inversion.airborne_electromagnetics.frequency_domain import (
    FrequencyDomainElectromagneticsParams,
)
from geoapps.inversion.airborne_electromagnetics.time_domain import (
    TimeDomainElectromagneticsParams,
)
=======
>>>>>>> 23ced339
from geoapps.inversion.electricals.direct_current.pseudo_three_dimensions.params import (
    DirectCurrentPseudo3DParams,
)
from geoapps.inversion.electricals.direct_current.three_dimensions import (
    DirectCurrent3DParams,
)
from geoapps.inversion.electricals.direct_current.two_dimensions import (
    DirectCurrent2DParams,
)
from geoapps.inversion.electricals.induced_polarization.pseudo_three_dimensions.params import (
    InducedPolarizationPseudo3DParams,
)
from geoapps.inversion.electricals.induced_polarization.three_dimensions import (
    InducedPolarization3DParams,
)
from geoapps.inversion.electricals.induced_polarization.two_dimensions import (
    InducedPolarization2DParams,
)
from geoapps.inversion.electromagnetics.time_domain import (
    TimeDomainElectromagneticsParams,
)
from geoapps.inversion.joint.joint_surveys import JointSingleParams
from geoapps.inversion.natural_sources import MagnetotelluricsParams, TipperParams
from geoapps.inversion.potential_fields import (
    GravityParams,
    MagneticScalarParams,
    MagneticVectorParams,
)
from geoapps.iso_surfaces.params import IsoSurfacesParams
from geoapps.octree_creation.params import OctreeParams
from geoapps.peak_finder.params import PeakFinderParams
from geoapps.scatter_plot.params import ScatterPlotParams


def write_default_uijson(path: str | Path, use_initializers=False):
    from geoapps.inversion.potential_fields.gravity.constants import (
        app_initializer as grav_init,
    )

    grav_init["geoh5"] = str(assets_path() / "FlinFlon.geoh5")
    grav_init = grav_init if use_initializers else {}

    from geoapps.inversion.potential_fields.magnetic_scalar.constants import (
        app_initializer as mag_init,
    )

    mag_init["geoh5"] = str(assets_path() / "FlinFlon.geoh5")
    mag_init = mag_init if use_initializers else {}

    from geoapps.inversion.potential_fields.magnetic_vector.constants import (
        app_initializer as mvi_init,
    )

    mvi_init["geoh5"] = str(assets_path() / "FlinFlon.geoh5")
    mvi_init = mvi_init if use_initializers else {}

    from geoapps.inversion.electricals.direct_current.three_dimensions.constants import (
        app_initializer as dc_3d_init,
    )

    dc_3d_init["geoh5"] = str(assets_path() / "FlinFlon_dcip.geoh5")
    dc_3d_init = dc_3d_init if use_initializers else {}

    from geoapps.inversion.electricals.direct_current.two_dimensions.constants import (
        app_initializer as dc_2d_init,
    )

    dc_2d_init["geoh5"] = str(assets_path() / "FlinFlon_dcip.geoh5")
    dc_2d_init = dc_2d_init if use_initializers else {}

    from geoapps.inversion.electricals.direct_current.pseudo_three_dimensions.constants import (
        app_initializer as dc_p3d_init,
    )

    dc_p3d_init["geoh5"] = str(assets_path() / "FlinFlon_dcip.geoh5")
    dc_p3d_init = dc_p3d_init if use_initializers else {}

    from geoapps.inversion.electricals.induced_polarization.three_dimensions.constants import (
        app_initializer as ip_3d_init,
    )

    ip_3d_init["geoh5"] = str(assets_path() / "FlinFlon_dcip.geoh5")
    ip_3d_init = ip_3d_init if use_initializers else {}

    from geoapps.inversion.electricals.induced_polarization.two_dimensions.constants import (
        app_initializer as ip_2d_init,
    )

    ip_2d_init["geoh5"] = str(assets_path() / "FlinFlon_dcip.geoh5")
    ip_2d_init = ip_2d_init if use_initializers else {}

    from geoapps.inversion.electricals.induced_polarization.pseudo_three_dimensions.constants import (
        app_initializer as ip_p3d_init,
    )

    ip_p3d_init["geoh5"] = str(assets_path() / "FlinFlon_dcip.geoh5")
    ip_p3d_init = ip_p3d_init if use_initializers else {}

<<<<<<< HEAD
    from geoapps.inversion.airborne_electromagnetics.frequency_domain.constants import (
        app_initializer as fem_init,
    )
    from geoapps.inversion.airborne_electromagnetics.time_domain.constants import (
=======
    from geoapps.inversion.electromagnetics.time_domain.constants import (
>>>>>>> 23ced339
        app_initializer as tdem_init,
    )

    fem_init["geoh5"] = str(assets_path() / "FlinFlon_natural_sources.geoh5")
    fem_init = fem_init if use_initializers else {}

    from geoapps.inversion.natural_sources.magnetotellurics.constants import (
        app_initializer as mt_init,
    )

    mt_init["geoh5"] = str(assets_path() / "FlinFlon_natural_sources.geoh5")
    mt_init = mt_init if use_initializers else {}

    from geoapps.inversion.natural_sources.tipper.constants import (
        app_initializer as tipper_init,
    )

    tipper_init["geoh5"] = str(assets_path() / "FlinFlon_natural_sources.geoh5")
    tipper_init = tipper_init if use_initializers else {}

    from geoapps.octree_creation.constants import app_initializer as oct_init

    oct_init["geoh5"] = str(assets_path() / "FlinFlon.geoh5")
    oct_init = oct_init if use_initializers else {}

    from geoapps.scatter_plot.constants import app_initializer as scatter_init

    scatter_init["geoh5"] = str(assets_path() / "FlinFlon.geoh5")
    scatter_init = scatter_init if use_initializers else {}

    from geoapps.interpolation.constants import app_initializer as interp_init

    interp_init["geoh5"] = str(assets_path() / "FlinFlon.geoh5")
    interp_init = interp_init if use_initializers else {}

    from geoapps.block_model_creation.constants import app_initializer as block_init

    block_init["geoh5"] = str(assets_path() / "FlinFlon.geoh5")
    block_init = block_init if use_initializers else {}

    from geoapps.clustering.constants import app_initializer as cluster_init

    cluster_init["geoh5"] = str(assets_path() / "FlinFlon.geoh5")
    cluster_init = cluster_init if use_initializers else {}

    from geoapps.peak_finder.constants import app_initializer as peak_init

    peak_init["geoh5"] = str(assets_path() / "FlinFlon.geoh5")
    peak_init = peak_init if use_initializers else {}

    from geoapps.iso_surfaces.constants import app_initializer as iso_init

    iso_init["geoh5"] = str(assets_path() / "FlinFlon.geoh5")
    iso_init = iso_init if use_initializers else {}

    from geoapps.edge_detection.constants import app_initializer as edge_init

    edge_init["geoh5"] = str(assets_path() / "FlinFlon.geoh5")
    edge_init = edge_init if use_initializers else {}

    from geoapps.contours.constants import app_initializer as contour_init

    contour_init["geoh5"] = str(assets_path() / "FlinFlon.geoh5")
    contour_init = contour_init if use_initializers else {}

    from geoapps.inversion.joint.joint_surveys.constants import (
        app_initializer as joint_surveys_init,
    )

    joint_surveys_init["geoh5"] = str(assets_path() / "FlinFlon.geoh5")
    joint_surveys_init = joint_surveys_init if use_initializers else {}

    filedict = {
        "gravity_inversion.ui.json": GravityParams(validate=False, **grav_init),
        "gravity_forward.ui.json": GravityParams(forward_only=True, validate=False),
        "magnetic_scalar_inversion.ui.json": MagneticScalarParams(
            validate=False, **mag_init
        ),
        "magnetic_scalar_forward.ui.json": MagneticScalarParams(
            forward_only=True, validate=False
        ),
        "magnetic_vector_inversion.ui.json": MagneticVectorParams(
            validate=False, **mvi_init
        ),
        "magnetic_vector_forward.ui.json": MagneticVectorParams(
            forward_only=True, validate=False
        ),
        "direct_current_inversion_2d.ui.json": DirectCurrent2DParams(
            validate=False, **dc_2d_init
        ),
        "direct_current_forward_2d.ui.json": DirectCurrent2DParams(
            forward_only=True, validate=False
        ),
        "direct_current_inversion_3d.ui.json": DirectCurrent3DParams(
            validate=False, **dc_3d_init
        ),
        "direct_current_forward_3d.ui.json": DirectCurrent3DParams(
            forward_only=True, validate=False
        ),
        "direct_current_inversion_pseudo3d.ui.json": DirectCurrentPseudo3DParams(
            validate=False, **dc_p3d_init
        ),
        "direct_current_forward_pseudo3d.ui.json": DirectCurrentPseudo3DParams(
            forward_only=True, validate=False
        ),
        "induced_polarization_inversion_2d.ui.json": InducedPolarization2DParams(
            validate=False, **ip_2d_init
        ),
        "induced_polarization_forward_2d.ui.json": InducedPolarization2DParams(
            forward_only=True, validate=False
        ),
        "induced_polarization_inversion_3d.ui.json": InducedPolarization3DParams(
            validate=False, **ip_3d_init
        ),
        "induced_polarization_forward_3d.ui.json": InducedPolarization3DParams(
            forward_only=True, validate=False
        ),
        "induced_polarization_inversion_pseudo3d.ui.json": InducedPolarizationPseudo3DParams(
            validate=False, **ip_p3d_init
        ),
        "induced_polarization_forward_pseudo3d.ui.json": InducedPolarizationPseudo3DParams(
            forward_only=True, validate=False
        ),
        "fem_inversion.ui.json": FrequencyDomainElectromagneticsParams(
            forward_only=False, validate=False, **fem_init
        ),
        "fem_forward.ui.json": FrequencyDomainElectromagneticsParams(
            forward_only=True, validate=False
        ),
        "tdem_inversion.ui.json": TimeDomainElectromagneticsParams(
            forward_only=False, validate=False, **tdem_init
        ),
        "tdem_forward.ui.json": TimeDomainElectromagneticsParams(
            forward_only=True, validate=False
        ),
        "magnetotellurics_inversion.ui.json": MagnetotelluricsParams(
            forward_only=False, validate=False, **mt_init
        ),
        "magnetotellurics_forward.ui.json": MagnetotelluricsParams(
            forward_only=True, validate=False
        ),
        "tipper_inversion.ui.json": TipperParams(
            forward_only=False, validate=False, **tipper_init
        ),
        "tipper_forward.ui.json": TipperParams(forward_only=True, validate=False),
        "joint_surveys_inversion.ui.json": JointSingleParams(
            forward_only=False, validate=False, **joint_surveys_init
        ),
        "joint_surveys_forward.ui.json": JointSingleParams(
            forward_only=True, validate=False, **joint_surveys_init
        ),
        "octree_mesh.ui.json": OctreeParams(validate=False, **oct_init),
        "peak_finder.ui.json": PeakFinderParams(validate=False, **peak_init),
        "scatter.ui.json": ScatterPlotParams(validate=False, **scatter_init),
        "interpolation.ui.json": DataInterpolationParams(validate=False, **interp_init),
        "block_model_creation.ui.json": BlockModelParams(validate=False, **block_init),
        "cluster.ui.json": ClusteringParams(validate=False, **cluster_init),
        "iso_surfaces.ui.json": IsoSurfacesParams(validate=False, **iso_init),
        "edge_detection.ui.json": EdgeDetectionParams(validate=False, **edge_init),
        "contours.ui.json": ContoursParams(validate=False, **contour_init),
    }

    for filename, params in filedict.items():
        validation_options = {
            "update_enabled": (True if params.geoh5 is not None else False)
        }
        params.input_file.validation_options = validation_options
        params.write_input_file(name=filename, path=path, validate=False)


if __name__ == "__main__":
    parser = argparse.ArgumentParser(description="Write defaulted ui.json files.")
    parser.add_argument(
        "path",
        type=Path,
        help="Path to folder where default ui.json files will be written.",
    )
    parser.add_argument(
        "--use_initializers",
        help="Write files initialized with FlinFlon values.",
        action="store_true",
    )
    args = parser.parse_args()
    write_default_uijson(args.path, args.use_initializers)<|MERGE_RESOLUTION|>--- conflicted
+++ resolved
@@ -16,15 +16,9 @@
 from geoapps.contours.params import ContoursParams
 from geoapps.edge_detection.params import EdgeDetectionParams
 from geoapps.interpolation.params import DataInterpolationParams
-<<<<<<< HEAD
 from geoapps.inversion.airborne_electromagnetics.frequency_domain import (
     FrequencyDomainElectromagneticsParams,
 )
-from geoapps.inversion.airborne_electromagnetics.time_domain import (
-    TimeDomainElectromagneticsParams,
-)
-=======
->>>>>>> 23ced339
 from geoapps.inversion.electricals.direct_current.pseudo_three_dimensions.params import (
     DirectCurrentPseudo3DParams,
 )
@@ -123,20 +117,16 @@
     ip_p3d_init["geoh5"] = str(assets_path() / "FlinFlon_dcip.geoh5")
     ip_p3d_init = ip_p3d_init if use_initializers else {}
 
-<<<<<<< HEAD
     from geoapps.inversion.airborne_electromagnetics.frequency_domain.constants import (
         app_initializer as fem_init,
     )
-    from geoapps.inversion.airborne_electromagnetics.time_domain.constants import (
-=======
-    from geoapps.inversion.electromagnetics.time_domain.constants import (
->>>>>>> 23ced339
-        app_initializer as tdem_init,
-    )
 
     fem_init["geoh5"] = str(assets_path() / "FlinFlon_natural_sources.geoh5")
     fem_init = fem_init if use_initializers else {}
 
+    from geoapps.inversion.electromagnetics.time_domain.constants import (
+        app_initializer as tdem_init,
+    )
     from geoapps.inversion.natural_sources.magnetotellurics.constants import (
         app_initializer as mt_init,
     )
