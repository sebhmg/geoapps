#  Copyright (c) 2022 Mira Geoscience Ltd.
#
#  This file is part of geoapps.
#
#  geoapps is distributed under the terms and conditions of the MIT License
#  (see LICENSE file at the root of this source code package).

from __future__ import annotations

import argparse

from geoh5py.ui_json import InputFile

import geoapps
from geoapps.block_model_creation.params import BlockModelParams
from geoapps.clustering.params import ClusteringParams
from geoapps.contours.params import ContoursParams
from geoapps.edge_detection.params import EdgeDetectionParams
from geoapps.interpolation.params import DataInterpolationParams
from geoapps.inversion.electricals.direct_current.two_dimensions.params import (
    DirectCurrent2DParams,
)
from geoapps.inversion.electricals.direct_current.three_dimensions.params import (
    DirectCurrent3DParams,
)
from geoapps.inversion.electricals.induced_polarization.params import (
    InducedPolarizationParams,
)
from geoapps.inversion.natural_sources import MagnetotelluricsParams, TipperParams
from geoapps.inversion.potential_fields import (
    GravityParams,
    MagneticScalarParams,
    MagneticVectorParams,
)
from geoapps.iso_surfaces.params import IsoSurfacesParams
from geoapps.octree_creation.params import OctreeParams
from geoapps.peak_finder.params import PeakFinderParams
from geoapps.scatter_plot.params import ScatterPlotParams

path_to_flinflon = lambda file: "\\".join(
    geoapps.__file__.split("\\")[:-2] + ["assets", file]
)


def write_default_uijson(path, use_initializers=False):

    from geoapps.inversion.potential_fields.gravity.constants import (
        app_initializer as grav_init,
    )

    grav_init["geoh5"] = path_to_flinflon("FlinFlon.geoh5")
    grav_init = grav_init if use_initializers else {}

    from geoapps.inversion.potential_fields.magnetic_scalar.constants import (
        app_initializer as mag_init,
    )

    mag_init["geoh5"] = path_to_flinflon("FlinFlon.geoh5")
    mag_init = mag_init if use_initializers else {}

    from geoapps.inversion.potential_fields.magnetic_vector.constants import (
        app_initializer as mvi_init,
    )

    mvi_init["geoh5"] = path_to_flinflon("FlinFlon.geoh5")
    mvi_init = mvi_init if use_initializers else {}

<<<<<<< HEAD
    from geoapps.inversion.electricals.direct_current.two_dimensions.constants import (
        app_initializer,
    )

    app_initializer["geoh5"] = path_to_flinflon("FlinFlon_dcip.geoh5")
    dc_2d_init = app_initializer if use_initializers else {}

    from geoapps.inversion.electricals.direct_current.three_dimensions.constants import (
        app_initializer,
    )

    app_initializer["geoh5"] = path_to_flinflon("FlinFlon_dcip.geoh5")
    dc_3d_init = app_initializer if use_initializers else {}

    from geoapps.inversion.electricals.induced_polarization.constants import (
        app_initializer,
=======
    from geoapps.inversion.electricals.direct_current.constants import (
        app_initializer as dc_init,
    )

    dc_init["geoh5"] = path_to_flinflon("FlinFlon_dcip.geoh5")
    dc_init = dc_init if use_initializers else {}

    from geoapps.inversion.electricals.induced_polarization.constants import (
        app_initializer as ip_init,
>>>>>>> 02c33502
    )

    ip_init["geoh5"] = path_to_flinflon("FlinFlon_dcip.geoh5")
    ip_init = ip_init if use_initializers else {}

    from geoapps.inversion.natural_sources.magnetotellurics.constants import (
        app_initializer as mt_init,
    )

    mt_init["geoh5"] = path_to_flinflon("FlinFlon_natural_sources.geoh5")
    mt_init = mt_init if use_initializers else {}

    from geoapps.inversion.natural_sources.tipper.constants import (
        app_initializer as tipper_init,
    )

    tipper_init["geoh5"] = path_to_flinflon("FlinFlon_natural_sources.geoh5")
    tipper_init = tipper_init if use_initializers else {}

    from geoapps.octree_creation.constants import app_initializer as oct_init

    oct_init["geoh5"] = path_to_flinflon("FlinFlon.geoh5")
    oct_init = oct_init if use_initializers else {}

    from geoapps.scatter_plot.constants import app_initializer as scatter_init

    scatter_init["geoh5"] = path_to_flinflon("FlinFlon.geoh5")
    scatter_init = scatter_init if use_initializers else {}

    from geoapps.interpolation.constants import app_initializer as interp_init

    interp_init["geoh5"] = path_to_flinflon("FlinFlon.geoh5")
    interp_init = interp_init if use_initializers else {}

    from geoapps.block_model_creation.constants import app_initializer as block_init

    block_init["geoh5"] = path_to_flinflon("FlinFlon.geoh5")
    block_init = block_init if use_initializers else {}

    from geoapps.clustering.constants import app_initializer as cluster_init

    cluster_init["geoh5"] = path_to_flinflon("FlinFlon.geoh5")
    cluster_init = cluster_init if use_initializers else {}

    from geoapps.peak_finder.constants import app_initializer as peak_init

    peak_init["geoh5"] = path_to_flinflon("FlinFlon.geoh5")
    peak_init = peak_init if use_initializers else {}

    from geoapps.iso_surfaces.constants import app_initializer as iso_init

    iso_init["geoh5"] = path_to_flinflon("FlinFlon.geoh5")
    iso_init = iso_init if use_initializers else {}

    from geoapps.edge_detection.constants import app_initializer as edge_init

    edge_init["geoh5"] = path_to_flinflon("FlinFlon.geoh5")
    edge_init = edge_init if use_initializers else {}

    from geoapps.contours.constants import app_initializer as contour_init

    contour_init["geoh5"] = path_to_flinflon("FlinFlon.geoh5")
    contour_init = contour_init if use_initializers else {}

    filedict = {
        "gravity_inversion.ui.json": GravityParams(validate=False, **grav_init),
        "gravity_forward.ui.json": GravityParams(forward_only=True, validate=False),
        "magnetic_scalar_inversion.ui.json": MagneticScalarParams(
            validate=False, **mag_init
        ),
        "magnetic_scalar_forward.ui.json": MagneticScalarParams(
            forward_only=True, validate=False
        ),
        "magnetic_vector_inversion.ui.json": MagneticVectorParams(
            validate=False, **mvi_init
        ),
        "magnetic_vector_forward.ui.json": MagneticVectorParams(
            forward_only=True, validate=False
        ),
        "direct_current_inversion_2d.ui.json": DirectCurrent2DParams(
            validate=False, **dc_2d_init
        ),
        "direct_current_inversion_3d.ui.json": DirectCurrent3DParams(
            validate=False, **dc_3d_init
        ),
        "direct_current_forward.ui.json": DirectCurrent3DParams(
            forward_only=True, validate=False
        ),
        "induced_polarization_inversion.ui.json": InducedPolarizationParams(
            validate=False, **ip_init
        ),
        "induced_polarization_forward.ui.json": InducedPolarizationParams(
            forward_only=True, validate=False
        ),
        "magnetotellurics_inversion.ui.json": MagnetotelluricsParams(
            forward_only=False, validate=False, **mt_init
        ),
        "magnetotellurics_forward.ui.json": MagnetotelluricsParams(
            forward_only=True, validate=False
        ),
        "tipper_inversion.ui.json": TipperParams(
            forward_only=False, validate=False, **tipper_init
        ),
        "tipper_forward.ui.json": TipperParams(forward_only=True, validate=False),
        "octree_mesh.ui.json": OctreeParams(validate=False, **oct_init),
        "peak_finder.ui.json": PeakFinderParams(validate=False, **peak_init),
        "scatter.ui.json": ScatterPlotParams(validate=False, **scatter_init),
        "interpolation.ui.json": DataInterpolationParams(validate=False, **interp_init),
        "block_model_creation.ui.json": BlockModelParams(validate=False, **block_init),
        "cluster.ui.json": ClusteringParams(validate=False, **cluster_init),
        "iso_surfaces.ui.json": IsoSurfacesParams(validate=False, **iso_init),
        "edge_detection.ui.json": EdgeDetectionParams(validate=False, **edge_init),
        "contours.ui.json": ContoursParams(validate=False, **contour_init),
    }

    for filename, params in filedict.items():
        params.write_input_file(name=filename, path=path, validate=False)

    from geoapps.inversion.constants import default_octree_ui_json, octree_defaults

    ifile = InputFile(
        ui_json=default_octree_ui_json,
        data=octree_defaults,
        validation_options={"disabled": True},
    )
    ifile.write_ui_json(name="inversion_mesh.ui.json", path=".")


if __name__ == "__main__":

    parser = argparse.ArgumentParser(description="Write defaulted ui.json files.")
    parser.add_argument(
        "path", help="Path to folder where default ui.json files will be written."
    )
    parser.add_argument(
        "--use_initializers",
        help="Write files initialized with FlinFlon values.",
        action="store_true",
    )
    args = parser.parse_args()
    write_default_uijson(args.path, args.use_initializers)<|MERGE_RESOLUTION|>--- conflicted
+++ resolved
@@ -17,11 +17,11 @@
 from geoapps.contours.params import ContoursParams
 from geoapps.edge_detection.params import EdgeDetectionParams
 from geoapps.interpolation.params import DataInterpolationParams
+from geoapps.inversion.electricals.direct_current.three_dimensions.params import (
+    DirectCurrent3DParams,
+)
 from geoapps.inversion.electricals.direct_current.two_dimensions.params import (
     DirectCurrent2DParams,
-)
-from geoapps.inversion.electricals.direct_current.three_dimensions.params import (
-    DirectCurrent3DParams,
 )
 from geoapps.inversion.electricals.induced_polarization.params import (
     InducedPolarizationParams,
@@ -65,34 +65,22 @@
     mvi_init["geoh5"] = path_to_flinflon("FlinFlon.geoh5")
     mvi_init = mvi_init if use_initializers else {}
 
-<<<<<<< HEAD
     from geoapps.inversion.electricals.direct_current.two_dimensions.constants import (
-        app_initializer,
-    )
-
-    app_initializer["geoh5"] = path_to_flinflon("FlinFlon_dcip.geoh5")
-    dc_2d_init = app_initializer if use_initializers else {}
+        app_initializer as dc_2d_init,
+    )
+
+    dc_2d_init["geoh5"] = path_to_flinflon("FlinFlon_dcip.geoh5")
+    dc_2d_init = dc_2d_init if use_initializers else {}
 
     from geoapps.inversion.electricals.direct_current.three_dimensions.constants import (
-        app_initializer,
-    )
-
-    app_initializer["geoh5"] = path_to_flinflon("FlinFlon_dcip.geoh5")
-    dc_3d_init = app_initializer if use_initializers else {}
-
-    from geoapps.inversion.electricals.induced_polarization.constants import (
-        app_initializer,
-=======
-    from geoapps.inversion.electricals.direct_current.constants import (
-        app_initializer as dc_init,
-    )
-
-    dc_init["geoh5"] = path_to_flinflon("FlinFlon_dcip.geoh5")
-    dc_init = dc_init if use_initializers else {}
+        app_initializer as dc_3d_init,
+    )
+
+    dc_3d_init["geoh5"] = path_to_flinflon("FlinFlon_dcip.geoh5")
+    dc_3d_init = dc_3d_init if use_initializers else {}
 
     from geoapps.inversion.electricals.induced_polarization.constants import (
         app_initializer as ip_init,
->>>>>>> 02c33502
     )
 
     ip_init["geoh5"] = path_to_flinflon("FlinFlon_dcip.geoh5")
