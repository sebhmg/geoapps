--- conflicted
+++ resolved
@@ -238,12 +238,7 @@
     model[~active] = np.nan
     model = octree.add_data({"model": {"values": model[mesh._ubc_order]}})
     # octree.add_data({"active": {"values": active.astype(int)[mesh._ubc_order]}})
-<<<<<<< HEAD
-    # octree.copy()  # Keep a copy around for ref
     return geoh5, octree, model, survey, topography
-=======
-    octree.copy()  # Keep a copy around for ref
-    return geoh5
 
 
 def check_target(output: dict, target: dict, tolerance=0.1):
@@ -269,5 +264,4 @@
     )
     np.testing.assert_array_less(
         np.abs(output["phi_d"][1] - target["phi_d"]) / target["phi_d"], tolerance
-    )
->>>>>>> 06e7c3bb
+    )