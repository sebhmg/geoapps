#  Copyright (c) 2022 Mira Geoscience Ltd.
#
#  This file is part of geoapps.
#
#  geoapps is distributed under the terms and conditions of the MIT License
#  (see LICENSE file at the root of this source code package).

<<<<<<< HEAD
import numpy as np
from geoh5py.objects import Curve, Points, Surface

from geoapps.utils import soft_import

(Checkbox, HBox, Label, Layout, Text, VBox, interactive_output) = soft_import(
    "ipywidgets",
    objects=[
        "Checkbox",
        "HBox",
        "Label",
        "Layout",
        "Text",
        "VBox",
        "interactive_output",
    ],
)
=======

from time import time

import numpy as np
from geoh5py.groups import ContainerGroup
from geoh5py.objects import Curve, Points, Surface
from geoh5py.ui_json.utils import monitored_directory_copy
from ipywidgets import Checkbox, HBox, Label, Layout, Text, VBox, interactive_output
from matplotlib.pyplot import axes
>>>>>>> ecb77abb
from scipy.interpolate import LinearNDInterpolator

from geoapps.base.plot import PlotSelection2D
from geoapps.utils.formatters import string_name
from geoapps.utils.plotting import plot_plan_data_selection
from geoapps.utils.utils import input_string_2_float


class ContourValues(PlotSelection2D):
    """
    Application for 2D contouring of spatial data.
    """

    defaults = {
        "h5file": "../../assets/FlinFlon.geoh5",
        "objects": "{538a7eb1-2218-4bec-98cc-0a759aa0ef4f}",
        "data": "{44822654-b6ae-45b0-8886-2d845f80f422}",
        "contours": "-400:2000:100,-240",
        "resolution": 50,
        "ga_group_name": "Contours",
    }

    def __init__(self, **kwargs):
        self.defaults.update(**kwargs)
        self._contours = Text(
            value="", description="Contours", disabled=False, continuous_update=False
        )
        self._export_as = Text(value="Contours")
        self._z_value = Checkbox(
            value=False, indent=False, description="Assign Z from values"
        )
        self.data.observe(self.update_name, names="value")
        super().__init__(**self.defaults)

        self.selection = interactive_output(
            self.compute_plot,
            {
                "contour_values": self.contours,
            },
        )

        self.trigger.on_click(self.trigger_click)
        self.trigger.description = "Export"
        self.trigger.button_style = "danger"

    @property
    def contours(self):
        """
        :obj:`ipywidgets.Text`: String defining sets of contours.
        Contours can be defined over an interval `50:200:10` and/or at a fix value `215`.
        Any combination of the above can be used:
        50:200:10, 215 => Contours between values 50 and 200 every 10, with a contour at 215.
        """
        return self._contours

    @property
    def export(self):
        """
        :obj:`ipywidgets.ToggleButton`: Write contours to the target geoh5
        """
        return self._export

    @property
    def export_as(self):
        """
        :obj:`ipywidgets.Text`: Name given to the Curve object
        """
        return self._export_as

    @property
    def z_value(self):
        """
        :obj:`ipywidgets.Checkbox`: Assign z-coordinate based on contour values
        """
        return self._z_value

    @property
    def main(self):
        """
        :obj:`ipywidgets.VBox`: A box containing all widgets forming the application.
        """
        if self._main is None:
            self._main = VBox(
                [
                    self.project_panel,
                    HBox(
                        [
                            VBox(
                                [
                                    Label("Input options:"),
                                    self.data_panel,
                                    self.contours,
                                    self.window_selection,
                                ]
                            ),
                            VBox(
                                [
                                    Label("Save as:"),
                                    self.export_as,
                                    self.z_value,
                                    self.output_panel,
                                ],
                                layout=Layout(width="50%"),
                            ),
                        ]
                    ),
                    self.selection,
                ]
            )
        return self._main

    def compute_plot(self, contour_values):
        """
        Get current selection and trigger update
        """
        entity, data = self.get_selected_entities()
        if data is None:
            return
        if contour_values is not None:
            self.contours.value = contour_values

    def update_contours(self):
        """
        Assign
        """
        if self.data.value is not None:
            self.export_as.value = (
                self.data.uid_name_map[self.data.value] + "_" + self.contours.value
            )

    def update_name(self, _):
        if self.data.value is not None:
            self.export_as.value = self.data.uid_name_map[self.data.value]
        else:
            self.export_as.value = "Contours"

    def trigger_click(self, _):
        entity, data = self.get_selected_entities()

        _, _, _, _, contour_set = plot_plan_data_selection(
            entity,
            data[0],
            **{
                "axis": axes(),
                "resolution": self.resolution.value,
                "window": {
                    "center": [self.window_center_x.value, self.window_center_y.value],
                    "size": [self.window_width.value, self.window_height.value],
                    "azimuth": self.window_azimuth.value,
                },
                "contours": input_string_2_float(self.contours.value),
            },
        )

        if contour_set is not None:
            vertices, cells, values = [], [], []
            count = 0
            for segs, level in zip(contour_set.allsegs, contour_set.levels):
                for poly in segs:
                    n_v = len(poly)
                    vertices.append(poly)
                    cells.append(
                        np.c_[
                            np.arange(count, count + n_v - 1),
                            np.arange(count + 1, count + n_v),
                        ]
                    )
                    values.append(np.ones(n_v) * level)
                    count += n_v
            if vertices:
                vertices = np.vstack(vertices)
                if self.z_value.value:
                    vertices = np.c_[vertices, np.hstack(values)]
                else:
                    if isinstance(entity, (Points, Curve, Surface)):
                        z_interp = LinearNDInterpolator(
                            entity.vertices[:, :2], entity.vertices[:, 2]
                        )
                        vertices = np.c_[vertices, z_interp(vertices)]
                    else:
                        vertices = np.c_[
                            vertices,
                            np.ones(vertices.shape[0]) * entity.origin["z"],
                        ]

            temp_geoh5 = f"{entity.name}_{data[0].name}_{time():.3f}.geoh5"
            with self.get_output_workspace(
                self.export_directory.selected_path, temp_geoh5
            ) as workspace:
                curve = Curve.create(
                    workspace,
                    name=string_name(self.export_as.value),
                    vertices=vertices,
                    cells=np.vstack(cells).astype("uint32"),
                )
                out_entity = curve
                if len(self.ga_group_name.value) > 0:
                    out_entity = ContainerGroup.create(
                        workspace, name=string_name(self.ga_group_name.value)
                    )
                    curve.parent = out_entity

                curve.add_data({self.contours.value: {"values": np.hstack(values)}})

            if self.live_link.value:
                monitored_directory_copy(
                    self.export_directory.selected_path, out_entity
                )<|MERGE_RESOLUTION|>--- conflicted
+++ resolved
@@ -5,9 +5,14 @@
 #  geoapps is distributed under the terms and conditions of the MIT License
 #  (see LICENSE file at the root of this source code package).
 
-<<<<<<< HEAD
+
+from time import time
+
 import numpy as np
+from geoh5py.groups import ContainerGroup
+from geoh5py.io import H5Writer
 from geoh5py.objects import Curve, Points, Surface
+from geoh5py.ui_json.utils import monitored_directory_copy
 
 from geoapps.utils import soft_import
 
@@ -23,23 +28,12 @@
         "interactive_output",
     ],
 )
-=======
-
-from time import time
-
-import numpy as np
-from geoh5py.groups import ContainerGroup
-from geoh5py.objects import Curve, Points, Surface
-from geoh5py.ui_json.utils import monitored_directory_copy
-from ipywidgets import Checkbox, HBox, Label, Layout, Text, VBox, interactive_output
 from matplotlib.pyplot import axes
->>>>>>> ecb77abb
 from scipy.interpolate import LinearNDInterpolator
 
 from geoapps.base.plot import PlotSelection2D
 from geoapps.utils.formatters import string_name
-from geoapps.utils.plotting import plot_plan_data_selection
-from geoapps.utils.utils import input_string_2_float
+from geoapps.utils.plotting import input_string_2_float, plot_plan_data_selection
 
 
 class ContourValues(PlotSelection2D):
