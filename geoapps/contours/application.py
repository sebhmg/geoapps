--- conflicted
+++ resolved
@@ -5,7 +5,8 @@
 #  geoapps is distributed under the terms and conditions of the MIT License
 #  (see LICENSE file at the root of this source code package).
 
-<<<<<<< HEAD
+from __future__ import annotations
+
 import os
 from time import time
 
@@ -13,33 +14,11 @@
 from geoh5py.ui_json.input_file import InputFile
 from ipywidgets import Checkbox, HBox, Label, Layout, Text, VBox, interactive_output
 
-from geoapps import PlotSelection2D
+from geoapps.base.plot import PlotSelection2D
 from geoapps.contours.constants import app_initializer
 from geoapps.contours.driver import ContoursDriver
 from geoapps.contours.params import ContoursParams
 from geoapps.utils.formatters import string_name
-=======
-
-from __future__ import annotations
-
-from time import time
-
-import numpy as np
-from geoh5py.groups import ContainerGroup
-from geoh5py.objects import Curve, Points, Surface
-from geoh5py.ui_json.utils import monitored_directory_copy
-from matplotlib.pyplot import axes
-from scipy.interpolate import LinearNDInterpolator
-
-from geoapps.base.plot import PlotSelection2D
-from geoapps.shared_utils.utils import get_contours
-from geoapps.utils import warn_module_not_found
-from geoapps.utils.formatters import string_name
-from geoapps.utils.plotting import plot_plan_data_selection
-
-with warn_module_not_found():
-    from ipywidgets import Checkbox, HBox, Label, Layout, Text, VBox, interactive_output
->>>>>>> 4670289c
 
 
 class ContourValues(PlotSelection2D):
