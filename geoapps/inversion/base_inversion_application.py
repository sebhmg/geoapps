--- conflicted
+++ resolved
@@ -750,15 +750,11 @@
                     channel_bool = [True]
                 else:
                     channel = None
-<<<<<<< HEAD
+                    channel_bool = []
+
                     if ui_json_data.get(comp + "_channel_bool", False):
                         channel_bool = [True]
-                    else:
-                        channel_bool = []
-
-=======
-                    channel_bool = []
->>>>>>> 5c66faa3
+
                 # Get uncertainty value
                 if comp + "_uncertainty" in ui_json_data and (
                     (type(ui_json_data[comp + "_uncertainty"]) == float)
