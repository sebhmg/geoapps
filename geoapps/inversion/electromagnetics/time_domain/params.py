--- conflicted
+++ resolved
@@ -1,355 +1,179 @@
-<<<<<<< HEAD
-#  Copyright (c) 2023 Mira Geoscience Ltd.
-#
-#  This file is part of geoapps.
-#
-#  geoapps is distributed under the terms and conditions of the MIT License
-#  (see LICENSE file at the root of this source code package).
-
-from __future__ import annotations
-
-from copy import deepcopy
-from uuid import UUID
-
-from geoapps.inversion import InversionBaseParams
-
-from .constants import (
-    default_ui_json,
-    forward_defaults,
-    inversion_defaults,
-    validations,
-)
-
-
-class TimeDomainElectromagneticsParams(InversionBaseParams):
-    """
-    Parameter class for Time-domain Electromagnetic (TEM) -> conductivity inversion.
-    """
-
-    PHYSICAL_PROPERTY = "conductivity"
-
-    def __init__(self, input_file=None, forward_only=False, **kwargs):
-        self._default_ui_json = deepcopy(default_ui_json)
-        self._forward_defaults = deepcopy(forward_defaults)
-        self._inversion_defaults = deepcopy(inversion_defaults)
-        self._inversion_type = "tdem"
-        self._validations = validations
-        self._data_units = "dB/dt (T/s)"
-        self._z_channel_bool = None
-        self._z_channel = None
-        self._z_uncertainty = None
-        self._x_channel_bool = None
-        self._x_channel = None
-        self._x_uncertainty = None
-        self._y_channel_bool = None
-        self._y_channel = None
-        self._y_uncertainty = None
-
-        super().__init__(input_file=input_file, forward_only=forward_only, **kwargs)
-
-    def data_channel(self, component: str):
-        """Return uuid of data channel."""
-        return getattr(self, "_".join([component, "channel"]), None)
-
-    @property
-    def data_units(self):
-        return self._data_units
-
-    @data_units.setter
-    def data_units(self, val):
-        self.setter_validator("data_units", val)
-
-    def uncertainty_channel(self, component: str):
-        """Return uuid of uncertainty channel."""
-        return getattr(self, "_".join([component, "uncertainty"]), None)
-
-    def property_group_data(self, property_group: UUID):
-        """
-        Return dictionary of channel/data.
-
-        :param property_group: Property group uid
-        """
-        channels = self.data_object.channels
-        if self.forward_only:
-            out = {k: None for k in channels}
-        else:
-            group = self.data_object.find_or_create_property_group(
-                name=property_group.name
-            )
-            properties = [self.geoh5.get_entity(p)[0].values for p in group.properties]
-            out = {f: properties[i] for i, f in enumerate(channels)}
-
-        return out
-
-    @property
-    def unit_conversion(self):
-        """Return time unit conversion factor."""
-        conversion = {
-            "Seconds (s)": 1.0,
-            "Milliseconds (ms)": 1e-3,
-            "Microseconds (us)": 1e-6,
-        }
-        return conversion[self.data_object.unit]
-
-    def data(self, component: str):
-        """Returns array of data for chosen data component."""
-        property_group = self.data_channel(component)
-        return self.property_group_data(property_group)
-
-    def uncertainty(self, component: str) -> float:
-        """Returns uncertainty for chosen data component."""
-        uid = self.uncertainty_channel(component)
-        return self.property_group_data(uid)
-
-    @property
-    def z_channel_bool(self):
-        return self._z_channel_bool
-
-    @z_channel_bool.setter
-    def z_channel_bool(self, val):
-        self.setter_validator("z_channel_bool", val)
-
-    @property
-    def z_channel(self):
-        return self._z_channel
-
-    @z_channel.setter
-    def z_channel(self, val):
-        self.setter_validator("z_channel", val, fun=self._uuid_promoter)
-
-    @property
-    def z_uncertainty(self):
-        return self._z_uncertainty
-
-    @z_uncertainty.setter
-    def z_uncertainty(self, val):
-        self.setter_validator("z_uncertainty", val, fun=self._uuid_promoter)
-
-    @property
-    def x_channel_bool(self):
-        return self._x_channel_bool
-
-    @x_channel_bool.setter
-    def x_channel_bool(self, val):
-        self.setter_validator("x_channel_bool", val)
-
-    @property
-    def x_channel(self):
-        return self._x_channel
-
-    @x_channel.setter
-    def x_channel(self, val):
-        self.setter_validator("x_channel", val, fun=self._uuid_promoter)
-
-    @property
-    def x_uncertainty(self):
-        return self._x_uncertainty
-
-    @x_uncertainty.setter
-    def x_uncertainty(self, val):
-        self.setter_validator("x_uncertainty", val, fun=self._uuid_promoter)
-
-    @property
-    def y_channel_bool(self):
-        return self._y_channel_bool
-
-    @y_channel_bool.setter
-    def y_channel_bool(self, val):
-        self.setter_validator("y_channel_bool", val)
-
-    @property
-    def y_channel(self):
-        return self._y_channel
-
-    @y_channel.setter
-    def y_channel(self, val):
-        self.setter_validator("y_channel", val, fun=self._uuid_promoter)
-
-    @property
-    def y_uncertainty(self):
-        return self._y_uncertainty
-
-    @y_uncertainty.setter
-    def y_uncertainty(self, val):
-        self.setter_validator("y_uncertainty", val, fun=self._uuid_promoter)
-=======
-#  Copyright (c) 2023 Mira Geoscience Ltd.
-#
-#  This file is part of geoapps.
-#
-#  geoapps is distributed under the terms and conditions of the MIT License
-#  (see LICENSE file at the root of this source code package).
-
-from __future__ import annotations
-
-from copy import deepcopy
-from uuid import UUID
-
-from geoapps.inversion import InversionBaseParams
-
-from .constants import (
-    default_ui_json,
-    forward_defaults,
-    inversion_defaults,
-    validations,
-)
-
-
-class TimeDomainElectromagneticsParams(InversionBaseParams):
-    """
-    Parameter class for Time-domain Electromagnetic (TEM) -> conductivity inversion.
-    """
-
-    _physical_property = "conductivity"
-
-    def __init__(self, input_file=None, forward_only=False, **kwargs):
-        self._default_ui_json = deepcopy(default_ui_json)
-        self._forward_defaults = deepcopy(forward_defaults)
-        self._inversion_defaults = deepcopy(inversion_defaults)
-        self._inversion_type = "tdem"
-        self._validations = validations
-        self._data_units = "dB/dt (T/s)"
-        self._z_channel_bool = None
-        self._z_channel = None
-        self._z_uncertainty = None
-        self._x_channel_bool = None
-        self._x_channel = None
-        self._x_uncertainty = None
-        self._y_channel_bool = None
-        self._y_channel = None
-        self._y_uncertainty = None
-
-        super().__init__(input_file=input_file, forward_only=forward_only, **kwargs)
-
-    def data_channel(self, component: str):
-        """Return uuid of data channel."""
-        return getattr(self, "_".join([component, "channel"]), None)
-
-    @property
-    def data_units(self):
-        return self._data_units
-
-    @data_units.setter
-    def data_units(self, val):
-        self.setter_validator("data_units", val)
-
-    def uncertainty_channel(self, component: str):
-        """Return uuid of uncertainty channel."""
-        return getattr(self, "_".join([component, "uncertainty"]), None)
-
-    def property_group_data(self, property_group: UUID):
-        data = {}
-        channels = self.data_object.channels
-        if self.forward_only:
-            return {k: None for k in channels}
-        else:
-            group = self.data_object.find_or_create_property_group(
-                name=property_group.name
-            )
-            property_names = [
-                self.geoh5.get_entity(p)[0].name for p in group.properties
-            ]
-            properties = [self.geoh5.get_entity(p)[0].values for p in group.properties]
-            for i, f in enumerate(channels):
-                try:
-                    f_ind = property_names.index(
-                        [k for k in property_names if f"{f:.2e}" in k][0]
-                    )  # Safer if data was saved with geoapps naming convention
-                    data[f] = properties[f_ind]
-                except IndexError:
-                    data[f] = properties[i]  # in case of other naming conventions
-
-            return data
-
-    @property
-    def unit_conversion(self):
-        """Return time unit conversion factor."""
-        conversion = {
-            "Seconds (s)": 1.0,
-            "Milliseconds (ms)": 1e-3,
-            "Microseconds (us)": 1e-6,
-        }
-        return conversion[self.data_object.unit]
-
-    def data(self, component: str):
-        """Returns array of data for chosen data component."""
-        property_group = self.data_channel(component)
-        return self.property_group_data(property_group)
-
-    def uncertainty(self, component: str) -> float:
-        """Returns uncertainty for chosen data component."""
-        uid = self.uncertainty_channel(component)
-        return self.property_group_data(uid)
-
-    @property
-    def z_channel_bool(self):
-        return self._z_channel_bool
-
-    @z_channel_bool.setter
-    def z_channel_bool(self, val):
-        self.setter_validator("z_channel_bool", val)
-
-    @property
-    def z_channel(self):
-        return self._z_channel
-
-    @z_channel.setter
-    def z_channel(self, val):
-        self.setter_validator("z_channel", val, fun=self._uuid_promoter)
-
-    @property
-    def z_uncertainty(self):
-        return self._z_uncertainty
-
-    @z_uncertainty.setter
-    def z_uncertainty(self, val):
-        self.setter_validator("z_uncertainty", val, fun=self._uuid_promoter)
-
-    @property
-    def x_channel_bool(self):
-        return self._x_channel_bool
-
-    @x_channel_bool.setter
-    def x_channel_bool(self, val):
-        self.setter_validator("x_channel_bool", val)
-
-    @property
-    def x_channel(self):
-        return self._x_channel
-
-    @x_channel.setter
-    def x_channel(self, val):
-        self.setter_validator("x_channel", val, fun=self._uuid_promoter)
-
-    @property
-    def x_uncertainty(self):
-        return self._x_uncertainty
-
-    @x_uncertainty.setter
-    def x_uncertainty(self, val):
-        self.setter_validator("x_uncertainty", val, fun=self._uuid_promoter)
-
-    @property
-    def y_channel_bool(self):
-        return self._y_channel_bool
-
-    @y_channel_bool.setter
-    def y_channel_bool(self, val):
-        self.setter_validator("y_channel_bool", val)
-
-    @property
-    def y_channel(self):
-        return self._y_channel
-
-    @y_channel.setter
-    def y_channel(self, val):
-        self.setter_validator("y_channel", val, fun=self._uuid_promoter)
-
-    @property
-    def y_uncertainty(self):
-        return self._y_uncertainty
-
-    @y_uncertainty.setter
-    def y_uncertainty(self, val):
-        self.setter_validator("y_uncertainty", val, fun=self._uuid_promoter)
->>>>>>> be38ec79
+#  Copyright (c) 2023 Mira Geoscience Ltd.
+#
+#  This file is part of geoapps.
+#
+#  geoapps is distributed under the terms and conditions of the MIT License
+#  (see LICENSE file at the root of this source code package).
+
+from __future__ import annotations
+
+from copy import deepcopy
+from uuid import UUID
+
+from geoapps.inversion import InversionBaseParams
+
+from .constants import (
+    default_ui_json,
+    forward_defaults,
+    inversion_defaults,
+    validations,
+)
+
+
+class TimeDomainElectromagneticsParams(InversionBaseParams):
+    """
+    Parameter class for Time-domain Electromagnetic (TEM) -> conductivity inversion.
+    """
+
+    _physical_property = "conductivity"
+
+    def __init__(self, input_file=None, forward_only=False, **kwargs):
+        self._default_ui_json = deepcopy(default_ui_json)
+        self._forward_defaults = deepcopy(forward_defaults)
+        self._inversion_defaults = deepcopy(inversion_defaults)
+        self._inversion_type = "tdem"
+        self._validations = validations
+        self._data_units = "dB/dt (T/s)"
+        self._z_channel_bool = None
+        self._z_channel = None
+        self._z_uncertainty = None
+        self._x_channel_bool = None
+        self._x_channel = None
+        self._x_uncertainty = None
+        self._y_channel_bool = None
+        self._y_channel = None
+        self._y_uncertainty = None
+
+        super().__init__(input_file=input_file, forward_only=forward_only, **kwargs)
+
+    def data_channel(self, component: str):
+        """Return uuid of data channel."""
+        return getattr(self, "_".join([component, "channel"]), None)
+
+    @property
+    def data_units(self):
+        return self._data_units
+
+    @data_units.setter
+    def data_units(self, val):
+        self.setter_validator("data_units", val)
+
+    def uncertainty_channel(self, component: str):
+        """Return uuid of uncertainty channel."""
+        return getattr(self, "_".join([component, "uncertainty"]), None)
+
+    def property_group_data(self, property_group: UUID):
+        data = {}
+        channels = self.data_object.channels
+        if self.forward_only:
+            return {k: None for k in channels}
+        else:
+            group = self.data_object.find_or_create_property_group(
+                name=property_group.name
+            )
+            property_names = [
+                self.geoh5.get_entity(p)[0].name for p in group.properties
+            ]
+            properties = [self.geoh5.get_entity(p)[0].values for p in group.properties]
+            for i, f in enumerate(channels):
+                try:
+                    f_ind = property_names.index(
+                        [k for k in property_names if f"{f:.2e}" in k][0]
+                    )  # Safer if data was saved with geoapps naming convention
+                    data[f] = properties[f_ind]
+                except IndexError:
+                    data[f] = properties[i]  # in case of other naming conventions
+
+            return data
+
+    @property
+    def unit_conversion(self):
+        """Return time unit conversion factor."""
+        conversion = {
+            "Seconds (s)": 1.0,
+            "Milliseconds (ms)": 1e-3,
+            "Microseconds (us)": 1e-6,
+        }
+        return conversion[self.data_object.unit]
+
+    def data(self, component: str):
+        """Returns array of data for chosen data component."""
+        property_group = self.data_channel(component)
+        return self.property_group_data(property_group)
+
+    def uncertainty(self, component: str) -> float:
+        """Returns uncertainty for chosen data component."""
+        uid = self.uncertainty_channel(component)
+        return self.property_group_data(uid)
+
+    @property
+    def z_channel_bool(self):
+        return self._z_channel_bool
+
+    @z_channel_bool.setter
+    def z_channel_bool(self, val):
+        self.setter_validator("z_channel_bool", val)
+
+    @property
+    def z_channel(self):
+        return self._z_channel
+
+    @z_channel.setter
+    def z_channel(self, val):
+        self.setter_validator("z_channel", val, fun=self._uuid_promoter)
+
+    @property
+    def z_uncertainty(self):
+        return self._z_uncertainty
+
+    @z_uncertainty.setter
+    def z_uncertainty(self, val):
+        self.setter_validator("z_uncertainty", val, fun=self._uuid_promoter)
+
+    @property
+    def x_channel_bool(self):
+        return self._x_channel_bool
+
+    @x_channel_bool.setter
+    def x_channel_bool(self, val):
+        self.setter_validator("x_channel_bool", val)
+
+    @property
+    def x_channel(self):
+        return self._x_channel
+
+    @x_channel.setter
+    def x_channel(self, val):
+        self.setter_validator("x_channel", val, fun=self._uuid_promoter)
+
+    @property
+    def x_uncertainty(self):
+        return self._x_uncertainty
+
+    @x_uncertainty.setter
+    def x_uncertainty(self, val):
+        self.setter_validator("x_uncertainty", val, fun=self._uuid_promoter)
+
+    @property
+    def y_channel_bool(self):
+        return self._y_channel_bool
+
+    @y_channel_bool.setter
+    def y_channel_bool(self, val):
+        self.setter_validator("y_channel_bool", val)
+
+    @property
+    def y_channel(self):
+        return self._y_channel
+
+    @y_channel.setter
+    def y_channel(self, val):
+        self.setter_validator("y_channel", val, fun=self._uuid_promoter)
+
+    @property
+    def y_uncertainty(self):
+        return self._y_uncertainty
+
+    @y_uncertainty.setter
+    def y_uncertainty(self, val):
+        self.setter_validator("y_uncertainty", val, fun=self._uuid_promoter)