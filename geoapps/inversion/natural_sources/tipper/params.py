--- conflicted
+++ resolved
@@ -1,399 +1,202 @@
-<<<<<<< HEAD
-#  Copyright (c) 2023 Mira Geoscience Ltd.
-#
-#  This file is part of geoapps.
-#
-#  geoapps is distributed under the terms and conditions of the MIT License
-#  (see LICENSE file at the root of this source code package).
-
-from __future__ import annotations
-
-from copy import deepcopy
-from uuid import UUID
-
-from geoapps.inversion import InversionBaseParams
-
-from .constants import (
-    default_ui_json,
-    forward_defaults,
-    forward_ui_json,
-    inversion_defaults,
-    inversion_ui_json,
-    validations,
-)
-
-
-class TipperParams(InversionBaseParams):
-    """
-    Parameter class for magnetotelluric->conductivity inversion.
-    """
-
-    PHYSICAL_PROPERTY = "conductivity"
-
-    def __init__(self, input_file=None, forward_only=False, **kwargs):
-        self._default_ui_json = deepcopy(default_ui_json)
-        self._forward_defaults = deepcopy(forward_defaults)
-        self._forward_ui_json = deepcopy(forward_ui_json)
-        self._inversion_defaults = deepcopy(inversion_defaults)
-        self._inversion_ui_json = deepcopy(inversion_ui_json)
-        self._inversion_type = "tipper"
-        self._validations = validations
-        self._txz_real_channel_bool = None
-        self._txz_real_channel = None
-        self._txz_real_uncertainty = None
-        self._txz_imag_channel_bool = None
-        self._txz_imag_channel = None
-        self._txz_imag_uncertainty = None
-        self._tyz_real_channel_bool = None
-        self._tyz_real_channel = None
-        self._tyz_real_uncertainty = None
-        self._tyz_imag_channel_bool = None
-        self._tyz_imag_channel = None
-        self._tyz_imag_uncertainty = None
-        self._background_conductivity = None
-
-        super().__init__(input_file=input_file, forward_only=forward_only, **kwargs)
-
-    def data_channel(self, component: str):
-        """Return uuid of data channel."""
-        return getattr(self, "_".join([component, "channel"]), None)
-
-    def uncertainty_channel(self, component: str):
-        """Return uuid of uncertainty channel."""
-        return getattr(self, "_".join([component, "uncertainty"]), None)
-
-    def property_group_data(self, property_group: UUID):
-        """
-        Return dictionary of channel/data.
-
-        :param property_group: Property group uid
-        """
-        channels = self.data_object.channels
-        if self.forward_only:
-            out = {k: None for k in channels}
-        else:
-            group = self.data_object.find_or_create_property_group(
-                name=property_group.name
-            )
-            properties = [self.geoh5.get_entity(p)[0].values for p in group.properties]
-            out = {f: properties[i] for i, f in enumerate(channels)}
-
-        return out
-
-    def data(self, component: str):
-        """Returns array of data for chosen data component."""
-        property_group = self.data_channel(component)
-        return self.property_group_data(property_group)
-
-    def uncertainty(self, component: str) -> float:
-        """Returns uncertainty for chosen data component."""
-        uid = self.uncertainty_channel(component)
-        return self.property_group_data(uid)
-
-    @property
-    def txz_real_channel_bool(self):
-        return self._txz_real_channel_bool
-
-    @txz_real_channel_bool.setter
-    def txz_real_channel_bool(self, val):
-        self.setter_validator("txz_real_channel_bool", val)
-
-    @property
-    def txz_real_channel(self):
-        return self._txz_real_channel
-
-    @txz_real_channel.setter
-    def txz_real_channel(self, val):
-        self.setter_validator("txz_real_channel", val, fun=self._uuid_promoter)
-
-    @property
-    def txz_real_uncertainty(self):
-        return self._txz_real_uncertainty
-
-    @txz_real_uncertainty.setter
-    def txz_real_uncertainty(self, val):
-        self.setter_validator("txz_real_uncertainty", val, fun=self._uuid_promoter)
-
-    @property
-    def txz_imag_channel_bool(self):
-        return self._txz_imag_channel_bool
-
-    @txz_imag_channel_bool.setter
-    def txz_imag_channel_bool(self, val):
-        self.setter_validator("txz_imag_channel_bool", val)
-
-    @property
-    def txz_imag_channel(self):
-        return self._txz_imag_channel
-
-    @txz_imag_channel.setter
-    def txz_imag_channel(self, val):
-        self.setter_validator("txz_imag_channel", val, fun=self._uuid_promoter)
-
-    @property
-    def txz_imag_uncertainty(self):
-        return self._txz_imag_uncertainty
-
-    @txz_imag_uncertainty.setter
-    def txz_imag_uncertainty(self, val):
-        self.setter_validator("txz_imag_uncertainty", val, fun=self._uuid_promoter)
-
-    @property
-    def tyz_real_channel_bool(self):
-        return self._tyz_real_channel_bool
-
-    @tyz_real_channel_bool.setter
-    def tyz_real_channel_bool(self, val):
-        self.setter_validator("tyz_real_channel_bool", val)
-
-    @property
-    def tyz_real_channel(self):
-        return self._tyz_real_channel
-
-    @tyz_real_channel.setter
-    def tyz_real_channel(self, val):
-        self.setter_validator("tyz_real_channel", val, fun=self._uuid_promoter)
-
-    @property
-    def tyz_real_uncertainty(self):
-        return self._tyz_real_uncertainty
-
-    @tyz_real_uncertainty.setter
-    def tyz_real_uncertainty(self, val):
-        self.setter_validator("tyz_real_uncertainty", val, fun=self._uuid_promoter)
-
-    @property
-    def tyz_imag_channel_bool(self):
-        return self._tyz_imag_channel_bool
-
-    @tyz_imag_channel_bool.setter
-    def tyz_imag_channel_bool(self, val):
-        self.setter_validator("tyz_imag_channel_bool", val)
-
-    @property
-    def tyz_imag_channel(self):
-        return self._tyz_imag_channel
-
-    @tyz_imag_channel.setter
-    def tyz_imag_channel(self, val):
-        self.setter_validator("tyz_imag_channel", val, fun=self._uuid_promoter)
-
-    @property
-    def tyz_imag_uncertainty(self):
-        return self._tyz_imag_uncertainty
-
-    @tyz_imag_uncertainty.setter
-    def tyz_imag_uncertainty(self, val):
-        self.setter_validator("tyz_imag_uncertainty", val, fun=self._uuid_promoter)
-
-    @property
-    def background_conductivity(self):
-        return self._background_conductivity
-
-    @background_conductivity.setter
-    def background_conductivity(self, val):
-        self.setter_validator("background_conductivity", val, fun=self._uuid_promoter)
-=======
-#  Copyright (c) 2023 Mira Geoscience Ltd.
-#
-#  This file is part of geoapps.
-#
-#  geoapps is distributed under the terms and conditions of the MIT License
-#  (see LICENSE file at the root of this source code package).
-
-from __future__ import annotations
-
-from copy import deepcopy
-from uuid import UUID
-
-from geoapps.inversion import InversionBaseParams
-
-from .constants import (
-    default_ui_json,
-    forward_defaults,
-    forward_ui_json,
-    inversion_defaults,
-    inversion_ui_json,
-    validations,
-)
-
-
-class TipperParams(InversionBaseParams):
-    """
-    Parameter class for magnetotelluric->conductivity inversion.
-    """
-
-    _physical_property = "conductivity"
-
-    def __init__(self, input_file=None, forward_only=False, **kwargs):
-        self._default_ui_json = deepcopy(default_ui_json)
-        self._forward_defaults = deepcopy(forward_defaults)
-        self._forward_ui_json = deepcopy(forward_ui_json)
-        self._inversion_defaults = deepcopy(inversion_defaults)
-        self._inversion_ui_json = deepcopy(inversion_ui_json)
-        self._inversion_type = "tipper"
-        self._validations = validations
-        self._txz_real_channel_bool = None
-        self._txz_real_channel = None
-        self._txz_real_uncertainty = None
-        self._txz_imag_channel_bool = None
-        self._txz_imag_channel = None
-        self._txz_imag_uncertainty = None
-        self._tyz_real_channel_bool = None
-        self._tyz_real_channel = None
-        self._tyz_real_uncertainty = None
-        self._tyz_imag_channel_bool = None
-        self._tyz_imag_channel = None
-        self._tyz_imag_uncertainty = None
-        self._background_conductivity = None
-
-        super().__init__(input_file=input_file, forward_only=forward_only, **kwargs)
-
-    def data_channel(self, component: str):
-        """Return uuid of data channel."""
-        return getattr(self, "_".join([component, "channel"]), None)
-
-    def uncertainty_channel(self, component: str):
-        """Return uuid of uncertainty channel."""
-        return getattr(self, "_".join([component, "uncertainty"]), None)
-
-    def property_group_data(self, property_group: UUID):
-        data = {}
-        frequencies = self.data_object.channels
-        if self.forward_only:
-            return {k: None for k in frequencies}
-        else:
-            group = [
-                k
-                for k in self.data_object.property_groups
-                if k.uid == property_group.uid
-            ][0]
-            property_names = [
-                self.geoh5.get_entity(p)[0].name for p in group.properties
-            ]
-            properties = [self.geoh5.get_entity(p)[0].values for p in group.properties]
-            for i, f in enumerate(frequencies):
-                try:
-                    f_ind = property_names.index(
-                        [k for k in property_names if f"{f:.2e}" in k][0]
-                    )  # Safer if data was saved with geoapps naming convention
-                    data[f] = properties[f_ind]
-                except IndexError:
-                    data[f] = properties[i]  # in case of other naming conventions
-
-            return data
-
-    def data(self, component: str):
-        """Returns array of data for chosen data component."""
-        property_group = self.data_channel(component)
-        return self.property_group_data(property_group)
-
-    def uncertainty(self, component: str) -> float:
-        """Returns uncertainty for chosen data component."""
-        uid = self.uncertainty_channel(component)
-        return self.property_group_data(uid)
-
-    @property
-    def txz_real_channel_bool(self):
-        return self._txz_real_channel_bool
-
-    @txz_real_channel_bool.setter
-    def txz_real_channel_bool(self, val):
-        self.setter_validator("txz_real_channel_bool", val)
-
-    @property
-    def txz_real_channel(self):
-        return self._txz_real_channel
-
-    @txz_real_channel.setter
-    def txz_real_channel(self, val):
-        self.setter_validator("txz_real_channel", val, fun=self._uuid_promoter)
-
-    @property
-    def txz_real_uncertainty(self):
-        return self._txz_real_uncertainty
-
-    @txz_real_uncertainty.setter
-    def txz_real_uncertainty(self, val):
-        self.setter_validator("txz_real_uncertainty", val, fun=self._uuid_promoter)
-
-    @property
-    def txz_imag_channel_bool(self):
-        return self._txz_imag_channel_bool
-
-    @txz_imag_channel_bool.setter
-    def txz_imag_channel_bool(self, val):
-        self.setter_validator("txz_imag_channel_bool", val)
-
-    @property
-    def txz_imag_channel(self):
-        return self._txz_imag_channel
-
-    @txz_imag_channel.setter
-    def txz_imag_channel(self, val):
-        self.setter_validator("txz_imag_channel", val, fun=self._uuid_promoter)
-
-    @property
-    def txz_imag_uncertainty(self):
-        return self._txz_imag_uncertainty
-
-    @txz_imag_uncertainty.setter
-    def txz_imag_uncertainty(self, val):
-        self.setter_validator("txz_imag_uncertainty", val, fun=self._uuid_promoter)
-
-    @property
-    def tyz_real_channel_bool(self):
-        return self._tyz_real_channel_bool
-
-    @tyz_real_channel_bool.setter
-    def tyz_real_channel_bool(self, val):
-        self.setter_validator("tyz_real_channel_bool", val)
-
-    @property
-    def tyz_real_channel(self):
-        return self._tyz_real_channel
-
-    @tyz_real_channel.setter
-    def tyz_real_channel(self, val):
-        self.setter_validator("tyz_real_channel", val, fun=self._uuid_promoter)
-
-    @property
-    def tyz_real_uncertainty(self):
-        return self._tyz_real_uncertainty
-
-    @tyz_real_uncertainty.setter
-    def tyz_real_uncertainty(self, val):
-        self.setter_validator("tyz_real_uncertainty", val, fun=self._uuid_promoter)
-
-    @property
-    def tyz_imag_channel_bool(self):
-        return self._tyz_imag_channel_bool
-
-    @tyz_imag_channel_bool.setter
-    def tyz_imag_channel_bool(self, val):
-        self.setter_validator("tyz_imag_channel_bool", val)
-
-    @property
-    def tyz_imag_channel(self):
-        return self._tyz_imag_channel
-
-    @tyz_imag_channel.setter
-    def tyz_imag_channel(self, val):
-        self.setter_validator("tyz_imag_channel", val, fun=self._uuid_promoter)
-
-    @property
-    def tyz_imag_uncertainty(self):
-        return self._tyz_imag_uncertainty
-
-    @tyz_imag_uncertainty.setter
-    def tyz_imag_uncertainty(self, val):
-        self.setter_validator("tyz_imag_uncertainty", val, fun=self._uuid_promoter)
-
-    @property
-    def background_conductivity(self):
-        return self._background_conductivity
-
-    @background_conductivity.setter
-    def background_conductivity(self, val):
-        self.setter_validator("background_conductivity", val, fun=self._uuid_promoter)
->>>>>>> be38ec79
+#  Copyright (c) 2023 Mira Geoscience Ltd.
+#
+#  This file is part of geoapps.
+#
+#  geoapps is distributed under the terms and conditions of the MIT License
+#  (see LICENSE file at the root of this source code package).
+
+from __future__ import annotations
+
+from copy import deepcopy
+from uuid import UUID
+
+from geoapps.inversion import InversionBaseParams
+
+from .constants import (
+    default_ui_json,
+    forward_defaults,
+    forward_ui_json,
+    inversion_defaults,
+    inversion_ui_json,
+    validations,
+)
+
+
+class TipperParams(InversionBaseParams):
+    """
+    Parameter class for magnetotelluric->conductivity inversion.
+    """
+
+    _physical_property = "conductivity"
+
+    def __init__(self, input_file=None, forward_only=False, **kwargs):
+        self._default_ui_json = deepcopy(default_ui_json)
+        self._forward_defaults = deepcopy(forward_defaults)
+        self._forward_ui_json = deepcopy(forward_ui_json)
+        self._inversion_defaults = deepcopy(inversion_defaults)
+        self._inversion_ui_json = deepcopy(inversion_ui_json)
+        self._inversion_type = "tipper"
+        self._validations = validations
+        self._txz_real_channel_bool = None
+        self._txz_real_channel = None
+        self._txz_real_uncertainty = None
+        self._txz_imag_channel_bool = None
+        self._txz_imag_channel = None
+        self._txz_imag_uncertainty = None
+        self._tyz_real_channel_bool = None
+        self._tyz_real_channel = None
+        self._tyz_real_uncertainty = None
+        self._tyz_imag_channel_bool = None
+        self._tyz_imag_channel = None
+        self._tyz_imag_uncertainty = None
+        self._background_conductivity = None
+
+        super().__init__(input_file=input_file, forward_only=forward_only, **kwargs)
+
+    def data_channel(self, component: str):
+        """Return uuid of data channel."""
+        return getattr(self, "_".join([component, "channel"]), None)
+
+    def uncertainty_channel(self, component: str):
+        """Return uuid of uncertainty channel."""
+        return getattr(self, "_".join([component, "uncertainty"]), None)
+
+    def property_group_data(self, property_group: UUID):
+        data = {}
+        frequencies = self.data_object.channels
+        if self.forward_only:
+            return {k: None for k in frequencies}
+        else:
+            group = [
+                k
+                for k in self.data_object.property_groups
+                if k.uid == property_group.uid
+            ][0]
+            property_names = [
+                self.geoh5.get_entity(p)[0].name for p in group.properties
+            ]
+            properties = [self.geoh5.get_entity(p)[0].values for p in group.properties]
+            for i, f in enumerate(frequencies):
+                try:
+                    f_ind = property_names.index(
+                        [k for k in property_names if f"{f:.2e}" in k][0]
+                    )  # Safer if data was saved with geoapps naming convention
+                    data[f] = properties[f_ind]
+                except IndexError:
+                    data[f] = properties[i]  # in case of other naming conventions
+
+            return data
+
+    def data(self, component: str):
+        """Returns array of data for chosen data component."""
+        property_group = self.data_channel(component)
+        return self.property_group_data(property_group)
+
+    def uncertainty(self, component: str) -> float:
+        """Returns uncertainty for chosen data component."""
+        uid = self.uncertainty_channel(component)
+        return self.property_group_data(uid)
+
+    @property
+    def txz_real_channel_bool(self):
+        return self._txz_real_channel_bool
+
+    @txz_real_channel_bool.setter
+    def txz_real_channel_bool(self, val):
+        self.setter_validator("txz_real_channel_bool", val)
+
+    @property
+    def txz_real_channel(self):
+        return self._txz_real_channel
+
+    @txz_real_channel.setter
+    def txz_real_channel(self, val):
+        self.setter_validator("txz_real_channel", val, fun=self._uuid_promoter)
+
+    @property
+    def txz_real_uncertainty(self):
+        return self._txz_real_uncertainty
+
+    @txz_real_uncertainty.setter
+    def txz_real_uncertainty(self, val):
+        self.setter_validator("txz_real_uncertainty", val, fun=self._uuid_promoter)
+
+    @property
+    def txz_imag_channel_bool(self):
+        return self._txz_imag_channel_bool
+
+    @txz_imag_channel_bool.setter
+    def txz_imag_channel_bool(self, val):
+        self.setter_validator("txz_imag_channel_bool", val)
+
+    @property
+    def txz_imag_channel(self):
+        return self._txz_imag_channel
+
+    @txz_imag_channel.setter
+    def txz_imag_channel(self, val):
+        self.setter_validator("txz_imag_channel", val, fun=self._uuid_promoter)
+
+    @property
+    def txz_imag_uncertainty(self):
+        return self._txz_imag_uncertainty
+
+    @txz_imag_uncertainty.setter
+    def txz_imag_uncertainty(self, val):
+        self.setter_validator("txz_imag_uncertainty", val, fun=self._uuid_promoter)
+
+    @property
+    def tyz_real_channel_bool(self):
+        return self._tyz_real_channel_bool
+
+    @tyz_real_channel_bool.setter
+    def tyz_real_channel_bool(self, val):
+        self.setter_validator("tyz_real_channel_bool", val)
+
+    @property
+    def tyz_real_channel(self):
+        return self._tyz_real_channel
+
+    @tyz_real_channel.setter
+    def tyz_real_channel(self, val):
+        self.setter_validator("tyz_real_channel", val, fun=self._uuid_promoter)
+
+    @property
+    def tyz_real_uncertainty(self):
+        return self._tyz_real_uncertainty
+
+    @tyz_real_uncertainty.setter
+    def tyz_real_uncertainty(self, val):
+        self.setter_validator("tyz_real_uncertainty", val, fun=self._uuid_promoter)
+
+    @property
+    def tyz_imag_channel_bool(self):
+        return self._tyz_imag_channel_bool
+
+    @tyz_imag_channel_bool.setter
+    def tyz_imag_channel_bool(self, val):
+        self.setter_validator("tyz_imag_channel_bool", val)
+
+    @property
+    def tyz_imag_channel(self):
+        return self._tyz_imag_channel
+
+    @tyz_imag_channel.setter
+    def tyz_imag_channel(self, val):
+        self.setter_validator("tyz_imag_channel", val, fun=self._uuid_promoter)
+
+    @property
+    def tyz_imag_uncertainty(self):
+        return self._tyz_imag_uncertainty
+
+    @tyz_imag_uncertainty.setter
+    def tyz_imag_uncertainty(self, val):
+        self.setter_validator("tyz_imag_uncertainty", val, fun=self._uuid_promoter)
+
+    @property
+    def background_conductivity(self):
+        return self._background_conductivity
+
+    @background_conductivity.setter
+    def background_conductivity(self, val):
+        self.setter_validator("background_conductivity", val, fun=self._uuid_promoter)