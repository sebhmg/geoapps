#  Copyright (c) 2022 Mira Geoscience Ltd.
#
#  This file is part of geoapps.
#
#  geoapps is distributed under the terms and conditions of the MIT License
#  (see LICENSE file at the root of this source code package).

from __future__ import annotations

import json
import multiprocessing
import os
import os.path as path
import uuid
import warnings
from collections import OrderedDict
from time import time

import numpy as np
from geoh5py.objects import BlockModel, Curve, Octree, Points, Surface
from geoh5py.shared import Entity
from geoh5py.ui_json import InputFile
from geoh5py.workspace import Workspace

from geoapps.base.plot import PlotSelection2D
from geoapps.base.selection import ObjectDataSelection, TopographyOptions
from geoapps.inversion.potential_fields.magnetic_vector.constants import app_initializer
from geoapps.utils import geophysical_systems, warn_module_not_found
from geoapps.utils.list import find_value
from geoapps.utils.string import string_2_list

from ...base.application import BaseApplication

with warn_module_not_found():
    import ipywidgets as widgets
    from ipywidgets.widgets import (
        Button,
        Checkbox,
        Dropdown,
        FloatText,
        HBox,
        IntText,
        Label,
        Layout,
        VBox,
        Widget,
    )

from .gravity.params import GravityParams
from .magnetic_scalar.params import MagneticScalarParams
from .magnetic_vector.params import MagneticVectorParams


def inversion_defaults():
    """
    Get defaults for gravity, magnetics and EM1D inversion
    """
    return {
        "units": {
            "gravity": "g/cc",
            "magnetic vector": "SI",
            "magnetic scalar": "SI",
        },
        "property": {
            "gravity": "density",
            "magnetic vector": "effective susceptibility",
            "magnetic scalar": "susceptibility",
        },
        "reference_value": {
            "gravity": 0.0,
            "magnetic vector": 0.0,
            "magnetic scalar": 0.0,
        },
        "starting_value": {
            "gravity": 1e-4,
            "magnetic vector": 1e-4,
            "magnetic scalar": 1e-4,
        },
        "component": {
            "gravity": "gz",
            "magnetic vector": "tmi",
            "magnetic scalar": "tmi",
        },
    }


class InversionApp(PlotSelection2D):
    """
    Application for the inversion of potential field data using SimPEG
    """

    _param_class = MagneticVectorParams
    _select_multiple = True
    _add_groups = False
    _run_params = None
    _sensor = None
    _topography = None
    inversion_parameters = None

    def __init__(self, ui_json=None, **kwargs):
        if "plot_result" in kwargs:
            self.plot_result = kwargs["plot_result"]
            kwargs.pop("plot_result")

        app_initializer.update(kwargs)
        if ui_json is not None and path.exists(ui_json):
            ifile = InputFile.read_ui_json(ui_json)
            self.params = self._param_class(ifile, **kwargs)
        else:
            self.params = self._param_class(**app_initializer)
        self.data_object = self.objects

        for key, value in self.params.to_dict().items():
            if isinstance(value, Entity):
                self.defaults[key] = value.uid
            else:
                self.defaults[key] = value

        self.defaults["tmi_channel_bool"] = True
        self.em_system_specs = geophysical_systems.parameters()
        self._data_count = (Label("Data Count: 0"),)
        self._forward_only = Checkbox(
            value=False,
            description="Forward only",
        )
        self._inducing_field_strength = widgets.FloatText(
            description="Amplitude (nT)",
        )
        self._inducing_field_inclination = widgets.FloatText(
            description="Inclination (d.dd)",
        )
        self._inducing_field_inclination.observe(
            self.inducing_field_inclination_change, names="value"
        )
        self._inducing_field_declination = widgets.FloatText(
            description="Declination (d.dd)",
        )
        self._inducing_field_declination.observe(
            self.inducing_field_declination_change, names="value"
        )
        self._inversion_type = Dropdown(
            options=["magnetic vector", "magnetic scalar", "gravity"],
            description="inversion Type:",
        )
        self._write = Button(
            value=False,
            description="Write input",
            button_style="warning",
            icon="check",
        )
        self._ga_group_name = widgets.Text(
            value="Inversion_", description="Save as:", disabled=False
        )
        self._chi_factor = FloatText(
            value=1, description="Target misfit", disabled=False
        )
        self._lower_bound_group = ModelOptions(
            "lower_bound", add_xyz=False, **self.defaults
        )
        self._upper_bound_group = ModelOptions(
            "upper_bound", add_xyz=False, **self.defaults
        )
        self._ignore_values = widgets.Text(
            description="Value (i.e. '<0' for no negatives)",
        )
        self._max_iterations = IntText(value=10, description="Max beta Iterations")
        self._max_cg_iterations = IntText(value=30, description="Max CG Iterations")
        self._tol_cg = FloatText(value=1e-3, description="CG Tolerance")
        self._n_cpu = IntText(
            value=int(multiprocessing.cpu_count() / 2), description="Max CPUs"
        )
        self._tile_spatial = IntText(value=1, description="Number of tiles")
        self._initial_beta_ratio = FloatText(
            value=1e2, description="Beta ratio (phi_d/phi_m):"
        )
        self._initial_beta_panel = HBox([self._initial_beta_ratio])
        self._optimization = VBox(
            [
                self._max_iterations,
                self._chi_factor,
                self._initial_beta_panel,
                self._max_cg_iterations,
                self._tol_cg,
                self._n_cpu,
                self._tile_spatial,
            ]
        )
        self._starting_model_group = ModelOptions(
            "starting_model", add_xyz=False, **self.defaults
        )
        self._starting_model_group.options.options = ["Constant", "Model"]
        self._starting_inclination_group = ModelOptions(
            "starting_inclination",
            description="Starting Inclination",
            units="Degree",
            add_xyz=False,
            **self.defaults,
        )
        self._starting_inclination_group.options.options = ["Constant", "Model"]
        self._starting_declination_group = ModelOptions(
            "starting_declination",
            description="Starting Declination",
            units="Degree",
            add_xyz=False,
            **self.defaults,
        )
        self._starting_declination_group.options.options = ["Constant", "Model"]
        self._reference_model_group = ModelOptions(
            "reference_model", add_xyz=False, **self.defaults
        )
        self._reference_model_group.options.observe(self.update_ref)
        self._reference_inclination_group = ModelOptions(
            "reference_inclination",
            description="Reference Inclination",
            units="Degree",
            add_xyz=False,
            **self.defaults,
        )
        self._reference_declination_group = ModelOptions(
            "reference_declination",
            description="Reference Declination",
            units="Degree",
            add_xyz=False,
            **self.defaults,
        )
        self._topography_group = TopographyOptions(add_xyz=False, **self.defaults)
        self._topography_group.identifier = "topography"
        self._sensor = SensorOptions(
            objects=self._objects,
            add_xyz=False,
            receivers_offset_x=self.defaults["receivers_offset_x"],
            receivers_offset_y=self.defaults["receivers_offset_y"],
            receivers_offset_z=self.defaults["receivers_offset_z"],
            z_from_topo=self.defaults["z_from_topo"],
            receivers_radar_drape=self.defaults["receivers_radar_drape"],
        )

        self._detrend_type = Dropdown(
            description="Method", options=["", "all", "perimeter"], value="all"
        )
        self._detrend_order = widgets.IntText(description="Order", min=0, value=0)
        self._detrend_panel = VBox([self._detrend_type, self._detrend_order])
        self._alpha_s = widgets.FloatText(
            min=0,
            value=1,
            description="Reference Model (s)",
        )
        self._alpha_x = widgets.FloatText(
            min=0,
            value=1,
            description="EW-gradient (x)",
        )
        self._alpha_y = widgets.FloatText(
            min=0,
            value=1,
            description="NS-gradient (y)",
        )
        self._alpha_z = widgets.FloatText(
            min=0,
            value=1,
            description="Vertical-gradient (z)",
        )
        self._s_norm = widgets.FloatText(
            value=2,
            description="",
            continuous_update=False,
        )
        self._x_norm = widgets.FloatText(
            value=2,
            description="",
            continuous_update=False,
        )
        self._y_norm = widgets.FloatText(
            value=2,
            description="",
            continuous_update=False,
        )
        self._z_norm = widgets.FloatText(
            value=2,
            description="",
            continuous_update=False,
        )
        self._norms = VBox(
            [
                Label("Lp-norms"),
                self._s_norm,
                self._x_norm,
                self._y_norm,
                self._z_norm,
            ]
        )
        self._alphas = VBox(
            [
                Label("Scaling (alphas)"),
                self._alpha_s,
                self._alpha_x,
                self._alpha_y,
                self._alpha_z,
            ]
        )
        self.bound_panel = HBox(
            [
                VBox([Label("Lower Bounds"), self._lower_bound_group.main]),
                VBox(
                    [
                        Label("Upper Bounds"),
                        self._upper_bound_group.main,
                    ]
                ),
            ]
        )
        self._mesh_octree = MeshOctreeOptions(**self.defaults)
        self.inversion_options = {
            "starting model": VBox(
                [
                    self._starting_model_group.main,
                    self._starting_inclination_group.main,
                    self._starting_declination_group.main,
                ]
            ),
            "mesh": self._mesh_octree.main,
            "reference model": VBox(
                [
                    self._reference_model_group.main,
                    self._reference_inclination_group.main,
                    self._reference_declination_group.main,
                ]
            ),
            "regularization": HBox([self._alphas, self._norms]),
            "upper-lower bounds": self.bound_panel,
            "detrend": self._detrend_panel,
            "ignore values": VBox([self._ignore_values]),
            "optimization": self._optimization,
        }
        self.option_choices = widgets.Dropdown(
            options=list(self.inversion_options),
            value=list(self.inversion_options)[0],
            disabled=False,
        )
        self.option_choices.observe(self.inversion_option_change, names="value")
        self.data_channel_choices = widgets.Dropdown(description="Component:")
        self.data_channel_panel = widgets.VBox([self.data_channel_choices])
        self.survey_type_panel = HBox([self.inversion_type])
        self.inversion_type.observe(self.inversion_type_observer, names="value")
        self.objects.observe(self.object_observer, names="value")
        self.data_channel_choices.observe(
            self.data_channel_choices_observer, names="value"
        )
        self.plotting_data = None
        super().__init__(**self.defaults)

        for item in ["window_width", "window_height", "resolution"]:
            getattr(self, item).observe(self.update_octree_param, names="value")

        self.write.on_click(self.write_trigger)

    @property
    def alphas(self):
        return self._alphas

    @property
    def alpha_s(self):
        return self._alpha_s

    @property
    def alpha_x(self):
        return self._alpha_x

    @property
    def alpha_y(self):
        return self._alpha_y

    @property
    def alpha_z(self):
        return self._alpha_z

    @property
    def initial_beta(self):
        return self._initial_beta_ratio

    @property
    def chi_factor(self):
        return self._chi_factor

    @property
    def detrend_order(self):
        return self._detrend_order

    @property
    def detrend_type(self):
        return self._detrend_type

    @property
    def ignore_values(self):
        return self._ignore_values

    @property
    def max_iterations(self):
        return self._max_iterations

    @property
    def max_cg_iterations(self):
        return self._max_cg_iterations

    @property
    def n_cpu(self):
        return self._n_cpu

    @property
    def tile_spatial(self):
        return self._tile_spatial

    @property
    def norms(self):
        return self._norms

    @property
    def s_norm(self):
        return self._s_norm

    @property
    def x_norm(self):
        return self._x_norm

    @property
    def y_norm(self):
        return self._y_norm

    @property
    def z_norm(self):
        return self._z_norm

    @property
    def optimization(self):
        return self._optimization

    @property
    def out_group(self):
        return self._ga_group_name

    @property
    def ga_group_name(self):
        return self._ga_group_name

    @property
    def reference_model(self):
        if self._reference_model_group.options.value == "Model":
            return self._reference_model_group.data.value
        elif self._reference_model_group.options.value == "Constant":
            return self._reference_model_group.constant.value
        else:
            return None

    @reference_model.setter
    def reference_model(self, value):
        if isinstance(value, float):
            self._reference_model_group.options.value = "Constant"
            self._reference_model_group.constant.value = value
        elif value is None:
            self._reference_model_group.options.value = "None"
        else:
            self._reference_model_group.data.value = value

    @property
    def reference_model_object(self):
        return self._reference_model_group.objects

    @property
    def reference_inclination(self):
        if self._reference_inclination_group.options.value == "Model":
            return self._reference_inclination_group.data.value
        elif self._reference_inclination_group.options.value == "Constant":
            return self._reference_inclination_group.constant.value
        else:
            return None

    @reference_inclination.setter
    def reference_inclination(self, value):
        if isinstance(value, float):
            self._reference_inclination_group.options.value = "Constant"
            self._reference_inclination_group.constant.value = value
        elif value is None:
            self._reference_inclination_group.options.value = "None"
        else:
            self._reference_inclination_group.data.value = value

    @property
    def reference_inclination_object(self):
        return self._reference_inclination_group.objects

    @property
    def reference_declination(self):
        if self._reference_declination_group.options.value == "Model":
            return self._reference_declination_group.data.value
        elif self._reference_declination_group.options.value == "Constant":
            return self._reference_declination_group.constant.value
        else:
            return None

    @reference_declination.setter
    def reference_declination(self, value):
        if isinstance(value, float):
            self._reference_declination_group.options.value = "Constant"
            self._reference_declination_group.constant.value = value
        elif value is None:
            self._reference_declination_group.options.value = "None"
        else:
            self._reference_declination_group.data.value = value

    @property
    def reference_declination_object(self):
        return self._reference_declination_group.objects

    @property
    def starting_model(self):
        if self._starting_model_group.options.value == "Model":
            return self._starting_model_group.data.value
        elif self._starting_model_group.options.value == "Constant":
            return self._starting_model_group.constant.value
        else:
            return None

    @starting_model.setter
    def starting_model(self, value):
        if isinstance(value, float):
            self._starting_model_group.options.value = "Constant"
            self._starting_model_group.constant.value = value
        else:
            self._starting_model_group.data.value = value

    @property
    def starting_model_object(self):
        return self._starting_model_group.objects

    @property
    def starting_inclination(self):
        if self._starting_inclination_group.options.value == "Model":
            return self._starting_inclination_group.data.value
        elif self._starting_inclination_group.options.value == "Constant":
            return self._starting_inclination_group.constant.value
        else:
            return None

    @starting_inclination.setter
    def starting_inclination(self, value):
        if isinstance(value, float):
            self._starting_inclination_group.options.value = "Constant"
            self._starting_inclination_group.constant.value = value
        elif value is None:
            self._starting_inclination_group.options.value = "None"
        else:
            self._starting_inclination_group.data.value = value

    @property
    def starting_inclination_object(self):
        return self._starting_inclination_group.objects

    @property
    def starting_declination(self):
        if self._starting_declination_group.options.value == "Model":
            return self._starting_declination_group.data.value
        elif self._starting_declination_group.options.value == "Constant":
            return self._starting_declination_group.constant.value
        else:
            return None

    @starting_declination.setter
    def starting_declination(self, value):
        if isinstance(value, float):
            self._starting_declination_group.options.value = "Constant"
            self._starting_declination_group.constant.value = value
        elif value is None:
            self._starting_declination_group.options.value = "None"
        else:
            self._starting_declination_group.data.value = value

    @property
    def starting_declination_object(self):
        return self._starting_declination_group.objects

    @property
    def lower_bound(self):
        if self._lower_bound_group.options.value == "Model":
            return self._lower_bound_group.data.value
        elif self._lower_bound_group.options.value == "Constant":
            return self._lower_bound_group.constant.value
        else:
            return None

    @lower_bound.setter
    def lower_bound(self, value):
        if isinstance(value, float):
            self._lower_bound_group.options.value = "Constant"
            self._lower_bound_group.constant.value = value
        elif value is None:
            self._lower_bound_group.options.value = "None"
        else:
            self._lower_bound_group.data.value = value

    @property
    def lower_bound_object(self):
        return self._lower_bound_group.objects

    @property
    def upper_bound(self):
        if self._upper_bound_group.options.value == "Model":
            return self._upper_bound_group.data.value
        elif self._upper_bound_group.options.value == "Constant":
            return self._upper_bound_group.constant.value
        else:
            return None

    @upper_bound.setter
    def upper_bound(self, value):
        if isinstance(value, float):
            self._upper_bound_group.options.value = "Constant"
            self._upper_bound_group.constant.value = value
        elif value is None:
            self._upper_bound_group.options.value = "None"
        else:
            self._upper_bound_group.data.value = value

    @property
    def upper_bound_object(self):
        return self._upper_bound_group.objects

    @property
    def tol_cg(self):
        return self._tol_cg

    @property
    def data_count(self):
        """"""
        return self._data_count

    @property
    def forward_only(self):
        """"""
        return self._forward_only

    @property
    def inducing_field_strength(self):
        """"""
        return self._inducing_field_strength

    @property
    def inducing_field_inclination(self):
        """"""
        return self._inducing_field_inclination

    @property
    def inducing_field_declination(self):
        """"""
        return self._inducing_field_declination

    @property
    def main(self):
        if getattr(self, "_main", None) is None:
            self._main = VBox(
                [
                    self.project_panel,
                    VBox(
                        [
                            self.objects,
                            self.survey_type_panel,
                        ],
                        layout=Layout(border="solid"),
                    ),
                    VBox(
                        [
                            Label("Input Data"),
                            HBox(
                                [
                                    self.data_channel_panel,
                                    self.window_selection,
                                ],
                            ),
                        ],
                        layout=Layout(border="solid"),
                    ),
                    HBox(
                        [
                            VBox(
                                [
                                    Label("Topography"),
                                    self.topography_group.main,
                                ]
                            ),
                            VBox(
                                [
                                    Label("Sensor Location"),
                                    self.sensor.main,
                                ]
                            ),
                        ],
                        layout=Layout(border="solid"),
                    ),
                    VBox(
                        [
                            Label("inversion Parameters"),
                            self.forward_only,
                            HBox(
                                [
                                    self.option_choices,
                                    self.inversion_options[self.option_choices.value],
                                ],
                            ),
                        ],
                        layout=Layout(border="solid"),
                    ),
                    VBox(
                        [
                            Label("Output"),
                            self._ga_group_name,
                            self.export_directory,
                            self.write,
                            self.trigger,
                        ],
                        layout=Layout(border="solid"),
                    ),
                ]
            )
        return self._main

    @property
    def sensor(self):
        return self._sensor

    @property
    def z_from_topo(self):
        return self.sensor.z_from_topo

    @property
    def receivers_radar_drape(self):
        return self.sensor.data

    @property
    def receivers_offset_x(self):
        return self.sensor.receivers_offset_x

    @property
    def receivers_offset_y(self):
        return self.sensor.receivers_offset_y

    @property
    def receivers_offset_z(self):
        return self.sensor.receivers_offset_z

    @property
    def inversion_type(self):
        """"""
        return self._inversion_type

    @property
    def topography(self):
        if self.topography_group.options.value == "Object":
            return self.topography_group.data.value
        elif self.topography_group.options.value == "Constant":
            return self.topography_group.constant.value
        else:
            return None

    @topography.setter
    def topography(self, value):
        if isinstance(value, float):
            self.topography_group.constant.value = value
            self.topography_group.options.value = "Constant"
        elif value is None:
            self.topography_group.options.value = "None"
        else:
            self.topography_group.options.value = "Object"
            self.topography_group.data.value = value

    @property
    def topography_object(self):
        return self.topography_group.objects

    @property
    def topography_group(self):
        return self._topography_group

    @property
    def workspace(self):
        """
        Target geoh5py workspace
        """
        if (
            getattr(self, "_workspace", None) is None
            and getattr(self, "_h5file", None) is not None
        ):
            self.workspace = Workspace(self.h5file, mode="r")
        return self._workspace

    @workspace.setter
    def workspace(self, workspace):
        assert isinstance(workspace, Workspace), f"Workspace must of class {Workspace}"
        self.base_workspace_changes(workspace)
        self.update_objects_list()
        self.sensor.workspace = workspace
        self._topography_group.workspace = workspace
        self._reference_model_group.workspace = workspace
        self._starting_model_group.workspace = workspace
        self._mesh_octree.workspace = workspace
        self._starting_inclination_group.workspace = workspace
        self._starting_declination_group.workspace = workspace
        self._reference_inclination_group.workspace = workspace
        self._reference_declination_group.workspace = workspace
        self._upper_bound_group.workspace = workspace
        self._lower_bound_group.workspace = workspace

    @property
    def write(self):
        """"""
        return self._write

    # Observers
    def update_ref(self, _):
        alphas = [alpha.value for alpha in self.alphas.children]
        if self._reference_model_group.options.value == "None":
            alphas[0] = 0.0
        else:
            alphas[0] = 1.0
        self.alphas.value = ", ".join(list(map(str, alphas)))

    def inducing_field_inclination_change(self, _):
        if self.inversion_type.value == "magnetic vector":
            self._reference_inclination_group.constant.value = (
                self._inducing_field_inclination.value
            )
            self._starting_inclination_group.constant.value = (
                self._inducing_field_inclination.value
            )

    def inducing_field_declination_change(self, _):
        if self.inversion_type.value == "magnetic vector":
            self._reference_declination_group.constant.value = (
                self._inducing_field_declination.value
            )
            self._starting_declination_group.constant.value = (
                self._inducing_field_declination.value
            )

    def inversion_option_change(self, _):
        self._main.children[4].children[2].children = [
            self.option_choices,
            self.inversion_options[self.option_choices.value],
        ]

    def trigger_click(self, _):
        """"""
        if self._run_params is None:
            warnings.warn("Input file must be written before running.")
            return

        self.run(self._run_params)
        self.trigger.button_style = ""

    def inversion_type_observer(self, _):
        """
        Change the application on change of system
        """
        if self.inversion_type.value == "magnetic vector" and not isinstance(
            self.params, MagneticVectorParams
        ):
            self._param_class = MagneticVectorParams

        elif self.inversion_type.value == "magnetic scalar" and not isinstance(
            self.params, MagneticScalarParams
        ):
            self._param_class = MagneticScalarParams
        elif self.inversion_type.value == "gravity" and not isinstance(
            self.params, GravityParams
        ):
            self._param_class = GravityParams

        self.params = self._param_class(validate=False, verbose=False)
        self.ga_group_name.value = self.params.out_group

        if self.inversion_type.value in ["magnetic vector", "magnetic scalar"]:
            data_type_list = [
                "tmi",
                "bx",
                "by",
                "bz",
                "bxx",
                "bxy",
                "bxz",
                "byy",
                "byz",
                "bzz",
            ]
        else:
            data_type_list = [
                "gx",
                "gy",
                "gz",
                "gxx",
                "gxy",
                "gxz",
                "gyy",
                "gyz",
                "gzz",
                "uv",
            ]
        flag = self.inversion_type.value
        self._reference_model_group.units = inversion_defaults()["units"][flag]
        self._reference_model_group.constant.value = inversion_defaults()[
            "reference_value"
        ][flag]
        self._reference_model_group.description.value = (
            "Reference " + inversion_defaults()["property"][flag]
        )
        self._starting_model_group.units = inversion_defaults()["units"][flag]
        self._starting_model_group.constant.value = inversion_defaults()[
            "starting_value"
        ][flag]
        self._starting_model_group.description.value = (
            "Starting " + inversion_defaults()["property"][flag]
        )
        data_channel_options = {}
        self.data_channel_choices.options = data_type_list
        obj, _ = self.get_selected_entities()
        if obj is not None:
            children_list = {child.uid: child.name for child in obj.children}
            ordered = OrderedDict(sorted(children_list.items(), key=lambda t: t[1]))
            options = [
                [name, uid]
                for uid, name in ordered.items()
                if "visual parameter" not in name.lower()
            ]
        else:
            options = []

        def channel_setter(caller):
            channel = caller["owner"]
            data_widget = getattr(self, f"{channel.header}_group")
            entity = self.workspace.get_entity(self.objects.value)[0]
            if channel.value is None or channel.value not in [
                child.uid for child in entity.children
            ]:
                data_widget.children[0].value = False
                data_widget.children[3].children[0].value = 1.0
            else:
                data_widget.children[0].value = True
                values = self.workspace.get_entity(channel.value)[0].values
                if values is not None and values.dtype in [
                    np.float32,
                    np.float64,
                    np.int32,
                ]:
                    data_widget.children[3].children[0].value = np.round(
                        np.percentile(np.abs(values[~np.isnan(values)]), 5), 5
                    )

            # Trigger plot update
            if self.data_channel_choices.value == channel.header:
                self.plotting_data = channel.value
                self.refresh.value = False
                self.refresh.value = True

        def uncert_setter(caller):
            channel = caller["owner"]
            data_widget = getattr(self, f"{channel.header}_group")
            if isinstance(channel, FloatText) and channel.value > 0:
                data_widget.children[3].children[1].value = None
            elif channel.value is not None:
                data_widget.children[3].children[0].value = 0.0

        def checkbox_setter(caller):
            channel = caller["owner"]
            data_widget = getattr(self, f"{channel.header}_group")
            if not channel.value:
                data_widget.children[1].value = None

        def value_setter(self, key, value):
            """Assign value or channel"""
            if isinstance(value, float):
                getattr(self, key + "_floor").value = value
            else:
                getattr(self, key + "_channel").value = (
                    uuid.UUID(value) if isinstance(value, str) else value
                )

        for key in data_type_list:

            if hasattr(self, f"{key}_group"):
                data_channel_options[key] = getattr(self, f"{key}_group", None)
            else:
                setattr(
                    self,
                    f"{key}_channel_bool",
                    Checkbox(
                        value=False,
                        indent=False,
                        description="Active",
                    ),
                )
                setattr(self, f"{key}_channel", Dropdown(description="Channel:"))
                setattr(
                    self, f"{key}_uncertainty_floor", FloatText(description="Floor:")
                )
                setattr(
                    self,
                    f"{key}_uncertainty_channel",
                    Dropdown(
                        description="[Optional] Channel:",
                        style={"description_width": "initial"},
                    ),
                )
                setattr(
                    self,
                    f"{key}_group",
                    VBox(
                        [
                            getattr(self, f"{key}_channel_bool"),
                            getattr(self, f"{key}_channel"),
                            Label("Uncertainties"),
                            VBox(
                                [
                                    getattr(self, f"{key}_uncertainty_floor"),
                                    getattr(self, f"{key}_uncertainty_channel"),
                                ]
                            ),
                        ]
                    ),
                )

                setattr(InversionApp, f"{key}_uncertainty", value_setter)

                data_channel_options[key] = getattr(self, f"{key}_group")
                data_channel_options[key].children[3].children[0].header = key
                data_channel_options[key].children[3].children[1].header = key
                data_channel_options[key].children[0].header = key
                data_channel_options[key].children[0].observe(
                    checkbox_setter, names="value"
                )
                data_channel_options[key].children[1].header = key
                data_channel_options[key].children[1].observe(
                    channel_setter, names="value"
                )
                data_channel_options[key].children[3].children[0].observe(
                    uncert_setter, names="value"
                )
                data_channel_options[key].children[3].children[1].observe(
                    uncert_setter, names="value"
                )
            data_channel_options[key].children[1].options = [["", None]] + options
            data_channel_options[key].children[3].children[1].options = [
                ["", None]
            ] + options

        self.data_channel_choices.value = inversion_defaults()["component"][
            self.inversion_type.value
        ]
        self.data_channel_choices.data_channel_options = data_channel_options
        self.data_channel_panel.children = [
            self.data_channel_choices,
            data_channel_options[self.data_channel_choices.value],
        ]
        self.write.button_style = "warning"
        self._run_params = None
        self.trigger.button_style = "danger"
        if self.inversion_type.value in ["magnetic vector", "magnetic scalar"]:
            self.survey_type_panel.children = [
                self.inversion_type,
                VBox(
                    [
                        Label("Inducing Field Parameters"),
                        self.inducing_field_strength,
                        self.inducing_field_inclination,
                        self.inducing_field_declination,
                    ]
                ),
            ]
        else:
            self.survey_type_panel.children = [self.inversion_type]

        if self.inversion_type.value == "magnetic scalar":
            self._lower_bound_group.options.value = "Constant"
            self._lower_bound_group.constant.value = 0.0
        else:
            self._lower_bound_group.options.value = "None"

        if self.inversion_type.value == "magnetic vector":
            self.inversion_options["starting model"].children = [
                self._starting_model_group.main,
                self._starting_inclination_group.main,
                self._starting_declination_group.main,
            ]
            self.inversion_options["reference model"].children = [
                self._reference_model_group.main,
                self._reference_inclination_group.main,
                self._reference_declination_group.main,
            ]
        else:
            self.inversion_options["starting model"].children = [
                self._starting_model_group.main,
            ]
            self.inversion_options["reference model"].children = [
                self._reference_model_group.main,
            ]

        self.params.validate = True

    def object_observer(self, _):
        """ """
        self.resolution.indices = None

        if self.workspace.get_entity(self.objects.value)[0] is None:
            return

        self.update_data_list(None)
        self.sensor.update_data_list(None)
        self.inversion_type_observer(None)
        self.write.button_style = "warning"
        self._run_params = None
        self.trigger.button_style = "danger"

    def data_channel_choices_observer(self, _):
        if hasattr(
            self.data_channel_choices, "data_channel_options"
        ) and self.data_channel_choices.value in (
            self.data_channel_choices.data_channel_options
        ):
            data_widget = self.data_channel_choices.data_channel_options[
                self.data_channel_choices.value
            ]
            self.data_channel_panel.children = [self.data_channel_choices, data_widget]
            obj, data_list = self.get_selected_entities()
            if (
                obj is not None
                and data_list is not None
                and data_widget.children[1].value is None
            ):
                options = [[data.name, data.uid] for data in data_list]
                data_widget.children[1].value = find_value(
                    options, [self.data_channel_choices.value]
                )

            self.plotting_data = data_widget.children[1].value
            self.refresh.value = False
            self.refresh.value = True

        self.write.button_style = "warning"
        self._run_params = None
        self.trigger.button_style = "danger"

    def update_octree_param(self, _):
        dl = self.resolution.value
        self._mesh_octree.u_cell_size.value = f"{dl/2:.0f}"
        self._mesh_octree.v_cell_size.value = f"{dl / 2:.0f}"
        self._mesh_octree.w_cell_size.value = f"{dl / 2:.0f}"
        self._mesh_octree.depth_core.value = np.ceil(
            np.min([self.window_width.value, self.window_height.value]) / 2.0
        )
        self._mesh_octree.horizontal_padding.value = (
            np.max([self.window_width.value, self.window_width.value]) / 2
        )
        self.resolution.indices = None
        self.write.button_style = "warning"
        self._run_params = None
        self.trigger.button_style = "danger"

    def write_trigger(self, _):

        # Widgets values populate params dictionary
        param_dict = {}
        for key in self.__dict__:
            try:
                if isinstance(getattr(self, key), Widget) and hasattr(self.params, key):
                    value = getattr(self, key).value
                    if key[0] == "_":
                        key = key[1:]

                    if (
                        isinstance(value, uuid.UUID)
                        and self.workspace.get_entity(value)[0] is not None
                    ):
                        value = self.workspace.get_entity(value)[0]

                    param_dict[key] = value

            except AttributeError:
                continue

        # Create a new workapce and copy objects into it
        temp_geoh5 = f"{self.ga_group_name.value}_{time():.0f}.geoh5"
        ws, self.live_link.value = BaseApplication.get_output_workspace(
            self.live_link.value, self.export_directory.selected_path, temp_geoh5
        )
        with ws as new_workspace:

            param_dict["geoh5"] = new_workspace

            for elem in [
                self,
                self._mesh_octree,
                self._topography_group,
                self._starting_model_group,
                self._reference_model_group,
                self._lower_bound_group,
                self._upper_bound_group,
            ]:
                obj, data = elem.get_selected_entities()

                if obj is not None:
                    new_obj = new_workspace.get_entity(obj.uid)[0]
                    if new_obj is None:
                        new_obj = obj.copy(parent=new_workspace, copy_children=False)
                    for d in data:
                        if d is not None and new_workspace.get_entity(d.uid)[0] is None:
                            d.copy(parent=new_obj)

            if self.inversion_type.value == "magnetic vector":
                for elem in [
                    self._starting_inclination_group,
                    self._starting_declination_group,
                    self._reference_inclination_group,
                    self._reference_declination_group,
                ]:
                    obj, data = elem.get_selected_entities()
                    if obj is not None:
                        new_obj = new_workspace.get_entity(obj.uid)[0]
                        if new_obj is None:
                            new_obj = obj.copy(
                                parent=new_workspace, copy_children=False
                            )
                        for d in data:
                            if new_workspace.get_entity(d.uid)[0] is None:
                                d.copy(parent=new_obj)

            new_obj = new_workspace.get_entity(self.objects.value)
            if len(new_obj) == 0 or new_obj[0] is None:
                print("An object with data must be selected to write the input file.")
                return

            new_obj = new_obj[0]
            for key in self.data_channel_choices.options:
                if not self.forward_only.value:
                    widget = getattr(self, f"{key}_uncertainty_channel")
                    if widget.value is not None:
                        param_dict[f"{key}_uncertainty"] = str(widget.value)
                        if new_workspace.get_entity(widget.value)[0] is None:
                            self.workspace.get_entity(widget.value)[0].copy(
                                parent=new_obj, copy_children=False
                            )
                    else:
                        widget = getattr(self, f"{key}_uncertainty_floor")
                        param_dict[f"{key}_uncertainty"] = widget.value

                if getattr(self, f"{key}_channel_bool").value:
                    if not self.forward_only.value:
                        self.workspace.get_entity(
                            getattr(self, f"{key}_channel").value
                        )[0].copy(parent=new_obj)
                    else:
                        param_dict[f"{key}_channel_bool"] = True

            if self.receivers_radar_drape.value is not None:
                self.workspace.get_entity(self.receivers_radar_drape.value)[0].copy(
                    parent=new_obj
                )

            for key in self.__dict__:
                attr = getattr(self, key)
                if isinstance(attr, Widget) and hasattr(attr, "value"):
                    value = attr.value
                    if isinstance(value, uuid.UUID):
                        value = new_workspace.get_entity(value)[0]
                    if hasattr(self.params, key):
                        param_dict[key.lstrip("_")] = value
                else:
                    sub_keys = []
                    if isinstance(attr, (ModelOptions, TopographyOptions)):
                        sub_keys = [attr.identifier + "_object", attr.identifier]
                        attr = self
                    elif isinstance(attr, (MeshOctreeOptions, SensorOptions)):
                        sub_keys = attr.params_keys
                    for sub_key in sub_keys:
                        value = getattr(attr, sub_key)
                        if isinstance(value, Widget) and hasattr(value, "value"):
                            value = value.value
                        if isinstance(value, uuid.UUID):
                            value = new_workspace.get_entity(value)[0]

                        if hasattr(self.params, sub_key):
                            param_dict[sub_key.lstrip("_")] = value

            # Create new params object and write
<<<<<<< HEAD
            ifile = InputFile(
                ui_json=self.params.input_file.ui_json,
                validation_options={"disabled": True},
            )
            param_dict["geoh5"] = new_workspace
            param_dict["resolution"] = None  # No downsampling for dcip
            self._run_params = self.params.__class__(input_file=ifile, **param_dict)
=======
            self._run_params = self.params.__class__(**param_dict)
>>>>>>> 4669d419
            self._run_params.write_input_file(
                name=temp_geoh5.replace(".geoh5", ".ui.json"),
                path=self.export_directory.selected_path,
            )

        self.write.button_style = ""
        self.trigger.button_style = "success"

    @staticmethod
    def run(params):
        """
        Trigger the inversion.
        """
        if not isinstance(
            params, (MagneticVectorParams, MagneticScalarParams, GravityParams)
        ):
            raise ValueError(
                "Parameter 'inversion_type' must be one of "
                "'magnetic vector', 'magnetic scalar' or 'gravity'"
            )

        os.system(
            "start cmd.exe @cmd /k "
            + f"python -m {params.run_command} "
            + f'"{params.input_file.path_name}"'
        )

    def file_browser_change(self, _):
        """
        Change the target h5file
        """
        if not self.file_browser._select.disabled:  # pylint: disable=protected-access
            _, extension = path.splitext(self.file_browser.selected)

            if extension == ".json" and getattr(self, "_param_class", None) is not None:

                # Read the inversion type first...
                with open(self.file_browser.selected, encoding="utf8") as f:
                    data = json.load(f)

                if data["inversion_type"] == "gravity":
                    self._param_class = GravityParams
                elif data["inversion_type"] == "magnetic vector":
                    self._param_class = MagneticVectorParams
                elif data["inversion_type"] == "magnetic scalar":
                    self._param_class = MagneticScalarParams

                self.params = getattr(self, "_param_class")(
                    InputFile.read_ui_json(self.file_browser.selected)
                )
                self.refresh.value = False
                self.__populate__(**self.params.to_dict(ui_json_format=False))
                self.refresh.value = True

            elif extension == ".geoh5":
                self.h5file = self.file_browser.selected


class SensorOptions(ObjectDataSelection):
    """
    Define the receiver spatial parameters
    """

    _options = None
    params_keys = [
        "receivers_offset_x",
        "receivers_offset_y",
        "receivers_offset_z",
        "z_from_topo",
        "receivers_radar_drape",
    ]

    def __init__(self, **kwargs):
        self.defaults.update(**kwargs)
        self._receivers_offset_x = FloatText(description="dx (+East)", value=0.0)
        self._receivers_offset_y = FloatText(description="dy (+North)", value=0.0)
        self._receivers_offset_z = FloatText(description="dz (+ve up)", value=0.0)
        self._z_from_topo = Checkbox(description="Set Z from topo + offsets")
        self.data.description = "Radar (Optional):"
        self._receivers_radar_drape = self.data
        super().__init__(**self.defaults)

    @property
    def main(self):
        if self._main is None:
            self._main = VBox(
                [
                    self.z_from_topo,
                    Label("Offsets"),
                    self._receivers_offset_x,
                    self._receivers_offset_y,
                    self._receivers_offset_z,
                    self._receivers_radar_drape,
                ]
            )

        return self._main

    @property
    def receivers_radar_drape(self):
        return self._receivers_radar_drape

    @property
    def receivers_offset_x(self):
        return self._receivers_offset_x

    @property
    def receivers_offset_y(self):
        return self._receivers_offset_y

    @property
    def receivers_offset_z(self):
        return self._receivers_offset_z

    @property
    def z_from_topo(self):
        return self._z_from_topo


class MeshOctreeOptions(ObjectDataSelection):
    """
    Widget used for the creation of an octree meshes
    """

    params_keys = [
        "mesh",
        "u_cell_size",
        "v_cell_size",
        "w_cell_size",
        "octree_levels_topo",
        "octree_levels_obs",
        "depth_core",
        "horizontal_padding",
        "vertical_padding",
        "max_distance",
    ]

    def __init__(self, **kwargs):
        self._mesh = self.objects
        self._u_cell_size = widgets.FloatText(
            value=25.0,
            description="",
        )
        self._v_cell_size = widgets.FloatText(
            value=25.0,
            description="",
        )
        self._w_cell_size = widgets.FloatText(
            value=25.0,
            description="",
        )
        self._octree_levels_topo = widgets.Text(
            value="0, 0, 0, 2",
            description="# Cells below topography",
        )
        self._octree_levels_obs = widgets.Text(
            value="5, 5, 5, 5",
            description="# Cells below sensors",
        )
        self._depth_core = FloatText(
            value=500,
            description="Minimum depth (m)",
        )
        self._horizontal_padding = widgets.FloatText(
            value=1000.0,
            description="Horizontal padding (m)",
        )
        self._vertical_padding = widgets.FloatText(
            value=1000.0,
            description="Vertical padding (m)",
        )
        self._max_distance = FloatText(
            value=1000,
            description="Maximum distance (m)",
        )
        self._parameters = widgets.VBox(
            [
                Label("Core cell size (u, v, z)"),
                self._u_cell_size,
                self._v_cell_size,
                self._w_cell_size,
                Label("Refinement Layers"),
                self._octree_levels_topo,
                self._octree_levels_obs,
                self._max_distance,
                Label("Dimensions"),
                self._horizontal_padding,
                self._vertical_padding,
                self._depth_core,
            ]
        )
        self._main = VBox([self.objects, self._parameters])
        self._objects.observe(self.mesh_selection, names="value")

        super().__init__(**kwargs)

    @property
    def main(self):
        return self._main

    @property
    def mesh(self):
        return self._mesh

    @property
    def u_cell_size(self):
        return self._u_cell_size

    @property
    def v_cell_size(self):
        return self._v_cell_size

    @property
    def w_cell_size(self):
        return self._w_cell_size

    @property
    def depth_core(self):
        return self._depth_core

    @property
    def max_distance(self):
        return self._max_distance

    @property
    def octree_levels_obs(self):
        return self._octree_levels_obs

    @octree_levels_obs.getter
    def octree_levels_obs(self):
        return string_2_list(self._octree_levels_obs.value)

    @property
    def octree_levels_topo(self):
        return self._octree_levels_topo

    @octree_levels_topo.getter
    def octree_levels_topo(self):
        return string_2_list(self._octree_levels_topo.value)

    @property
    def horizontal_padding(self):
        return self._horizontal_padding

    @property
    def vertical_padding(self):
        return self._vertical_padding

    def mesh_selection(self, _):
        if self._mesh.value is None:
            self._main.children = [
                self.objects,
                self._parameters,
            ]
        else:
            self._main.children = [self.objects]


class ModelOptions(ObjectDataSelection):
    """
    Widgets for the selection of model options
    """

    def __init__(self, identifier: str = None, **kwargs):
        self._units = "Units"
        self._identifier = identifier
        self._object_types = (BlockModel, Octree, Surface, Curve, Points)
        self._options = widgets.RadioButtons(
            options=["Model", "Constant", "None"],
            value="Constant",
            disabled=False,
        )
        self._options.observe(self.update_panel, names="value")
        self.objects.description = "Object"

        self.data.description = "Values"
        self._constant = FloatText(description=self.units)
        self._description = Label()

        super().__init__(**kwargs)

        self.objects.observe(self.objects_setter, names="value")
        self.selection_widget = self.main
        self._main = widgets.VBox(
            [self._description, widgets.VBox([self._options, self._constant])]
        )

    def update_panel(self, _):

        if self._options.value == "Model":
            self._main.children[1].children = [self._options, self.selection_widget]
            self._main.children[1].children[1].layout.visibility = "visible"
        elif self._options.value == "Constant":
            self._main.children[1].children = [self._options, self._constant]
            self._main.children[1].children[1].layout.visibility = "visible"
        else:
            self._main.children[1].children[1].layout.visibility = "hidden"

    def objects_setter(self, _):
        if self.objects.value is not None:
            self.options.value = "Model"

    @property
    def constant(self):
        return self._constant

    @property
    def description(self):
        return self._description

    @property
    def identifier(self):
        return self._identifier

    @property
    def options(self):
        return self._options

    @property
    def units(self):
        return self._units

    @units.setter
    def units(self, value):
        self._units = value
        self._constant.description = value<|MERGE_RESOLUTION|>--- conflicted
+++ resolved
@@ -1287,17 +1287,7 @@
                             param_dict[sub_key.lstrip("_")] = value
 
             # Create new params object and write
-<<<<<<< HEAD
-            ifile = InputFile(
-                ui_json=self.params.input_file.ui_json,
-                validation_options={"disabled": True},
-            )
-            param_dict["geoh5"] = new_workspace
-            param_dict["resolution"] = None  # No downsampling for dcip
-            self._run_params = self.params.__class__(input_file=ifile, **param_dict)
-=======
             self._run_params = self.params.__class__(**param_dict)
->>>>>>> 4669d419
             self._run_params.write_input_file(
                 name=temp_geoh5.replace(".geoh5", ".ui.json"),
                 path=self.export_directory.selected_path,
