#  Copyright (c) 2023 Mira Geoscience Ltd.
#
#  This file is part of geoapps.
#
#  geoapps is distributed under the terms and conditions of the MIT License
#  (see LICENSE file at the root of this source code package).

from __future__ import annotations

import json
import multiprocessing
import os
import uuid
import warnings
from collections import OrderedDict
from pathlib import Path
from time import time

import numpy as np
from geoh5py.data import Data
from geoh5py.objects import Octree
from geoh5py.shared import Entity
from geoh5py.shared.utils import fetch_active_workspace
from geoh5py.ui_json import InputFile
from geoh5py.workspace import Workspace

from geoapps.base.plot import PlotSelection2D
from geoapps.base.selection import ObjectDataSelection, TopographyOptions
from geoapps.inversion.potential_fields.magnetic_vector.constants import app_initializer
from geoapps.utils import geophysical_systems, warn_module_not_found
from geoapps.utils.list import find_value

from ...base.application import BaseApplication

with warn_module_not_found():
    import ipywidgets as widgets
    from ipywidgets.widgets import (
        Button,
        Checkbox,
        Dropdown,
        FloatText,
        HBox,
        IntText,
        Label,
        Layout,
        VBox,
        Widget,
    )

from .gravity.params import GravityParams
from .magnetic_scalar.params import MagneticScalarParams
from .magnetic_vector.params import MagneticVectorParams


def inversion_defaults():
    """
    Get defaults for gravity, magnetics and EM1D inversion
    """
    return {
        "units": {
            "gravity": "g/cc",
            "magnetic vector": "SI",
            "magnetic scalar": "SI",
        },
        "property": {
            "gravity": "density",
            "magnetic vector": "effective susceptibility",
            "magnetic scalar": "susceptibility",
        },
        "reference_value": {
            "gravity": 0.0,
            "magnetic vector": 0.0,
            "magnetic scalar": 0.0,
        },
        "starting_value": {
            "gravity": 1e-4,
            "magnetic vector": 1e-4,
            "magnetic scalar": 1e-4,
        },
        "component": {
            "gravity": "gz",
            "magnetic vector": "tmi",
            "magnetic scalar": "tmi",
        },
    }


class InversionApp(PlotSelection2D):
    """
    Application for the inversion of potential field data using SimPEG
    """

    _param_class = MagneticVectorParams
    _select_multiple = True
    _add_groups = False
    _run_params = None
    _sensor = None
    _topography = None
    inversion_parameters = None

<<<<<<< HEAD
    def __init__(self, ui_json: str | Path | None = None, **kwargs):
        if "plot_result" in kwargs:
            self.plot_result = kwargs["plot_result"]
            kwargs.pop("plot_result")

=======
    def __init__(self, ui_json=None, plot_result=True, **kwargs):
>>>>>>> 7d65c344
        app_initializer.update(kwargs)
        if ui_json is not None and Path(ui_json).is_file():
            ifile = InputFile.read_ui_json(ui_json)
            self.params = self._param_class(ifile, **kwargs)
        else:
            self.params = self._param_class(**app_initializer)
        self.data_object = self.objects

        for key, value in self.params.to_dict().items():
            if isinstance(value, Entity):
                self.defaults[key] = value.uid
            else:
                self.defaults[key] = value

        self.defaults["tmi_channel_bool"] = True
        self.em_system_specs = geophysical_systems.parameters()
        self._data_count = (Label("Data Count: 0"),)
        self._forward_only = Checkbox(
            value=False,
            description="Forward only",
        )
        self._inducing_field_strength = widgets.FloatText(
            description="Amplitude (nT)",
        )
        self._inducing_field_inclination = widgets.FloatText(
            description="Inclination (d.dd)",
        )
        self._inducing_field_inclination.observe(
            self.inducing_field_inclination_change, names="value"
        )
        self._inducing_field_declination = widgets.FloatText(
            description="Declination (d.dd)",
        )
        self._inducing_field_declination.observe(
            self.inducing_field_declination_change, names="value"
        )
        self._inversion_type = Dropdown(
            options=["magnetic vector", "magnetic scalar", "gravity"],
            description="inversion Type:",
        )
        self._store_sensitivities = Dropdown(
            options=["ram", "disk"], description="Storage device:", value="disk"
        )
        self._write = Button(
            value=False,
            description="Write input",
            button_style="warning",
            icon="check",
        )
        self._ga_group_name = widgets.Text(
            value="Inversion_", description="Save as:", disabled=False
        )
        self._chi_factor = FloatText(
            value=1, description="Target misfit", disabled=False
        )
        self._mesh_octree = MeshOctreeOptions(workspace=self.defaults.get("geoh5"))
        self.mesh = self._mesh_octree.mesh
        self._lower_bound_group = ModelOptions(
            "lower_bound",
            add_xyz=False,
            objects=self._mesh_octree.mesh,
            **self.defaults,
        )
        self._upper_bound_group = ModelOptions(
            "upper_bound",
            add_xyz=False,
            objects=self._mesh_octree.mesh,
            **self.defaults,
        )
        self._ignore_values = widgets.Text(
            description="Value (i.e. '<0' for no negatives)",
        )
        self._max_global_iterations = IntText(
            value=30, description="Max beta iterations"
        )
        self._max_irls_iterations = IntText(value=10, description="Max IRLS iterations")
        self._max_cg_iterations = IntText(value=30, description="Max CG Iterations")
        self._coolingRate = IntText(value=1, description="Iterations per beta")
        self._coolingFactor = FloatText(value=2, description="Beta cooling factor")
        self._tol_cg = FloatText(value=1e-3, description="CG Tolerance")
        self._n_cpu = IntText(
            value=int(multiprocessing.cpu_count() / 2), description="Max CPUs"
        )
        self._tile_spatial = IntText(value=1, description="Number of tiles")
        self._initial_beta_ratio = FloatText(
            value=1e2, description="Beta ratio (phi_d/phi_m):"
        )
        self._initial_beta_panel = HBox([self._initial_beta_ratio])
        self._optimization = VBox(
            [
                self._max_global_iterations,
                self._max_irls_iterations,
                self._coolingRate,
                self._coolingFactor,
                self._chi_factor,
                self._initial_beta_panel,
                self._max_cg_iterations,
                self._tol_cg,
                self._n_cpu,
                self._store_sensitivities,
                self._tile_spatial,
            ]
        )
        self._starting_model_group = ModelOptions(
            "starting_model",
            add_xyz=False,
            objects=self._mesh_octree.mesh,
            **self.defaults,
        )
        self._starting_model_group.options.options = ["Constant", "Model"]
        self._starting_inclination_group = ModelOptions(
            "starting_inclination",
            objects=self._mesh_octree.mesh,
            description="Starting Inclination",
            units="Degree",
            add_xyz=False,
            **self.defaults,
        )
        self._starting_inclination_group.options.options = ["Constant", "Model"]
        self._starting_declination_group = ModelOptions(
            "starting_declination",
            objects=self._mesh_octree.mesh,
            description="Starting Declination",
            units="Degree",
            add_xyz=False,
            **self.defaults,
        )
        self._starting_declination_group.options.options = ["Constant", "Model"]
        self._reference_model_group = ModelOptions(
            "reference_model",
            add_xyz=False,
            objects=self._mesh_octree.mesh,
            **self.defaults,
        )
        self._reference_model_group.options.observe(self.update_ref)
        self._reference_inclination_group = ModelOptions(
            "reference_inclination",
            objects=self._mesh_octree.mesh,
            description="Reference Inclination",
            units="Degree",
            add_xyz=False,
            **self.defaults,
        )
        self._reference_declination_group = ModelOptions(
            "reference_declination",
            objects=self._mesh_octree.mesh,
            description="Reference Declination",
            units="Degree",
            add_xyz=False,
            **self.defaults,
        )
        self._topography_group = TopographyOptions(add_xyz=False, **self.defaults)
        self._topography_group.identifier = "topography"
        self._sensor = SensorOptions(
            objects=self._objects,
            add_xyz=False,
            receivers_offset_z=self.defaults["receivers_offset_z"],
            z_from_topo=self.defaults["z_from_topo"],
            receivers_radar_drape=self.defaults["receivers_radar_drape"],
        )

        self._detrend_type = Dropdown(
            description="Method", options=["", "all", "perimeter"], value="all"
        )
        self._detrend_order = widgets.IntText(description="Order", min=0, value=0)
        self._detrend_panel = VBox([self._detrend_type, self._detrend_order])
        self._alpha_s = widgets.FloatText(
            min=0,
            value=1,
            description="Reference Model (s)",
        )
        self._length_scale_x = widgets.FloatText(
            min=0,
            value=1,
            description="EW-gradient (x)",
        )
        self._length_scale_y = widgets.FloatText(
            min=0,
            value=1,
            description="NS-gradient (y)",
        )
        self._length_scale_z = widgets.FloatText(
            min=0,
            value=1,
            description="Vertical-gradient (z)",
        )
        self._s_norm = widgets.FloatText(
            value=2,
            description="",
            continuous_update=False,
        )
        self._x_norm = widgets.FloatText(
            value=2,
            description="",
            continuous_update=False,
        )
        self._y_norm = widgets.FloatText(
            value=2,
            description="",
            continuous_update=False,
        )
        self._z_norm = widgets.FloatText(
            value=2,
            description="",
            continuous_update=False,
        )
        self._norms = VBox(
            [
                Label("Lp-norms"),
                self._s_norm,
                self._x_norm,
                self._y_norm,
                self._z_norm,
            ]
        )
        self._alphas = VBox(
            [
                Label("Scaling (alphas)"),
                self._alpha_s,
                self._length_scale_x,
                self._length_scale_y,
                self._length_scale_z,
            ]
        )
        self.bound_panel = HBox(
            [
                VBox([Label("Lower Bounds"), self._lower_bound_group.main]),
                VBox(
                    [
                        Label("Upper Bounds"),
                        self._upper_bound_group.main,
                    ]
                ),
            ]
        )

        self.inversion_options = {
            "starting model": VBox(
                [
                    self._starting_model_group.main,
                    self._starting_inclination_group.main,
                    self._starting_declination_group.main,
                ]
            ),
            "mesh": self._mesh_octree.main,
            "reference model": VBox(
                [
                    self._reference_model_group.main,
                    self._reference_inclination_group.main,
                    self._reference_declination_group.main,
                ]
            ),
            "regularization": HBox([self._alphas, self._norms]),
            "upper-lower bounds": self.bound_panel,
            "detrend": self._detrend_panel,
            "ignore values": VBox([self._ignore_values]),
            "optimization": self._optimization,
        }
        self.option_choices = widgets.Dropdown(
            options=list(self.inversion_options),
            value=list(self.inversion_options)[0],
            disabled=False,
        )
        self.option_choices.observe(self.inversion_option_change, names="value")
        self.data_channel_choices = widgets.Dropdown(description="Component:")
        self.data_channel_panel = widgets.VBox([self.data_channel_choices])
        self.survey_type_panel = HBox([self.inversion_type])
        self.inversion_type.observe(self.inversion_type_observer, names="value")
        self.objects.observe(self.object_observer, names="value")
        self.data_channel_choices.observe(
            self.data_channel_choices_observer, names="value"
        )
        self.plotting_data = None
        super().__init__(plot_result=plot_result, **self.defaults)
        self.write.on_click(self.write_trigger)

    @property
    def alphas(self):
        return self._alphas

    @property
    def alpha_s(self):
        return self._alpha_s

    @property
    def length_scale_x(self):
        return self._length_scale_x

    @property
    def length_scale_y(self):
        return self._length_scale_y

    @property
    def length_scale_z(self):
        return self._length_scale_z

    @property
    def initial_beta(self):
        return self._initial_beta_ratio

    @property
    def chi_factor(self):
        return self._chi_factor

    @property
    def coolingRate(self):
        return self._coolingRate

    @property
    def coolingFactor(self):
        return self._coolingFactor

    @property
    def detrend_order(self):
        return self._detrend_order

    @property
    def detrend_type(self):
        return self._detrend_type

    @property
    def ignore_values(self):
        return self._ignore_values

    @property
    def max_global_iterations(self):
        return self._max_global_iterations

    @property
    def max_irls_iterations(self):
        return self._max_irls_iterations

    @property
    def max_cg_iterations(self):
        return self._max_cg_iterations

    @property
    def n_cpu(self):
        return self._n_cpu

    @property
    def tile_spatial(self):
        return self._tile_spatial

    @property
    def norms(self):
        return self._norms

    @property
    def s_norm(self):
        return self._s_norm

    @property
    def x_norm(self):
        return self._x_norm

    @property
    def y_norm(self):
        return self._y_norm

    @property
    def z_norm(self):
        return self._z_norm

    @property
    def optimization(self):
        return self._optimization

    @property
    def out_group(self):
        return self._ga_group_name

    @property
    def ga_group_name(self):
        return self._ga_group_name

    @property
    def store_sensitivities(self):
        return self._store_sensitivities

    @property
    def reference_model(self):
        if self._reference_model_group.options.value == "Model":
            return self._reference_model_group.data.value
        elif self._reference_model_group.options.value == "Constant":
            return self._reference_model_group.constant.value
        else:
            return None

    @reference_model.setter
    def reference_model(self, value):
        if isinstance(value, float):
            self._reference_model_group.options.value = "Constant"
            self._reference_model_group.constant.value = value
        elif value is None:
            self._reference_model_group.options.value = "None"
        else:
            self._reference_model_group.data.value = value

    @property
    def reference_inclination(self):
        if self._reference_inclination_group.options.value == "Model":
            return self._reference_inclination_group.data.value
        elif self._reference_inclination_group.options.value == "Constant":
            return self._reference_inclination_group.constant.value
        else:
            return None

    @reference_inclination.setter
    def reference_inclination(self, value):
        if isinstance(value, float):
            self._reference_inclination_group.options.value = "Constant"
            self._reference_inclination_group.constant.value = value
        elif value is None:
            self._reference_inclination_group.options.value = "None"
        else:
            self._reference_inclination_group.data.value = value

    @property
    def reference_declination(self):
        if self._reference_declination_group.options.value == "Model":
            return self._reference_declination_group.data.value
        elif self._reference_declination_group.options.value == "Constant":
            return self._reference_declination_group.constant.value
        else:
            return None

    @reference_declination.setter
    def reference_declination(self, value):
        if isinstance(value, float):
            self._reference_declination_group.options.value = "Constant"
            self._reference_declination_group.constant.value = value
        elif value is None:
            self._reference_declination_group.options.value = "None"
        else:
            self._reference_declination_group.data.value = value

    @property
    def starting_model(self):
        if self._starting_model_group.options.value == "Model":
            return self._starting_model_group.data.value
        elif self._starting_model_group.options.value == "Constant":
            return self._starting_model_group.constant.value
        else:
            return None

    @starting_model.setter
    def starting_model(self, value):
        if isinstance(value, float):
            self._starting_model_group.options.value = "Constant"
            self._starting_model_group.constant.value = value
        else:
            self._starting_model_group.data.value = value

    @property
    def starting_inclination(self):
        if self._starting_inclination_group.options.value == "Model":
            return self._starting_inclination_group.data.value
        elif self._starting_inclination_group.options.value == "Constant":
            return self._starting_inclination_group.constant.value
        else:
            return None

    @starting_inclination.setter
    def starting_inclination(self, value):
        if isinstance(value, float):
            self._starting_inclination_group.options.value = "Constant"
            self._starting_inclination_group.constant.value = value
        elif value is None:
            self._starting_inclination_group.options.value = "None"
        else:
            self._starting_inclination_group.data.value = value

    @property
    def starting_declination(self):
        if self._starting_declination_group.options.value == "Model":
            return self._starting_declination_group.data.value
        elif self._starting_declination_group.options.value == "Constant":
            return self._starting_declination_group.constant.value
        else:
            return None

    @starting_declination.setter
    def starting_declination(self, value):
        if isinstance(value, float):
            self._starting_declination_group.options.value = "Constant"
            self._starting_declination_group.constant.value = value
        elif value is None:
            self._starting_declination_group.options.value = "None"
        else:
            self._starting_declination_group.data.value = value

    @property
    def lower_bound(self):
        if self._lower_bound_group.options.value == "Model":
            return self._lower_bound_group.data.value
        elif self._lower_bound_group.options.value == "Constant":
            return self._lower_bound_group.constant.value
        else:
            return None

    @lower_bound.setter
    def lower_bound(self, value):
        if isinstance(value, float):
            self._lower_bound_group.options.value = "Constant"
            self._lower_bound_group.constant.value = value
        elif value is None:
            self._lower_bound_group.options.value = "None"
        else:
            self._lower_bound_group.data.value = value

    @property
    def upper_bound(self):
        if self._upper_bound_group.options.value == "Model":
            return self._upper_bound_group.data.value
        elif self._upper_bound_group.options.value == "Constant":
            return self._upper_bound_group.constant.value
        else:
            return None

    @upper_bound.setter
    def upper_bound(self, value):
        if isinstance(value, float):
            self._upper_bound_group.options.value = "Constant"
            self._upper_bound_group.constant.value = value
        elif value is None:
            self._upper_bound_group.options.value = "None"
        else:
            self._upper_bound_group.data.value = value

    @property
    def tol_cg(self):
        return self._tol_cg

    @property
    def data_count(self):
        """"""
        return self._data_count

    @property
    def forward_only(self):
        """"""
        return self._forward_only

    @property
    def inducing_field_strength(self):
        """"""
        return self._inducing_field_strength

    @property
    def inducing_field_inclination(self):
        """"""
        return self._inducing_field_inclination

    @property
    def inducing_field_declination(self):
        """"""
        return self._inducing_field_declination

    @property
    def main(self):
        if getattr(self, "_main", None) is None:
            self._main = VBox(
                [
                    self.project_panel,
                    VBox(
                        [
                            self.objects,
                            self.survey_type_panel,
                        ],
                        layout=Layout(border="solid"),
                    ),
                    VBox(
                        [
                            Label("Input Data"),
                            HBox(
                                [
                                    self.data_channel_panel,
                                    self.window_selection,
                                ],
                            ),
                        ],
                        layout=Layout(border="solid"),
                    ),
                    HBox(
                        [
                            VBox(
                                [
                                    Label("Topography"),
                                    self.topography_group.main,
                                ]
                            ),
                            VBox(
                                [
                                    Label("Sensor Location"),
                                    self.sensor.main,
                                ]
                            ),
                        ],
                        layout=Layout(border="solid"),
                    ),
                    VBox(
                        [
                            Label("inversion Parameters"),
                            self.forward_only,
                            HBox(
                                [
                                    self.option_choices,
                                    self.inversion_options[self.option_choices.value],
                                ],
                            ),
                        ],
                        layout=Layout(border="solid"),
                    ),
                    VBox(
                        [
                            Label("Output"),
                            self._ga_group_name,
                            self.export_directory,
                            self.write,
                            self.trigger,
                        ],
                        layout=Layout(border="solid"),
                    ),
                ]
            )
        return self._main

    @property
    def sensor(self):
        return self._sensor

    @property
    def z_from_topo(self):
        return self.sensor.z_from_topo

    @property
    def receivers_radar_drape(self):
        return self.sensor.data

    @property
    def receivers_offset_z(self):
        return self.sensor.receivers_offset_z

    @property
    def inversion_type(self):
        """"""
        return self._inversion_type

    @property
    def topography(self):
        if self.topography_group.options.value == "Object":
            return self.topography_group.data.value
        elif self.topography_group.options.value == "Constant":
            return self.topography_group.constant.value
        else:
            return None

    @topography.setter
    def topography(self, value):
        if isinstance(value, float):
            self.topography_group.constant.value = value
            self.topography_group.options.value = "Constant"
        elif value is None:
            self.topography_group.options.value = "None"
        else:
            self.topography_group.options.value = "Object"
            self.topography_group.data.value = value

    @property
    def topography_object(self):
        return self.topography_group.objects

    @property
    def topography_group(self):
        return self._topography_group

    @property
    def workspace(self):
        """
        Target geoh5py workspace
        """
        if (
            getattr(self, "_workspace", None) is None
            and getattr(self, "_h5file", None) is not None
        ):
            self.workspace = Workspace(self.h5file, mode="r")
        return self._workspace

    @workspace.setter
    def workspace(self, workspace):
        assert isinstance(
            workspace, Workspace
        ), f"Workspace must be of class {Workspace}"
        self.base_workspace_changes(workspace)
        self.update_objects_list()
        self.sensor.workspace = workspace
        self._topography_group.workspace = workspace
        self._reference_model_group.workspace = workspace
        self._starting_model_group.workspace = workspace
        self._mesh_octree.workspace = workspace
        self._starting_inclination_group.workspace = workspace
        self._starting_declination_group.workspace = workspace
        self._reference_inclination_group.workspace = workspace
        self._reference_declination_group.workspace = workspace
        self._upper_bound_group.workspace = workspace
        self._lower_bound_group.workspace = workspace

    @property
    def write(self):
        """"""
        return self._write

    # Observers
    def update_ref(self, _):
        alphas = [alpha.value for alpha in self.alphas.children]
        if self._reference_model_group.options.value == "None":
            alphas[0] = 0.0
        else:
            alphas[0] = 1.0
        self.alphas.value = ", ".join(list(map(str, alphas)))

    def inducing_field_inclination_change(self, _):
        if self.inversion_type.value == "magnetic vector":
            self._reference_inclination_group.constant.value = (
                self._inducing_field_inclination.value
            )
            self._starting_inclination_group.constant.value = (
                self._inducing_field_inclination.value
            )

    def inducing_field_declination_change(self, _):
        if self.inversion_type.value == "magnetic vector":
            self._reference_declination_group.constant.value = (
                self._inducing_field_declination.value
            )
            self._starting_declination_group.constant.value = (
                self._inducing_field_declination.value
            )

    def inversion_option_change(self, _):
        self._main.children[4].children[2].children = [
            self.option_choices,
            self.inversion_options[self.option_choices.value],
        ]

    def trigger_click(self, _):
        """"""
        if self._run_params is None:
            warnings.warn("Input file must be written before running.")
            return

        self.run(self._run_params)
        self.trigger.button_style = ""

    def inversion_type_observer(self, _):
        """
        Change the application on change of system
        """
        if self.inversion_type.value == "magnetic vector" and not isinstance(
            self.params, MagneticVectorParams
        ):
            self._param_class = MagneticVectorParams

        elif self.inversion_type.value == "magnetic scalar" and not isinstance(
            self.params, MagneticScalarParams
        ):
            self._param_class = MagneticScalarParams
        elif self.inversion_type.value == "gravity" and not isinstance(
            self.params, GravityParams
        ):
            self._param_class = GravityParams

        self.params = self._param_class(validate=False, verbose=False)

        if getattr(self.params, "_out_group", None) is not None:
            self.ga_group_name.value = self.params.out_group.name
        else:
            self.ga_group_name.value = (
                self.params.inversion_type.capitalize() + "Inversion"
            )

        if self.inversion_type.value in ["magnetic vector", "magnetic scalar"]:
            data_type_list = [
                "tmi",
                "bx",
                "by",
                "bz",
                "bxx",
                "bxy",
                "bxz",
                "byy",
                "byz",
                "bzz",
            ]
        else:
            data_type_list = [
                "gx",
                "gy",
                "gz",
                "gxx",
                "gxy",
                "gxz",
                "gyy",
                "gyz",
                "gzz",
                "uv",
            ]
        flag = self.inversion_type.value
        self._reference_model_group.units = inversion_defaults()["units"][flag]
        self._reference_model_group.constant.value = inversion_defaults()[
            "reference_value"
        ][flag]
        self._reference_model_group.description.value = (
            "Reference " + inversion_defaults()["property"][flag]
        )
        self._starting_model_group.units = inversion_defaults()["units"][flag]
        self._starting_model_group.constant.value = inversion_defaults()[
            "starting_value"
        ][flag]
        self._starting_model_group.description.value = (
            "Starting " + inversion_defaults()["property"][flag]
        )
        data_channel_options = {}
        self.data_channel_choices.options = data_type_list

        def channel_setter(caller):
            channel = caller["owner"]
            data_widget = getattr(self, f"{channel.header}_group")
            entity = self.workspace.get_entity(self.objects.value)[0]
            if channel.value is None or channel.value not in [
                child.uid for child in entity.children
            ]:
                data_widget.children[0].value = False
                data_widget.children[3].children[0].value = 1.0
            else:
                data_widget.children[0].value = True
                values = self.workspace.get_entity(channel.value)[0].values
                if values is not None and values.dtype in [
                    np.float32,
                    np.float64,
                    np.int32,
                ]:
                    data_widget.children[3].children[0].value = np.round(
                        np.percentile(np.abs(values[~np.isnan(values)]), 5), 5
                    )

            # Trigger plot update
            if self.data_channel_choices.value == channel.header:
                self.plotting_data = channel.value
                self.refresh.value = False
                self.refresh.value = True

        def uncert_setter(caller):
            channel = caller["owner"]
            data_widget = getattr(self, f"{channel.header}_group")
            if isinstance(channel, FloatText) and channel.value > 0:
                data_widget.children[3].children[1].value = None
            elif channel.value is not None:
                data_widget.children[3].children[0].value = 0.0

        def checkbox_setter(caller):
            channel = caller["owner"]
            data_widget = getattr(self, f"{channel.header}_group")
            if not channel.value:
                data_widget.children[1].value = None

        def value_setter(self, key, value):
            """Assign value or channel"""
            if isinstance(value, float):
                getattr(self, key + "_floor").value = value
            else:
                getattr(self, key + "_channel").value = (
                    uuid.UUID(value) if isinstance(value, str) else value
                )

        for key in data_type_list:
            if hasattr(self, f"{key}_group"):
                data_channel_options[key] = getattr(self, f"{key}_group", None)
            else:
                setattr(
                    self,
                    f"{key}_channel_bool",
                    Checkbox(
                        value=False,
                        indent=False,
                        description="Active",
                    ),
                )
                setattr(self, f"{key}_channel", Dropdown(description="Channel:"))
                setattr(
                    self, f"{key}_uncertainty_floor", FloatText(description="Floor:")
                )
                setattr(
                    self,
                    f"{key}_uncertainty_channel",
                    Dropdown(
                        description="[Optional] Channel:",
                        style={"description_width": "initial"},
                    ),
                )
                setattr(
                    self,
                    f"{key}_group",
                    VBox(
                        [
                            getattr(self, f"{key}_channel_bool"),
                            getattr(self, f"{key}_channel"),
                            Label("Uncertainties"),
                            VBox(
                                [
                                    getattr(self, f"{key}_uncertainty_floor"),
                                    getattr(self, f"{key}_uncertainty_channel"),
                                ]
                            ),
                        ]
                    ),
                )
                setattr(InversionApp, f"{key}_uncertainty", value_setter)
                data_channel_options[key] = getattr(self, f"{key}_group")
                data_channel_options[key].children[3].children[0].header = key
                data_channel_options[key].children[3].children[1].header = key
                data_channel_options[key].children[0].header = key
                data_channel_options[key].children[0].observe(
                    checkbox_setter, names="value"
                )
                data_channel_options[key].children[1].header = key
                data_channel_options[key].children[1].observe(
                    channel_setter, names="value"
                )
                data_channel_options[key].children[3].children[0].observe(
                    uncert_setter, names="value"
                )
                data_channel_options[key].children[3].children[1].observe(
                    uncert_setter, names="value"
                )

        self.data_channel_choices.value = inversion_defaults()["component"][
            self.inversion_type.value
        ]
        self.data_channel_choices.data_channel_options = data_channel_options
        self.update_data_channel_options()
        self.data_channel_panel.children = [
            self.data_channel_choices,
            data_channel_options[self.data_channel_choices.value],
        ]
        self.write.button_style = "warning"
        self._run_params = None
        self.trigger.button_style = "danger"
        if self.inversion_type.value in ["magnetic vector", "magnetic scalar"]:
            self.survey_type_panel.children = [
                self.inversion_type,
                VBox(
                    [
                        Label("Inducing Field Parameters"),
                        self.inducing_field_strength,
                        self.inducing_field_inclination,
                        self.inducing_field_declination,
                    ]
                ),
            ]
        else:
            self.survey_type_panel.children = [self.inversion_type]

        if self.inversion_type.value == "magnetic scalar":
            self._lower_bound_group.options.value = "Constant"
            self._lower_bound_group.constant.value = 0.0
        else:
            self._lower_bound_group.options.value = "None"

        if self.inversion_type.value == "magnetic vector":
            self.inversion_options["starting model"].children = [
                self._starting_model_group.main,
                self._starting_inclination_group.main,
                self._starting_declination_group.main,
            ]
            self.inversion_options["reference model"].children = [
                self._reference_model_group.main,
                self._reference_inclination_group.main,
                self._reference_declination_group.main,
            ]
        else:
            self.inversion_options["starting model"].children = [
                self._starting_model_group.main,
            ]
            self.inversion_options["reference model"].children = [
                self._reference_model_group.main,
            ]

        self.params.validate = True

    def object_observer(self, _):
        """ """
        self.resolution.indices = None

        if self.workspace.get_entity(self.objects.value)[0] is None:
            return

        self.update_data_list(None)
        self.update_data_channel_options()
        self.sensor.update_data_list(None)
        self.inversion_type_observer(None)
        self.write.button_style = "warning"
        self._run_params = None
        self.trigger.button_style = "danger"

    def update_data_channel_options(self):
        if getattr(self.data_channel_choices, "data_channel_options", None) is None:
            return

        obj, _ = self.get_selected_entities()
        if obj is not None:
            children_list = {child.uid: child.name for child in obj.children}
            ordered = OrderedDict(sorted(children_list.items(), key=lambda t: t[1]))
            options = [
                [name, uid]
                for uid, name in ordered.items()
                if "visual parameter" not in name.lower()
            ]
        else:
            options = []

        for channel_option in self.data_channel_choices.data_channel_options.values():
            channel_option.children[1].options = [["", None]] + options
            channel_option.children[3].children[1].options = [["", None]] + options

    def data_channel_choices_observer(self, _):
        if hasattr(
            self.data_channel_choices, "data_channel_options"
        ) and self.data_channel_choices.value in (
            self.data_channel_choices.data_channel_options
        ):
            data_widget = self.data_channel_choices.data_channel_options[
                self.data_channel_choices.value
            ]
            self.data_channel_panel.children = [self.data_channel_choices, data_widget]
            obj, data_list = self.get_selected_entities()
            if (
                obj is not None
                and data_list is not None
                and data_widget.children[1].value is None
            ):
                options = [[data.name, data.uid] for data in data_list]
                data_widget.children[1].value = find_value(
                    options, [self.data_channel_choices.value]
                )

            self.plotting_data = data_widget.children[1].value
            self.refresh.value = False
            self.refresh.value = True

        self.write.button_style = "warning"
        self._run_params = None
        self.trigger.button_style = "danger"

    def write_trigger(self, _):
        # Widgets values populate params dictionary
        param_dict = {}
        for key in self.__dict__:
            try:
                if isinstance(getattr(self, key), Widget) and hasattr(self.params, key):
                    value = getattr(self, key).value
                    if key[0] == "_":
                        key = key[1:]

                    if (
                        isinstance(value, uuid.UUID)
                        and self.workspace.get_entity(value)[0] is not None
                    ):
                        value = self.workspace.get_entity(value)[0]

                    param_dict[key] = value

            except AttributeError:
                continue

        # Create a new workapce and copy objects into it
        temp_geoh5 = f"{self.ga_group_name.value}_{time():.0f}.geoh5"
        ws, self.live_link.value = BaseApplication.get_output_workspace(
            self.live_link.value, self.export_directory.selected_path, temp_geoh5
        )
        with fetch_active_workspace(self.workspace):
            with ws as new_workspace:
                param_dict["geoh5"] = new_workspace

                for elem in [
                    self,
                    self._mesh_octree,
                    self._topography_group,
                    self._starting_model_group,
                    self._reference_model_group,
                    self._lower_bound_group,
                    self._upper_bound_group,
                ]:
                    obj, data = elem.get_selected_entities()

                    if obj is not None:
                        new_obj = new_workspace.get_entity(obj.uid)[0]
                        if new_obj is None:
                            new_obj = obj.copy(
                                parent=new_workspace, copy_children=False
                            )
                        for d in data:
                            if (
                                d is not None
                                and new_workspace.get_entity(d.uid)[0] is None
                            ):
                                d.copy(parent=new_obj)

                if self.inversion_type.value == "magnetic vector":
                    for elem in [
                        self._starting_inclination_group,
                        self._starting_declination_group,
                        self._reference_inclination_group,
                        self._reference_declination_group,
                    ]:
                        obj, data = elem.get_selected_entities()
                        if obj is not None:
                            new_obj = new_workspace.get_entity(obj.uid)[0]
                            if new_obj is None:
                                new_obj = obj.copy(
                                    parent=new_workspace, copy_children=False
                                )
                            for d in data:
                                if (
                                    isinstance(d, Data)
                                    and new_workspace.get_entity(d.uid)[0] is None
                                ):
                                    d.copy(parent=new_obj)

                new_obj = new_workspace.get_entity(self.objects.value)
                if len(new_obj) == 0 or new_obj[0] is None:
                    print(
                        "An object with data must be selected to write the input file."
                    )
                    return

                new_obj = new_obj[0]
                for key in self.data_channel_choices.options:
                    if not self.forward_only.value:
                        widget = getattr(self, f"{key}_uncertainty_channel")
                        if widget.value is not None:
                            param_dict[f"{key}_uncertainty"] = str(widget.value)
                            if new_workspace.get_entity(widget.value)[0] is None:
                                self.workspace.get_entity(widget.value)[0].copy(
                                    parent=new_obj, copy_children=False
                                )
                        else:
                            widget = getattr(self, f"{key}_uncertainty_floor")
                            param_dict[f"{key}_uncertainty"] = widget.value

                    if getattr(self, f"{key}_channel_bool").value:
                        if not self.forward_only.value:
                            self.workspace.get_entity(
                                getattr(self, f"{key}_channel").value
                            )[0].copy(parent=new_obj)
                        else:
                            param_dict[f"{key}_channel_bool"] = True

                if self.receivers_radar_drape.value is not None:
                    self.workspace.get_entity(self.receivers_radar_drape.value)[0].copy(
                        parent=new_obj
                    )

                for key in self.__dict__:
                    attr = getattr(self, key)
                    if isinstance(attr, Widget) and hasattr(attr, "value"):
                        value = attr.value
                        if isinstance(value, uuid.UUID):
                            value = new_workspace.get_entity(value)[0]
                        if hasattr(self.params, key):
                            param_dict[key.lstrip("_")] = value
                    else:
                        sub_keys = []
                        if isinstance(attr, TopographyOptions):
                            sub_keys = [attr.identifier + "_object", attr.identifier]
                            attr = self
                        elif isinstance(attr, ModelOptions):
                            sub_keys = [attr.identifier]
                            attr = self
                        elif isinstance(attr, (MeshOctreeOptions, SensorOptions)):
                            sub_keys = attr.params_keys
                        for sub_key in sub_keys:
                            value = getattr(attr, sub_key)
                            if isinstance(value, Widget) and hasattr(value, "value"):
                                value = value.value
                            if isinstance(value, uuid.UUID):
                                value = new_workspace.get_entity(value)[0]

                            if hasattr(self.params, sub_key):
                                param_dict[sub_key.lstrip("_")] = value

                # Create new params object and write
                self._run_params = self.params.__class__(**param_dict)
                self._run_params.write_input_file(
                    name=temp_geoh5.replace(".geoh5", ".ui.json"),
                    path=self.export_directory.selected_path,
                )

        self.write.button_style = ""
        self.trigger.button_style = "success"

    @staticmethod
    def run(params):
        """
        Trigger the inversion.
        """
        if not isinstance(
            params, (MagneticVectorParams, MagneticScalarParams, GravityParams)
        ):
            raise TypeError(
                "Parameter 'inversion_type' must be one of "
                "'magnetic vector', 'magnetic scalar' or 'gravity'"
            )

        os.system(
            "start cmd.exe @cmd /k "
            + f"python -m {params.run_command} "
            + f'"{params.input_file.path_name}"'
        )

    def file_browser_change(self, _):
        """
        Change the target h5file
        """
        if not self.file_browser._select.disabled:  # pylint: disable=protected-access
            extension = Path(self.file_browser.selected).suffix

            if isinstance(self.geoh5, Workspace):
                self.geoh5.close()

            if extension == ".json" and getattr(self, "_param_class", None) is not None:
                # Read the inversion type first...
                with open(self.file_browser.selected, encoding="utf8") as f:
                    data = json.load(f)

                if data["inversion_type"] == "gravity":
                    self._param_class = GravityParams
                elif data["inversion_type"] == "magnetic vector":
                    self._param_class = MagneticVectorParams
                elif data["inversion_type"] == "magnetic scalar":
                    self._param_class = MagneticScalarParams

                self.params = getattr(self, "_param_class")(
                    InputFile.read_ui_json(self.file_browser.selected)
                )
                params = self.params.to_dict()
                if params["resolution"] is None:
                    params["resolution"] = 0

                self.refresh.value = False
                self.__populate__(**params)
                self.refresh.value = True

            elif extension == ".geoh5":
                self.h5file = self.file_browser.selected


class SensorOptions(ObjectDataSelection):
    """
    Define the receiver spatial parameters
    """

    _options = None
    params_keys = [
        "receivers_offset_z",
        "z_from_topo",
        "receivers_radar_drape",
    ]

    def __init__(self, **kwargs):
        self.defaults.update(**kwargs)
        self._receivers_offset_z = FloatText(description="dz (+ve up)", value=0.0)
        self._z_from_topo = Checkbox(description="Set Z from topo + offsets")
        self.data.description = "Radar (Optional):"
        self._receivers_radar_drape = self.data
        super().__init__(**self.defaults)

    @property
    def main(self):
        if self._main is None:
            self._main = VBox(
                [
                    self.z_from_topo,
                    Label("Offsets"),
                    self._receivers_offset_z,
                    self._receivers_radar_drape,
                ]
            )

        return self._main

    @property
    def receivers_radar_drape(self):
        return self._receivers_radar_drape

    @property
    def receivers_offset_z(self):
        return self._receivers_offset_z

    @property
    def z_from_topo(self):
        return self._z_from_topo


class MeshOctreeOptions(ObjectDataSelection):
    """
    Widget used for the creation of an octree meshes
    """

    _object_types = (Octree,)
    params_keys = [
        "mesh",
    ]

    def __init__(self, **kwargs):
        self._mesh = self.objects
        self._main = VBox([self.objects])

        super().__init__(**kwargs)

    @property
    def main(self):
        return self._main

    @property
    def mesh(self):
        return self._mesh


class ModelOptions(ObjectDataSelection):
    """
    Widgets for the selection of model options
    """

    def __init__(self, identifier: str | None = None, **kwargs):
        self._units = "Units"
        self._identifier = identifier
        self._object_types = (Octree,)
        self._options = widgets.RadioButtons(
            options=["Model", "Constant", "None"],
            value="Constant",
            disabled=False,
        )
        self._options.observe(self.update_panel, names="value")
        self.objects.description = "Object"

        self.data.description = "Values"
        self._constant = FloatText(description=self.units)
        self._description = Label()

        super().__init__(**kwargs)

        self.objects.observe(self.objects_setter, names="value")
        self.selection_widget = self.data
        self._main = widgets.VBox(
            [self._description, widgets.VBox([self._options, self._constant])]
        )

    def update_panel(self, _):
        if self._options.value == "Model":
            self._main.children[1].children = [self._options, self.selection_widget]
            self._main.children[1].children[1].layout.visibility = "visible"
        elif self._options.value == "Constant":
            self._main.children[1].children = [self._options, self._constant]
            self._main.children[1].children[1].layout.visibility = "visible"
        else:
            self._main.children[1].children[1].layout.visibility = "hidden"

    def objects_setter(self, _):
        if self.objects.value is not None:
            self.options.value = "Model"

    @property
    def constant(self):
        return self._constant

    @property
    def description(self):
        return self._description

    @property
    def identifier(self):
        return self._identifier

    @property
    def options(self):
        return self._options

    @property
    def units(self):
        return self._units

    @units.setter
    def units(self, value):
        self._units = value
        self._constant.description = value<|MERGE_RESOLUTION|>--- conflicted
+++ resolved
@@ -98,15 +98,11 @@
     _topography = None
     inversion_parameters = None
 
-<<<<<<< HEAD
     def __init__(self, ui_json: str | Path | None = None, **kwargs):
         if "plot_result" in kwargs:
             self.plot_result = kwargs["plot_result"]
             kwargs.pop("plot_result")
 
-=======
-    def __init__(self, ui_json=None, plot_result=True, **kwargs):
->>>>>>> 7d65c344
         app_initializer.update(kwargs)
         if ui_json is not None and Path(ui_json).is_file():
             ifile = InputFile.read_ui_json(ui_json)
@@ -380,7 +376,7 @@
             self.data_channel_choices_observer, names="value"
         )
         self.plotting_data = None
-        super().__init__(plot_result=plot_result, **self.defaults)
+        super().__init__(**self.defaults)
         self.write.on_click(self.write_trigger)
 
     @property
