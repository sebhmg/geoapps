#  Copyright (c) 2023 Mira Geoscience Ltd.
#
#  This file is part of geoapps.
#
#  geoapps is distributed under the terms and conditions of the MIT License
#  (see LICENSE file at the root of this source code package).

from __future__ import annotations

import os
from uuid import UUID

from geoh5py.objects import Grid2D, Points, Surface

import geoapps
from geoapps import assets_path
from geoapps.inversion import default_ui_json as base_default_ui_json
from geoapps.inversion.constants import validations as base_validations

################# defaults ##################

inversion_defaults = {
    "version": geoapps.__version__,
    "title": "Gravity Inversion",
    "documentation": "https://geoapps.readthedocs.io/en/stable/content/applications/grav_mag_inversion.html",
    "icon": "surveyairbornegravity",
    "inversion_type": "gravity",
    "geoh5": None,  # Must remain at top of list for notebook app initialization
    "forward_only": False,
    "topography_object": None,
    "topography": None,
    "data_object": None,
    "resolution": None,
    "z_from_topo": False,
    "receivers_offset_z": None,
    "receivers_radar_drape": None,
    "gps_receivers_offset": None,
    "gz_channel": None,
    "gz_uncertainty": 1.0,
    "gx_channel": None,
    "gx_uncertainty": 1.0,
    "gy_channel": None,
    "gy_uncertainty": 1.0,
    "guv_channel": None,
    "guv_uncertainty": 1.0,
    "gxy_channel": None,
    "gxy_uncertainty": 1.0,
    "gxx_channel": None,
    "gxx_uncertainty": 1.0,
    "gyy_channel": None,
    "gyy_uncertainty": 1.0,
    "gzz_channel": None,
    "gzz_uncertainty": 1.0,
    "gxz_channel": None,
    "gxz_uncertainty": 1.0,
    "gyz_channel": None,
    "gyz_uncertainty": 1.0,
    "mesh": None,
    "starting_model": 1e-3,
    "reference_model": 0.0,
    "lower_bound": None,
    "upper_bound": None,
    "output_tile_files": False,
    "ignore_values": None,
    "detrend_order": None,
    "detrend_type": None,
    "window_center_x": None,
    "window_center_y": None,
    "window_width": None,
    "window_height": None,
    "window_azimuth": None,
    "inversion_style": "voxel",
    "chi_factor": 1.0,
    "initial_beta_ratio": 10.0,
    "initial_beta": None,
    "coolingRate": 1,
    "coolingFactor": 2.0,
    "max_global_iterations": 100,
    "max_line_search_iterations": 20,
    "max_cg_iterations": 30,
    "tol_cg": 1e-4,
    "alpha_s": 1.0,
    "alpha_x": 1.0,
    "alpha_y": 1.0,
    "alpha_z": 1.0,
    "s_norm": 0.0,
    "x_norm": 2.0,
    "y_norm": 2.0,
    "z_norm": 2.0,
    "gradient_type": "total",
    "max_irls_iterations": 25,
    "starting_chi_factor": None,
    "f_min_change": 1e-4,
    "beta_tol": 0.5,
    "prctile": 95,
    "coolEps_q": True,
    "coolEpsFact": 1.2,
    "beta_search": False,
    "sens_wts_threshold": 1.0,
    "every_iteration_bool": False,
    "parallelized": True,
    "n_cpu": None,
    "tile_spatial": 1,
    "store_sensitivities": "ram",
    "max_ram": None,
    "max_chunk_size": 128,
    "chunk_by_rows": True,
    "out_group": "GravityInversion",
    "generate_sweep": False,
    "monitoring_directory": None,
    "workspace_geoh5": None,
    "run_command": "geoapps.inversion.driver",
    "conda_environment": "geoapps",
    "distributed_workers": None,
    "gz_channel_bool": False,
    "guv_channel_bool": False,
    "gxy_channel_bool": False,
    "gxx_channel_bool": False,
    "gyy_channel_bool": False,
    "gzz_channel_bool": False,
    "gxz_channel_bool": False,
    "gyz_channel_bool": False,
    "gx_channel_bool": False,
    "gy_channel_bool": False,
    "fix_aspect_ratio": True,
}
forward_defaults = {
    "version": geoapps.__version__,
    "title": "Gravity Forward",
    "documentation": "https://geoapps.readthedocs.io/en/stable/content/applications/grav_mag_inversion.html",
    "icon": "surveyairbornegravity",
    "inversion_type": "gravity",
    "geoh5": None,  # Must remain at top of list for notebook app initialization
    "forward_only": True,
    "topography_object": None,
    "topography": None,
    "data_object": None,
    "z_from_topo": False,
    "resolution": None,
    "receivers_radar_drape": None,
    "receivers_offset_z": None,
    "gps_receivers_offset": None,
    "gz_channel_bool": True,
    "gx_channel_bool": False,
    "gy_channel_bool": False,
    "guv_channel_bool": False,
    "gxy_channel_bool": False,
    "gxx_channel_bool": False,
    "gyy_channel_bool": False,
    "gzz_channel_bool": False,
    "gxz_channel_bool": False,
    "gyz_channel_bool": False,
    "mesh": None,
    "starting_model": None,
    "output_tile_files": False,
    "window_center_x": None,
    "window_center_y": None,
    "window_width": None,
    "window_height": None,
    "window_azimuth": None,
    "parallelized": True,
    "n_cpu": None,
    "tile_spatial": 1,
    "max_chunk_size": 128,
    "chunk_by_rows": True,
    "out_group": "GravityForward",
    "generate_sweep": False,
    "monitoring_directory": None,
    "workspace_geoh5": None,
    "run_command": "geoapps.inversion.driver",
    "conda_environment": "geoapps",
    "distributed_workers": None,
<<<<<<< HEAD
    "gradient_type": "total",
    "alpha_s": 1.0,
    "alpha_x": 1.0,
    "alpha_y": 1.0,
    "alpha_z": 1.0,
    "s_norm": 0.0,
    "x_norm": 2.0,
    "y_norm": 2.0,
    "z_norm": 2.0,
    "fix_aspect_ratio": True,
=======
>>>>>>> be9def71
}

inversion_ui_json = {
    "gz_channel_bool": False,
    "gx_channel_bool": False,
    "gy_channel_bool": False,
    "guv_channel_bool": False,
    "gxy_channel_bool": False,
    "gxx_channel_bool": False,
    "gyy_channel_bool": False,
    "gzz_channel_bool": False,
    "gxz_channel_bool": False,
    "gyz_channel_bool": False,
}

forward_ui_json = {
    "starting_model": {
        "association": "Cell",
        "dataType": "Float",
        "group": "Mesh and models",
        "main": True,
        "isValue": True,
        "parent": "mesh",
        "label": "Density contrast (g/cc)",
        "property": None,
        "value": 1e-3,
    },
    "data_object": {
        "main": True,
        "group": "Survey",
        "label": "Object",
        "meshType": [
            "{202c5db1-a56d-4004-9cad-baafd8899406}",
            "{6a057fdc-b355-11e3-95be-fd84a7ffcb88}",
            "{f26feba3-aded-494b-b9e9-b2bbcbe298e1}",
            "{48f5054a-1c5c-4ca4-9048-80f36dc60a06}",
            "{b020a277-90e2-4cd7-84d6-612ee3f25051}",
            "{b54f6be6-0eb5-4a4e-887a-ba9d276f9a83}",
            "{5ffa3816-358d-4cdd-9b7d-e1f7f5543e05}",
        ],
        "value": None,
    },
    "gz_channel_bool": {
        "group": "Survey",
        "main": True,
        "label": "Gz (mGal)",
        "value": True,
    },
    "gx_channel_bool": {
        "group": "Survey",
        "main": True,
        "label": "Gx (mGal)",
        "value": False,
    },
    "gy_channel_bool": {
        "group": "Survey",
        "main": True,
        "label": "Gy (mGal)",
        "value": False,
    },
    "guv_channel_bool": {
        "group": "Survey",
        "main": True,
        "label": "Guv (Eo)",
        "value": False,
    },
    "gxy_channel_bool": {
        "group": "Survey",
        "main": True,
        "label": "Gxy/Gne (Eo)",
        "value": False,
    },
    "gxx_channel_bool": {
        "group": "Survey",
        "main": True,
        "label": "Gxx (Eo)",
        "value": False,
    },
    "gyy_channel_bool": {
        "group": "Survey",
        "main": True,
        "label": "Gyy (Eo)",
        "value": False,
    },
    "gzz_channel_bool": {
        "group": "Survey",
        "main": True,
        "label": "Gzz (Eo)",
        "value": False,
    },
    "gxz_channel_bool": {
        "group": "Survey",
        "main": True,
        "label": "Gxz (Eo)",
        "value": False,
    },
    "gyz_channel_bool": {
        "group": "Survey",
        "main": True,
        "label": "Gyz (Eo)",
        "value": False,
    },
}

default_ui_json = {
    "title": "Gravity Inversion",
    "documentation": "https://geoapps.readthedocs.io/en/stable/content/applications/grav_mag_inversion.html",
    "icon": "surveyairbornegravity",
    "inversion_type": "gravity",
    "data_object": {
        "main": True,
        "group": "Data",
        "label": "Object",
        "meshType": [
            "{202C5DB1-A56D-4004-9CAD-BAAFD8899406}",
            "{6A057FDC-B355-11E3-95BE-FD84A7FFCB88}",
            "{F26FEBA3-ADED-494B-B9E9-B2BBCBE298E1}",
            "{48F5054A-1C5C-4CA4-9048-80F36DC60A06}",
            "{b020a277-90e2-4cd7-84d6-612ee3f25051}",
            "{b54f6be6-0eb5-4a4e-887a-ba9d276f9a83}",
            "{5ffa3816-358d-4cdd-9b7d-e1f7f5543e05}",
        ],
        "value": None,
    },
    "gz_channel_bool": {
        "group": "Data",
        "main": True,
        "label": "Gz (mGal)",
        "value": False,
    },
    "gz_channel": {
        "association": ["Cell", "Vertex"],
        "dataType": "Float",
        "group": "Data",
        "main": True,
        "label": "Gz (mGal)",
        "parent": "data_object",
        "optional": True,
        "enabled": True,
        "value": None,
    },
    "gz_uncertainty": {
        "association": ["Cell", "Vertex"],
        "dataType": "Float",
        "group": "Data",
        "main": True,
        "isValue": True,
        "label": "Uncertainty",
        "parent": "data_object",
        "dependency": "gz_channel",
        "dependencyType": "enabled",
        "property": None,
        "value": 1.0,
    },
    "gx_channel_bool": {
        "group": "Data",
        "main": True,
        "label": "Gx (mGal)",
        "value": False,
    },
    "gx_channel": {
        "association": ["Cell", "Vertex"],
        "dataType": "Float",
        "group": "Data",
        "main": True,
        "label": "Gx (mGal)",
        "parent": "data_object",
        "optional": True,
        "enabled": False,
        "value": None,
    },
    "gx_uncertainty": {
        "association": ["Cell", "Vertex"],
        "dataType": "Float",
        "group": "Data",
        "main": True,
        "isValue": True,
        "label": "Uncertainty",
        "parent": "data_object",
        "dependency": "gx_channel",
        "dependencyType": "enabled",
        "property": None,
        "value": 1.0,
    },
    "gy_channel_bool": {
        "group": "Data",
        "main": True,
        "label": "Gy (mGal)",
        "value": False,
    },
    "gy_channel": {
        "association": ["Cell", "Vertex"],
        "dataType": "Float",
        "group": "Data",
        "main": True,
        "label": "Gy (mGal)",
        "parent": "data_object",
        "optional": True,
        "enabled": False,
        "value": None,
    },
    "gy_uncertainty": {
        "association": ["Cell", "Vertex"],
        "dataType": "Float",
        "group": "Data",
        "main": True,
        "isValue": True,
        "label": "Uncertainty",
        "parent": "data_object",
        "dependency": "gy_channel",
        "dependencyType": "enabled",
        "property": None,
        "value": 1.0,
    },
    "guv_channel_bool": {
        "group": "Data",
        "main": True,
        "label": "Guv (Eo)",
        "value": False,
    },
    "guv_channel": {
        "association": ["Cell", "Vertex"],
        "dataType": "Float",
        "group": "Data",
        "main": True,
        "label": "Guv (Eo)",
        "parent": "data_object",
        "optional": True,
        "enabled": False,
        "value": None,
    },
    "guv_uncertainty": {
        "association": ["Cell", "Vertex"],
        "dataType": "Float",
        "group": "Data",
        "main": True,
        "isValue": True,
        "label": "Uncertainty",
        "parent": "data_object",
        "dependency": "guv_channel",
        "dependencyType": "enabled",
        "property": None,
        "value": 1.0,
    },
    "gxy_channel_bool": {
        "group": "Data",
        "main": True,
        "label": "Gxy/Gne (Eo)",
        "value": False,
    },
    "gxy_channel": {
        "association": ["Cell", "Vertex"],
        "dataType": "Float",
        "group": "Data",
        "main": True,
        "label": "Gxy/Gne (Eo)",
        "parent": "data_object",
        "optional": True,
        "enabled": False,
        "value": None,
    },
    "gxy_uncertainty": {
        "association": ["Cell", "Vertex"],
        "dataType": "Float",
        "group": "Data",
        "main": True,
        "isValue": True,
        "label": "Uncertainty",
        "parent": "data_object",
        "dependency": "gxy_channel",
        "dependencyType": "enabled",
        "property": None,
        "value": 1.0,
    },
    "gxx_channel_bool": {
        "group": "Data",
        "main": True,
        "label": "Gxx (Eo)",
        "value": False,
    },
    "gxx_channel": {
        "association": ["Cell", "Vertex"],
        "dataType": "Float",
        "group": "Data",
        "main": True,
        "label": "Gxx (Eo)",
        "parent": "data_object",
        "optional": True,
        "enabled": False,
        "value": None,
    },
    "gxx_uncertainty": {
        "association": ["Cell", "Vertex"],
        "dataType": "Float",
        "group": "Data",
        "main": True,
        "isValue": True,
        "label": "Uncertainty",
        "parent": "data_object",
        "dependency": "gxx_channel",
        "dependencyType": "enabled",
        "property": None,
        "value": 1.0,
    },
    "gyy_channel_bool": {
        "group": "Data",
        "main": True,
        "label": "Gyy (Eo)",
        "value": False,
    },
    "gyy_channel": {
        "association": ["Cell", "Vertex"],
        "dataType": "Float",
        "group": "Data",
        "main": True,
        "label": "Gyy (Eo)",
        "parent": "data_object",
        "optional": True,
        "enabled": False,
        "value": None,
    },
    "gyy_uncertainty": {
        "association": ["Cell", "Vertex"],
        "dataType": "Float",
        "group": "Data",
        "main": True,
        "isValue": True,
        "label": "Uncertainty",
        "parent": "data_object",
        "dependency": "gyy_channel",
        "dependencyType": "enabled",
        "property": None,
        "value": 1.0,
    },
    "gzz_channel_bool": {
        "group": "Data",
        "main": True,
        "label": "Gzz (Eo)",
        "value": False,
    },
    "gzz_channel": {
        "association": ["Cell", "Vertex"],
        "dataType": "Float",
        "group": "Data",
        "main": True,
        "label": "Gzz (Eo)",
        "parent": "data_object",
        "optional": True,
        "enabled": False,
        "value": None,
    },
    "gzz_uncertainty": {
        "association": ["Cell", "Vertex"],
        "dataType": "Float",
        "group": "Data",
        "main": True,
        "isValue": True,
        "label": "Uncertainty",
        "parent": "data_object",
        "dependency": "gzz_channel",
        "dependencyType": "enabled",
        "property": None,
        "value": 1.0,
    },
    "gxz_channel_bool": {
        "group": "Data",
        "main": True,
        "label": "Gxz (Eo)",
        "value": False,
    },
    "gxz_channel": {
        "association": ["Cell", "Vertex"],
        "dataType": "Float",
        "group": "Data",
        "main": True,
        "label": "Gxz (Eo)",
        "parent": "data_object",
        "optional": True,
        "enabled": False,
        "value": None,
    },
    "gxz_uncertainty": {
        "association": ["Cell", "Vertex"],
        "dataType": "Float",
        "group": "Data",
        "main": True,
        "isValue": True,
        "label": "Uncertainty",
        "parent": "data_object",
        "dependency": "gxz_channel",
        "dependencyType": "enabled",
        "property": None,
        "value": 1.0,
    },
    "gyz_channel_bool": {
        "group": "Data",
        "main": True,
        "label": "Gyz (Eo)",
        "value": False,
    },
    "gyz_channel": {
        "association": ["Cell", "Vertex"],
        "dataType": "Float",
        "group": "Data",
        "main": True,
        "label": "Gyz (Eo)",
        "parent": "data_object",
        "optional": True,
        "enabled": False,
        "value": None,
    },
    "gyz_uncertainty": {
        "association": ["Cell", "Vertex"],
        "dataType": "Float",
        "group": "Data",
        "main": True,
        "isValue": True,
        "label": "Uncertainty",
        "parent": "data_object",
        "dependency": "gyz_channel",
        "dependencyType": "enabled",
        "property": None,
        "value": 1.0,
    },
    "starting_model": {
        "association": ["Cell", "Vertex"],
        "dataType": "Float",
        "group": "Mesh and models",
        "main": True,
        "isValue": True,
        "parent": "mesh",
        "label": "Initial density (g/cc)",
        "property": None,
        "value": 1e-3,
    },
    "reference_model": {
        "association": ["Cell", "Vertex"],
        "main": True,
        "dataType": "Float",
        "group": "Mesh and models",
        "isValue": True,
        "parent": "mesh",
        "label": "Reference density (g/cc)",
        "property": None,
        "value": 0.0,
    },
<<<<<<< HEAD
    "out_group": {"label": "Results group name", "value": "gravity"},
    "fix_aspect_ratio": True,
=======
    "lower_bound": {
        "association": ["Cell", "Vertex"],
        "main": True,
        "dataType": "Float",
        "group": "Mesh and models",
        "isValue": True,
        "parent": "mesh",
        "label": "Lower bound (g/cc)",
        "property": None,
        "optional": True,
        "value": -10.0,
        "enabled": False,
    },
    "upper_bound": {
        "association": ["Cell", "Vertex"],
        "main": True,
        "dataType": "Float",
        "group": "Mesh and models",
        "isValue": True,
        "parent": "mesh",
        "label": "Upper bound (g/cc)",
        "property": None,
        "optional": True,
        "value": 10.0,
        "enabled": False,
    },
    "out_group": {"label": "Results group name", "value": "GravityInversion"},
>>>>>>> be9def71
}

default_ui_json = dict(base_default_ui_json, **default_ui_json)

################ Validations #################


validations = {
    "inversion_type": {
        "required": True,
        "values": ["gravity"],
    },
    "data_object": {"types": [str, UUID, Points, Surface, Grid2D]},
    "gz_channel": {"one_of": "data channel"},
    "gz_uncertainty": {"one_of": "uncertainty channel"},
    "guv_channel": {"one_of": "data channel"},
    "guv_uncertainty": {"one_of": "uncertainty channel"},
    "gxy_channel": {"one_of": "data channel"},
    "gxy_uncertainty": {"one_of": "uncertainty channel"},
    "gxx_channel": {"one_of": "data channel"},
    "gxx_uncertainty": {"one_of": "uncertainty channel"},
    "gyy_channel": {"one_of": "data channel"},
    "gyy_uncertainty": {"one_of": "uncertainty channel"},
    "gzz_channel": {"one_of": "data channel"},
    "gzz_uncertainty": {"one_of": "uncertainty channel"},
    "gxz_channel": {"one_of": "data channel"},
    "gxz_uncertainty": {"one_of": "uncertainty channel"},
    "gyz_channel": {"one_of": "data channel"},
    "gyz_uncertainty": {"one_of": "uncertainty channel"},
    "gx_channel": {"one_of": "data channel"},
    "gx_uncertainty": {"one_of": "uncertainty channel"},
    "gy_channel": {"one_of": "data channel"},
    "gy_uncertainty": {"one_of": "uncertainty channel"},
    "fix_aspect_ratio": {"types": [bool]},
}

validations = dict(base_validations, **validations)

app_initializer = {
<<<<<<< HEAD
    "geoh5": "../../../../assets/FlinFlon.geoh5",
    "forward_only": False,
    "data_object": UUID("{538a7eb1-2218-4bec-98cc-0a759aa0ef4f}"),
    "gz_channel_bool": True,
    "gz_channel": UUID("{6de9177a-8277-4e17-b76c-2b8b05dcf23c}"),
    "gz_uncertainty": 0.05,
    "resolution": 50.0,
    "window_center_x": 314155.0,
    "window_center_y": 6071000.0,
=======
    "geoh5": str(assets_path() / "FlinFlon.geoh5"),
    "forward_only": False,
    "data_object": UUID("{538a7eb1-2218-4bec-98cc-0a759aa0ef4f}"),
    "gxx_channel": UUID("{53e59b2b-c2ae-4b77-923b-23e06d874e62}"),
    "gxx_uncertainty": 1.0,
    "gyy_channel": UUID("{51c0acd7-84b8-421f-a66b-fdc15c826a47}"),
    "gyy_uncertainty": 1.0,
    "gzz_channel": UUID("{f450906d-80e2-4c50-ab27-6da5cf0906af}"),
    "gzz_uncertainty": 1.0,
    "gxy_channel": UUID("{9c2afb52-d7b6-4a21-88e9-23bfe9459529}"),
    "gxy_uncertainty": 1.0,
    "gxz_channel": UUID("{55a38ea9-ab20-4944-9fe0-3f77b1f4dcc2}"),
    "gxz_uncertainty": 1.0,
    "gyz_channel": UUID("{3d19bd53-8bb8-4634-aeae-4e3a90e9d19e}"),
    "gyz_uncertainty": 1.0,
    "mesh": UUID("{a8f3b369-10bd-4ca8-8bd6-2d2595bddbdf}"),
    "resolution": 50.0,
    "window_center_x": 314565.0,
    "window_center_y": 6072334.0,
>>>>>>> be9def71
    "window_width": 1000.0,
    "window_height": 1500.0,
    "window_azimuth": 0.0,
    "s_norm": 0.0,
    "x_norm": 2.0,
    "y_norm": 2.0,
    "z_norm": 2.0,
<<<<<<< HEAD
    "starting_model": 1e-4,
    "max_iterations": 25,
    "n_cpu": 4,
    "topography_object": UUID("{ab3c2083-6ea8-4d31-9230-7aad3ec09525}"),
    "topography": UUID("{a603a762-f6cb-4b21-afda-3160e725bf7d}"),
    "z_from_topo": True,
    "out_group": "GravityInversion",
    "monitoring_directory": os.path.abspath("../../../../assets/Temp"),
    "fix_aspect_ratio": True,
=======
    "starting_model": 1e-3,
    "max_global_iterations": 25,
    "topography_object": UUID("{ab3c2083-6ea8-4d31-9230-7aad3ec09525}"),
    "topography": UUID("{a603a762-f6cb-4b21-afda-3160e725bf7d}"),
    "z_from_topo": True,
>>>>>>> be9def71
}<|MERGE_RESOLUTION|>--- conflicted
+++ resolved
@@ -7,7 +7,6 @@
 
 from __future__ import annotations
 
-import os
 from uuid import UUID
 
 from geoh5py.objects import Grid2D, Points, Surface
@@ -170,7 +169,6 @@
     "run_command": "geoapps.inversion.driver",
     "conda_environment": "geoapps",
     "distributed_workers": None,
-<<<<<<< HEAD
     "gradient_type": "total",
     "alpha_s": 1.0,
     "alpha_x": 1.0,
@@ -181,8 +179,6 @@
     "y_norm": 2.0,
     "z_norm": 2.0,
     "fix_aspect_ratio": True,
-=======
->>>>>>> be9def71
 }
 
 inversion_ui_json = {
@@ -629,10 +625,9 @@
         "property": None,
         "value": 0.0,
     },
-<<<<<<< HEAD
     "out_group": {"label": "Results group name", "value": "gravity"},
+    # "out_group": {"label": "Results group name", "value": "GravityInversion"},
     "fix_aspect_ratio": True,
-=======
     "lower_bound": {
         "association": ["Cell", "Vertex"],
         "main": True,
@@ -659,8 +654,6 @@
         "value": 10.0,
         "enabled": False,
     },
-    "out_group": {"label": "Results group name", "value": "GravityInversion"},
->>>>>>> be9def71
 }
 
 default_ui_json = dict(base_default_ui_json, **default_ui_json)
@@ -700,17 +693,9 @@
 validations = dict(base_validations, **validations)
 
 app_initializer = {
-<<<<<<< HEAD
-    "geoh5": "../../../../assets/FlinFlon.geoh5",
-    "forward_only": False,
-    "data_object": UUID("{538a7eb1-2218-4bec-98cc-0a759aa0ef4f}"),
-    "gz_channel_bool": True,
-    "gz_channel": UUID("{6de9177a-8277-4e17-b76c-2b8b05dcf23c}"),
-    "gz_uncertainty": 0.05,
-    "resolution": 50.0,
-    "window_center_x": 314155.0,
-    "window_center_y": 6071000.0,
-=======
+    # "gz_channel_bool": True,
+    # "gz_channel": UUID("{6de9177a-8277-4e17-b76c-2b8b05dcf23c}"),
+    # "gz_uncertainty": 0.05,
     "geoh5": str(assets_path() / "FlinFlon.geoh5"),
     "forward_only": False,
     "data_object": UUID("{538a7eb1-2218-4bec-98cc-0a759aa0ef4f}"),
@@ -730,7 +715,6 @@
     "resolution": 50.0,
     "window_center_x": 314565.0,
     "window_center_y": 6072334.0,
->>>>>>> be9def71
     "window_width": 1000.0,
     "window_height": 1500.0,
     "window_azimuth": 0.0,
@@ -738,21 +722,13 @@
     "x_norm": 2.0,
     "y_norm": 2.0,
     "z_norm": 2.0,
-<<<<<<< HEAD
-    "starting_model": 1e-4,
+    "starting_model": 1e-3,
     "max_iterations": 25,
     "n_cpu": 4,
     "topography_object": UUID("{ab3c2083-6ea8-4d31-9230-7aad3ec09525}"),
     "topography": UUID("{a603a762-f6cb-4b21-afda-3160e725bf7d}"),
     "z_from_topo": True,
     "out_group": "GravityInversion",
-    "monitoring_directory": os.path.abspath("../../../../assets/Temp"),
+    "monitoring_directory": None,
     "fix_aspect_ratio": True,
-=======
-    "starting_model": 1e-3,
-    "max_global_iterations": 25,
-    "topography_object": UUID("{ab3c2083-6ea8-4d31-9230-7aad3ec09525}"),
-    "topography": UUID("{a603a762-f6cb-4b21-afda-3160e725bf7d}"),
-    "z_from_topo": True,
->>>>>>> be9def71
 }