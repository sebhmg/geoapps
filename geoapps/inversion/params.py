#  Copyright (c) 2023 Mira Geoscience Ltd.
#
#  This file is part of geoapps.
#
#  geoapps is distributed under the terms and conditions of the MIT License
#  (see LICENSE file at the root of this source code package).

from __future__ import annotations

from copy import deepcopy
from uuid import UUID

import numpy as np
from geoh5py.data import NumericData
from geoh5py.groups import SimPEGGroup
from geoh5py.ui_json import InputFile

from geoapps.driver_base.params import BaseParams


class InversionBaseParams(BaseParams):
    """
    Base parameter class for geophysical->property inversion.
    """

    _default_ui_json = None
    _forward_defaults = None
    _forward_ui_json = None
    _inversion_defaults = None
    _inversion_ui_json = None
    _inversion_type = None

    def __init__(
        self,
        input_file: InputFile | None = None,
        forward_only: bool = False,
        ga_group: SimPEGGroup | None = None,
        **kwargs,
    ):
        self._forward_only: bool = (
            forward_only if input_file is None else input_file.data["forward_only"]
        )
        self.ga_group = ga_group
        self._topography_object: UUID = None
        self._topography: UUID | float = None
        self._data_object: UUID = None
        self._starting_model: UUID | float = None
        self._tile_spatial = None
        self._z_from_topo: bool = None
        self._receivers_radar_drape = None
        self._receivers_offset_z: float = None
        self._gps_receivers_offset = None
        self._ignore_values: str = None
        self._resolution: float = None
        self._detrend_order: int = None
        self._detrend_type: str = None
        self._max_chunk_size: int = None
        self._chunk_by_rows: bool = None
        self._output_tile_files: bool = None
        self._mesh = None
        self._window_azimuth: float = None
        self._window_center_x: float = None
        self._window_center_y: float = None
        self._window_height: float = None
        self._window_width: float = None
        self._inversion_style: str = None
        self._chi_factor: float = None
        self._sens_wts_threshold: float = None
        self._every_iteration_bool: bool = None
        self._f_min_change: float = None
        self._beta_tol: float = None
        self._prctile: float = None
        self._coolingRate: float = None
        self._coolingFactor: float = None
        self._coolEps_q: bool = None
        self._coolEpsFact: float = None
        self._beta_search: bool = None
        self._starting_chi_factor: float = None
        self._max_irls_iterations: int = None
        self._max_global_iterations: int = None
        self._max_line_search_iterations: int = None
        self._max_cg_iterations: int = None
        self._initial_beta: float = None
        self._initial_beta_ratio: float = None
        self._tol_cg: float = None
        self._alpha_s: float = None
        self._length_scale_x: float = None
        self._length_scale_y: float = None
        self._length_scale_z: float = None
        self._s_norm: float = None
        self._x_norm: float = None
        self._y_norm: float = None
        self._z_norm: float = None
        self._reference_model = None
        self._gradient_type: str = None
        self._lower_bound = None
        self._upper_bound = None
        self._parallelized: bool = None
        self._n_cpu: int = None
        self._max_ram: float = None
        self._store_sensitivities: str = None
        self._out_group = None
        self._no_data_value: float = None
        self._distributed_workers = None
        self._documentation: str = ""
        self._icon: str = ""
        self._defaults = (
            self._forward_defaults if self.forward_only else self._inversion_defaults
        )

        if input_file is None:
            ui_json = deepcopy(self._default_ui_json)
            ui_json.update(
                self._forward_ui_json if self.forward_only else self._inversion_ui_json
            )
            ui_json = {
                k: ui_json[k] for k in list(self.defaults)
            }  # Re-order using defaults
            input_file = InputFile(
                ui_json=ui_json,
                data=self.defaults,
                validations=self.validations,
                validate=False,
            )

        super().__init__(input_file=input_file, **kwargs)

        if not self.forward_only:
            for key in self.__dict__:
                if "channel_bool" in key and getattr(self, key[:-5], None) is not None:
                    setattr(self, key, True)

    def data_channel(self, component: str):
        """Return uuid of data channel."""
        return getattr(self, "_".join([component, "channel"]), None)

    @property
    def documentation(self):
        return self._documentation

    @documentation.setter
    def documentation(self, val):
        self.setter_validator("documentation", val)

    @property
    def icon(self):
        return self._icon

    @icon.setter
    def icon(self, val):
        self.setter_validator("icon", val)

    def uncertainty_channel(self, component: str):
        """Return uuid of uncertainty channel."""
        return getattr(self, "_".join([component, "uncertainty"]), None)

    def data(self, component: str):
        """Returns array of data for chosen data component."""
        data_entity = self.data_channel(component)
        if isinstance(data_entity, NumericData):
            return data_entity.values.astype(float)
        return None

    def uncertainty(self, component: str) -> np.ndarray | None:
        """Returns uncertainty for chosen data component."""
        val = self.uncertainty_channel(component)

        if isinstance(val, NumericData):
            return val.values.astype(float)
        elif self.data(component) is not None:
            d = self.data(component)
            if isinstance(val, (int, float)):
                return np.array([float(val)] * len(d))
            else:
                return d * 0.0 + 1.0  # Default
        else:
            return None

    def components(self) -> list[str]:
        """Retrieve component names used to index channel and uncertainty data."""
        comps = []
        channels = [
            k.lstrip("_").split("_channel_bool")[0]
            for k in self.__dict__
            if "channel_bool" in k
        ]

        for c in channels:
            if (
                getattr(self, f"{c}_channel", None) is not None
                or getattr(self, f"{c}_channel_bool", None) is True
            ):
                comps.append(c)

        return comps

    @property
    def window(self) -> dict[str, float]:
        """Returns window dictionary"""
        win = {
            "azimuth": self.window_azimuth,
            "center_x": self.window_center_x,
            "center_y": self.window_center_y,
            "width": self.window_width,
            "height": self.window_height,
            "center": [self.window_center_x, self.window_center_y],
            "size": [self.window_width, self.window_height],
        }
        check_keys = ["center_x", "center_y", "width", "height"]
        no_data = all([v is None for k, v in win.items() if k in check_keys])
        return None if no_data else win

    def offset(self) -> tuple[list[float], UUID]:
        """Returns offset components as list and drape data."""
        offsets = [
            0,
            0,
            0 if self.receivers_offset_z is None else self.receivers_offset_z,
        ]
        is_offset = any([(k != 0) for k in offsets])
        offsets = offsets if is_offset else None
        r = self.receivers_radar_drape
        if isinstance(r, (str, UUID)):
            r = UUID(r) if isinstance(r, str) else r
            radar = self.geoh5.get_entity(r)
            radar = radar[0].values if radar else None
        else:
            radar = None
        return offsets, radar

    def model_norms(self) -> list[float]:
        """Returns model norm components as a list."""
        return [
            self.s_norm,
            self.x_norm,
            self.y_norm,
            self.z_norm,
        ]

    @property
    def forward_defaults(self):
        if getattr(self, "_forward_defaults", None) is None:
            raise NotImplementedError(
                "The property '_forward_defaults' must be assigned on "
                "the child inversion class."
            )
        return self._forward_defaults

    @property
    def forward_only(self):
        return self._forward_only

    @forward_only.setter
    def forward_only(self, val):
        self.setter_validator("forward_only", val)

    @property
    def inversion_defaults(self):
        if getattr(self, "_inversion_defaults", None) is None:
            raise NotImplementedError(
                "The property '_inversion_defaults' must be assigned on "
                "the child inversion class."
            )
        return self._inversion_defaults

    @property
    def topography_object(self):
        return self._topography_object

    @topography_object.setter
    def topography_object(self, val):
        self.setter_validator("topography_object", val, fun=self._uuid_promoter)

    @property
    def topography(self):
        return self._topography

    @topography.setter
    def topography(self, val):
        self.setter_validator("topography", val, fun=self._uuid_promoter)

    @property
    def data_object(self):
        return self._data_object

    @data_object.setter
    def data_object(self, val):
        self.setter_validator("data_object", val, fun=self._uuid_promoter)
        self.update_group_options()

    @property
    def starting_model(self):
        return self._starting_model

    @starting_model.setter
    def starting_model(self, val):
        self.setter_validator("starting_model", val, fun=self._uuid_promoter)

    @property
    def tile_spatial(self):
        return self._tile_spatial

    @tile_spatial.setter
    def tile_spatial(self, val):
        self.setter_validator("tile_spatial", val, fun=self._uuid_promoter)

    @property
    def z_from_topo(self):
        return self._z_from_topo

    @z_from_topo.setter
    def z_from_topo(self, val):
        self.setter_validator("z_from_topo", val)

    @property
    def receivers_radar_drape(self):
        return self._receivers_radar_drape

    @receivers_radar_drape.setter
    def receivers_radar_drape(self, val):
        self.setter_validator("receivers_radar_drape", val, fun=self._uuid_promoter)

    @property
    def receivers_offset_z(self):
        return self._receivers_offset_z

    @receivers_offset_z.setter
    def receivers_offset_z(self, val):
        self.setter_validator("receivers_offset_z", val)

    @property
    def gps_receivers_offset(self):
        return self._gps_receivers_offset

    @gps_receivers_offset.setter
    def gps_receivers_offset(self, val):
        self.setter_validator("gps_receivers_offset", val, fun=self._uuid_promoter)

    @property
    def ignore_values(self):
        return self._ignore_values

    @ignore_values.setter
    def ignore_values(self, val):
        self.setter_validator("ignore_values", val)

    @property
    def inversion_type(self):
        return self._inversion_type

    @inversion_type.setter
    def inversion_type(self, val):
        self.setter_validator("inversion_type", val)

    @property
    def resolution(self):
        return self._resolution

    @resolution.setter
    def resolution(self, val):
        self.setter_validator("resolution", val)

    @property
    def detrend_order(self):
        return self._detrend_order

    @detrend_order.setter
    def detrend_order(self, val):
        self.setter_validator("detrend_order", val)

    @property
    def detrend_type(self):
        return self._detrend_type

    @detrend_type.setter
    def detrend_type(self, val):
        self.setter_validator("detrend_type", val)

    @property
    def max_chunk_size(self):
        return self._max_chunk_size

    @max_chunk_size.setter
    def max_chunk_size(self, val):
        self.setter_validator("max_chunk_size", val)

    @property
    def chunk_by_rows(self):
        return self._chunk_by_rows

    @chunk_by_rows.setter
    def chunk_by_rows(self, val):
        self.setter_validator("chunk_by_rows", val)

    @property
    def output_tile_files(self):
        return self._output_tile_files

    @output_tile_files.setter
    def output_tile_files(self, val):
        self.setter_validator("output_tile_files", val)

    @property
    def mesh(self):
        return self._mesh

    @mesh.setter
    def mesh(self, val):
        self.setter_validator("mesh", val, fun=self._uuid_promoter)
        self.update_group_options()

    @property
    def window_center_x(self):
        return self._window_center_x

    @window_center_x.setter
    def window_center_x(self, val):
        self.setter_validator("window_center_x", val)

    @property
    def window_center_y(self):
        return self._window_center_y

    @window_center_y.setter
    def window_center_y(self, val):
        self.setter_validator("window_center_y", val)

    @property
    def window_width(self):
        return self._window_width

    @window_width.setter
    def window_width(self, val):
        self.setter_validator("window_width", val)

    @property
    def window_height(self):
        return self._window_height

    @window_height.setter
    def window_height(self, val):
        self.setter_validator("window_height", val)

    @property
    def window_azimuth(self):
        return self._window_azimuth

    @window_azimuth.setter
    def window_azimuth(self, val):
        self.setter_validator("window_azimuth", val)

    @property
    def inversion_style(self):
        return self._inversion_style

    @inversion_style.setter
    def inversion_style(self, val):
        self.setter_validator("inversion_style", val)

    @property
    def chi_factor(self):
        return self._chi_factor

    @chi_factor.setter
    def chi_factor(self, val):
        self.setter_validator("chi_factor", val)

    @property
    def sens_wts_threshold(self):
        return self._sens_wts_threshold

    @sens_wts_threshold.setter
    def sens_wts_threshold(self, val):
        self.setter_validator("sens_wts_threshold", val)

    @property
    def every_iteration_bool(self):
        return self._every_iteration_bool

    @every_iteration_bool.setter
    def every_iteration_bool(self, val):
        self.setter_validator("every_iteration_bool", val)

    @property
    def f_min_change(self):
        return self._f_min_change

    @f_min_change.setter
    def f_min_change(self, val):
        self.setter_validator("f_min_change", val)

    @property
    def beta_tol(self):
        return self._beta_tol

    @beta_tol.setter
    def beta_tol(self, val):
        self.setter_validator("beta_tol", val)

    @property
    def prctile(self):
        return self._prctile

    @prctile.setter
    def prctile(self, val):
        self.setter_validator("prctile", val)

    @property
    def coolingRate(self):
        return self._coolingRate

    @coolingRate.setter
    def coolingRate(self, val):
        self.setter_validator("coolingRate", val)

    @property
    def coolingFactor(self):
        return self._coolingFactor

    @coolingFactor.setter
    def coolingFactor(self, val):
        self.setter_validator("coolingFactor", val)

    @property
    def coolEps_q(self):
        return self._coolEps_q

    @coolEps_q.setter
    def coolEps_q(self, val):
        self.setter_validator("coolEps_q", val)

    @property
    def coolEpsFact(self):
        return self._coolEpsFact

    @coolEpsFact.setter
    def coolEpsFact(self, val):
        self.setter_validator("coolEpsFact", val)

    @property
    def beta_search(self):
        return self._beta_search

    @beta_search.setter
    def beta_search(self, val):
        self.setter_validator("beta_search", val)

    @property
    def starting_chi_factor(self):
        return self._starting_chi_factor

    @starting_chi_factor.setter
    def starting_chi_factor(self, val):
        self.setter_validator("starting_chi_factor", val)

    @property
    def max_irls_iterations(self):
        return self._max_irls_iterations

    @max_irls_iterations.setter
    def max_irls_iterations(self, val):
        self.setter_validator("max_irls_iterations", val)

    @property
    def max_global_iterations(self):
        return self._max_global_iterations

    @max_global_iterations.setter
    def max_global_iterations(self, val):
        self.setter_validator("max_global_iterations", val)

    @property
    def max_line_search_iterations(self):
        return self._max_line_search_iterations

    @max_line_search_iterations.setter
    def max_line_search_iterations(self, val):
        self.setter_validator("max_line_search_iterations", val)

    @property
    def max_cg_iterations(self):
        return self._max_cg_iterations

    @max_cg_iterations.setter
    def max_cg_iterations(self, val):
        self.setter_validator("max_cg_iterations", val)

    @property
    def initial_beta(self):
        return self._initial_beta

    @initial_beta.setter
    def initial_beta(self, val):
        self.setter_validator("initial_beta", val)

    @property
    def initial_beta_ratio(self):
        return self._initial_beta_ratio

    @initial_beta_ratio.setter
    def initial_beta_ratio(self, val):
        self.setter_validator("initial_beta_ratio", val)

    @property
    def tol_cg(self):
        return self._tol_cg

    @tol_cg.setter
    def tol_cg(self, val):
        self.setter_validator("tol_cg", val)

    @property
    def alpha_s(self):
        return self._alpha_s

    @alpha_s.setter
    def alpha_s(self, val):
        self.setter_validator("alpha_s", val)

    @property
    def length_scale_x(self):
        return self._length_scale_x

    @length_scale_x.setter
    def length_scale_x(self, val):
        self.setter_validator("length_scale_x", val)

    @property
    def length_scale_y(self):
        return self._length_scale_y

    @length_scale_y.setter
    def length_scale_y(self, val):
        self.setter_validator("length_scale_y", val)

    @property
    def length_scale_z(self):
        return self._length_scale_z

    @length_scale_z.setter
    def length_scale_z(self, val):
        self.setter_validator("length_scale_z", val)

    @property
    def s_norm(self):
        return self._s_norm

    @s_norm.setter
    def s_norm(self, val):
        self.setter_validator("s_norm", val)

    @property
    def x_norm(self):
        return self._x_norm

    @x_norm.setter
    def x_norm(self, val):
        self.setter_validator("x_norm", val)

    @property
    def y_norm(self):
        return self._y_norm

    @y_norm.setter
    def y_norm(self, val):
        self.setter_validator("y_norm", val)

    @property
    def z_norm(self):
        return self._z_norm

    @z_norm.setter
    def z_norm(self, val):
        self.setter_validator("z_norm", val)

    @property
    def reference_model(self):
        return self._reference_model

    @reference_model.setter
    def reference_model(self, val):
        self.setter_validator("reference_model", val, fun=self._uuid_promoter)

    @property
    def gradient_type(self):
        return self._gradient_type

    @gradient_type.setter
    def gradient_type(self, val):
        self.setter_validator("gradient_type", val)

    @property
    def lower_bound(self):
        return self._lower_bound

    @lower_bound.setter
    def lower_bound(self, val):
        self.setter_validator("lower_bound", val, fun=self._uuid_promoter)

    @property
    def upper_bound(self):
        return self._upper_bound

    @upper_bound.setter
    def upper_bound(self, val):
        self.setter_validator("upper_bound", val, fun=self._uuid_promoter)

    @property
    def parallelized(self):
        return self._parallelized

    @parallelized.setter
    def parallelized(self, val):
        self.setter_validator("parallelized", val)

    @property
    def n_cpu(self):
        return self._n_cpu

    @n_cpu.setter
    def n_cpu(self, val):
        self.setter_validator("n_cpu", val)

    @property
    def max_ram(self):
        return self._max_ram

    @max_ram.setter
    def max_ram(self, val):
        self.setter_validator("max_ram", val)

    @property
    def store_sensitivities(self):
        return self._store_sensitivities

    @store_sensitivities.setter
    def store_sensitivities(self, val):
        self.setter_validator("store_sensitivities", val)

    @property
    def out_group(self):
        if self._out_group is None and self.geoh5 is not None:
            name = self.inversion_type.capitalize()
            if self.forward_only:
                name += "Forward"
            else:
                name += "Inversion"

            self.out_group = SimPEGGroup.create(self.geoh5, name=name)

        return self._out_group

    @out_group.setter
    def out_group(self, val):
        if val is None:
            self._out_group = val
            return

        self.setter_validator(
            "out_group",
            val,
        )

    @property
<<<<<<< HEAD
    def ga_group(self) -> SimPEGGroup | None:
        if (
            getattr(self, "_ga_group", None) is None
            and isinstance(self.geoh5, Workspace)
            and isinstance(self.out_group, str)
        ):
            self._ga_group = SimPEGGroup.create(self.geoh5, name=self.out_group)
        elif isinstance(self.out_group, SimPEGGroup):
            self._ga_group = self.out_group

        if isinstance(self._ga_group, SimPEGGroup) and not self._ga_group.options:
            self.update_group_options()

        return self._ga_group

    @ga_group.setter
    def ga_group(self, val):
        if not isinstance(val, (SimPEGGroup, type(None))):
            raise AttributeError("ga_group must be a SimPEGGroup.")

        self._ga_group = val

    @property
=======
>>>>>>> 7d65c344
    def distributed_workers(self):
        return self._distributed_workers

    @distributed_workers.setter
    def distributed_workers(self, val):
        self.setter_validator("distributed_workers", val)

    @property
    def unit_conversion(self):
        """Return unit conversion factor."""
        return None

    def update_group_options(self):
        """
        Add options to the SimPEGGroup inversion using input file class.
        """
        if self._input_file is not None and self._ga_group is not None:
            ui_json = self.to_dict(ui_json_format=True)
            self._ga_group.options = ui_json
            self._ga_group.metadata = None<|MERGE_RESOLUTION|>--- conflicted
+++ resolved
@@ -34,13 +34,12 @@
         self,
         input_file: InputFile | None = None,
         forward_only: bool = False,
-        ga_group: SimPEGGroup | None = None,
+        out_group: SimPEGGroup | None = None,
         **kwargs,
     ):
         self._forward_only: bool = (
             forward_only if input_file is None else input_file.data["forward_only"]
         )
-        self.ga_group = ga_group
         self._topography_object: UUID = None
         self._topography: UUID | float = None
         self._data_object: UUID = None
@@ -107,6 +106,7 @@
         self._defaults = (
             self._forward_defaults if self.forward_only else self._inversion_defaults
         )
+        self.out_group = out_group
 
         if input_file is None:
             ui_json = deepcopy(self._default_ui_json)
@@ -747,7 +747,7 @@
                 name += "Inversion"
 
             self.out_group = SimPEGGroup.create(self.geoh5, name=name)
-
+            self.update_group_options()
         return self._out_group
 
     @out_group.setter
@@ -762,32 +762,6 @@
         )
 
     @property
-<<<<<<< HEAD
-    def ga_group(self) -> SimPEGGroup | None:
-        if (
-            getattr(self, "_ga_group", None) is None
-            and isinstance(self.geoh5, Workspace)
-            and isinstance(self.out_group, str)
-        ):
-            self._ga_group = SimPEGGroup.create(self.geoh5, name=self.out_group)
-        elif isinstance(self.out_group, SimPEGGroup):
-            self._ga_group = self.out_group
-
-        if isinstance(self._ga_group, SimPEGGroup) and not self._ga_group.options:
-            self.update_group_options()
-
-        return self._ga_group
-
-    @ga_group.setter
-    def ga_group(self, val):
-        if not isinstance(val, (SimPEGGroup, type(None))):
-            raise AttributeError("ga_group must be a SimPEGGroup.")
-
-        self._ga_group = val
-
-    @property
-=======
->>>>>>> 7d65c344
     def distributed_workers(self):
         return self._distributed_workers
 
@@ -804,7 +778,7 @@
         """
         Add options to the SimPEGGroup inversion using input file class.
         """
-        if self._input_file is not None and self._ga_group is not None:
+        if self._input_file is not None and self._out_group is not None:
             ui_json = self.to_dict(ui_json_format=True)
-            self._ga_group.options = ui_json
-            self._ga_group.metadata = None+            self._out_group.options = ui_json
+            self._out_group.metadata = None