--- conflicted
+++ resolved
@@ -7,13 +7,6 @@
 #  (see LICENSE file at the root of this source code package).                 '
 # ''''''''''''''''''''''''''''''''''''''''''''''''''''''''''''''''''''''''''''''
 
-<<<<<<< HEAD
-from __future__ import annotations
-=======
 # flake8: noqa
 
-from __future__ import annotations
-
-from .direct_current.three_dimensions import DirectCurrent3DParams
-from .induced_polarization.three_dimensions.params import InducedPolarization3DParams
->>>>>>> 32098450
+from __future__ import annotations