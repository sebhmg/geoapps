#  Copyright (c) 2022 Mira Geoscience Ltd.
#
#  This file is part of geoapps.
#
#  geoapps is distributed under the terms and conditions of the MIT License
#  (see LICENSE file at the root of this source code package).

from __future__ import annotations

from typing import TYPE_CHECKING

if TYPE_CHECKING:
    from geoapps.inversion import InversionBaseParams

import multiprocessing
import os
import sys
from datetime import datetime, timedelta
from multiprocessing.pool import ThreadPool
from time import time

import numpy as np
from dask import config as dconf
from dask.distributed import Client, LocalCluster, get_client
from geoh5py.ui_json import InputFile
from SimPEG import dask  # pylint: disable=unused-import
from SimPEG import inverse_problem, inversion, maps, optimization, regularization
from SimPEG.utils import tile_locations

from geoapps.inversion.components import (
    InversionData,
    InversionMesh,
    InversionModelCollection,
    InversionTopography,
    InversionWindow,
)
from geoapps.inversion.components.factories import DirectivesFactory, MisfitFactory
from geoapps.inversion.params import InversionBaseParams


class InversionDriver:
    def __init__(self, params: InversionBaseParams, warmstart=True):
        self.params = params
        self.warmstart = warmstart
        self.workspace = params.geoh5
        self.inversion_type = params.inversion_type
        self.inversion_window = None
        self.inversion_data = None
        self.inversion_topography = None
        self.inversion_mesh = None
        self.inversion_models = None
        self.inverse_problem = None
        self.survey = None
        self.active_cells = None
        self.running = False

        self.logger = InversionLogger("SimPEG.log", self)
        sys.stdout = self.logger
        self.logger.start()

        with self.workspace.open(mode="r+"):
            self.initialize()

    @property
    def window(self):
        return self.inversion_window.window

    @property
    def locations(self):
        return self.inversion_data.locations

    @property
    def mesh(self):
        return self.inversion_mesh.mesh

    @property
    def starting_model(self):
        return self.models.starting

    @property
    def reference_model(self):
        return self.models.reference

    @property
    def lower_bound(self):
        return self.models.lower_bound

    @property
    def upper_bound(self):
        return self.models.upper_bound

    def initialize(self):

        ### Collect inversion components ###

        self.configure_dask()

        self.inversion_window = InversionWindow(self.workspace, self.params)

        self.inversion_data = InversionData(self.workspace, self.params, self.window)

        self.inversion_topography = InversionTopography(
            self.workspace, self.params, self.window
        )

        self.inversion_mesh = InversionMesh(
            self.workspace, self.params, self.inversion_data, self.inversion_topography
        )

        self.models = InversionModelCollection(
            self.workspace, self.params, self.inversion_mesh
        )

        # TODO Need to setup/test workers with address
        if self.params.distributed_workers is not None:
            try:
                get_client()
            except ValueError:
                cluster = LocalCluster(processes=False)
                Client(cluster)

        # Build active cells array and reduce models active set
        self.active_cells = self.inversion_topography.active_cells(
            self.inversion_mesh, self.inversion_data
        )
        self.workspace.remove_entity(self.inversion_topography.entity)
        self.models.edit_ndv_model(
            self.inversion_mesh.entity.get_data("active_cells")[0].values.astype(bool)
        )
        self.models.remove_air(self.active_cells)
        self.active_cells_map = maps.InjectActiveCells(
            self.mesh, self.active_cells, np.nan
        )
        self.n_cells = int(np.sum(self.active_cells))
        self.is_vector = self.models.is_vector
        self.n_blocks = 3 if self.is_vector else 1
        self.is_rotated = False if self.inversion_mesh.rotation is None else True

        # Create SimPEG Survey object
        self.survey = self.inversion_data._survey  # pylint: disable=protected-access

        # Tile locations
        self.tiles = self.get_tiles()  # [np.arange(len(self.survey.source_list))]#

        self.n_tiles = len(self.tiles)
        print(f"Setting up {self.n_tiles} tile(s) ...")
        # Build tiled misfits and combine to form global misfit

        self.global_misfit, self.sorting = MisfitFactory(
            self.params, models=self.models
        ).build(self.tiles, self.inversion_data, self.mesh, self.active_cells)
        print("Done.")

        # Create regularization
        self.regularization = self.get_regularization()

        # Specify optimization algorithm and set parameters
        self.optimization = optimization.ProjectedGNCG(
            maxIter=self.params.max_iterations,
            lower=self.lower_bound,
            upper=self.upper_bound,
            maxIterLS=self.params.max_line_search_iterations,
            maxIterCG=self.params.max_cg_iterations,
            tolCG=self.params.tol_cg,
            stepOffBoundsFact=1e-8,
            LSshorten=0.25,
        )

        # Create the default L2 inverse problem from the above objects
        self.inverse_problem = inverse_problem.BaseInvProblem(
            self.global_misfit,
            self.regularization,
            self.optimization,
            beta=self.params.initial_beta,
        )

        if self.warmstart and not self.params.forward_only:
            print("Pre-computing sensitivities ...")
            self.inverse_problem.dpred = self.inversion_data.simulate(  # pylint: disable=assignment-from-no-return
                self.starting_model, self.inverse_problem, self.sorting
            )

        # If forward only option enabled, stop here
        if self.params.forward_only:
            return

        # Add a list of directives to the inversion
        self.directive_list = DirectivesFactory(self.params).build(
            self.inversion_data,
            self.inversion_mesh,
            self.active_cells,
            np.argsort(np.hstack(self.sorting)),
            self.global_misfit,
            self.regularization,
        )

        # Put all the parts together
        self.inversion = inversion.BaseInversion(
            self.inverse_problem, directiveList=self.directive_list
        )
<<<<<<< HEAD
        self.params.geoh5.close()
=======
>>>>>>> 4669d419

    def run(self):
        """Run inversion from params"""

        if self.params.forward_only:
            print("Running the forward simulation ...")
            self.inversion_data.simulate(
                self.starting_model, self.inverse_problem, self.sorting
            )
            self.logger.end()
            return

        # Run the inversion
        self.start_inversion_message()
        self.running = True
        self.inversion.run(self.starting_model)
        self.logger.end()
        self.params.geoh5.close()

    def start_inversion_message(self):

        # SimPEG reports half phi_d, so we scale to match
        has_chi_start = self.params.starting_chi_factor is not None
        chi_start = (
            self.params.starting_chi_factor if has_chi_start else self.params.chi_factor
        )
        print(
            "Target Misfit: {:.2e} ({} data with chifact = {}) / 2".format(
                0.5 * self.params.chi_factor * len(self.survey.std),
                len(self.survey.std),
                self.params.chi_factor,
            )
        )
        print(
            "IRLS Start Misfit: {:.2e} ({} data with chifact = {}) / 2".format(
                0.5 * chi_start * len(self.survey.std), len(self.survey.std), chi_start
            )
        )

    def get_regularization(self):

        if self.inversion_type == "magnetic vector":
            wires = maps.Wires(
                ("p", self.n_cells), ("s", self.n_cells), ("t", self.n_cells)
            )

            reg_p = regularization.Sparse(
                self.mesh,
                indActive=self.active_cells,
                mapping=wires.p,  # pylint: disable=no-member
                gradientType=self.params.gradient_type,
                alpha_s=self.params.alpha_s,
                alpha_x=self.params.alpha_x,
                alpha_y=self.params.alpha_y,
                alpha_z=self.params.alpha_z,
                norms=self.params.model_norms(),
                mref=self.reference_model,
            )
            reg_s = regularization.Sparse(
                self.mesh,
                indActive=self.active_cells,
                mapping=wires.s,  # pylint: disable=no-member
                gradientType=self.params.gradient_type,
                alpha_s=self.params.alpha_s,
                alpha_x=self.params.alpha_x,
                alpha_y=self.params.alpha_y,
                alpha_z=self.params.alpha_z,
                norms=self.params.model_norms(),
                mref=self.reference_model,
            )

            reg_t = regularization.Sparse(
                self.mesh,
                indActive=self.active_cells,
                mapping=wires.t,  # pylint: disable=no-member
                gradientType=self.params.gradient_type,
                alpha_s=self.params.alpha_s,
                alpha_x=self.params.alpha_x,
                alpha_y=self.params.alpha_y,
                alpha_z=self.params.alpha_z,
                norms=self.params.model_norms(),
                mref=self.reference_model,
            )

            # Assemble the 3-component regularizations
            reg = reg_p + reg_s + reg_t
            reg.mref = self.reference_model

        else:

            reg = regularization.Sparse(
                self.mesh,
                indActive=self.active_cells,
                mapping=maps.IdentityMap(nP=self.n_cells),
                gradientType=self.params.gradient_type,
                alpha_s=self.params.alpha_s,
                alpha_x=self.params.alpha_x,
                alpha_y=self.params.alpha_y,
                alpha_z=self.params.alpha_z,
                norms=self.params.model_norms(),
                mref=self.reference_model,
            )

        return reg

    def get_tiles(self):

        if self.params.inversion_type in ["direct current", "induced polarization"]:
            tiles = []
            potential_electrodes = self.inversion_data.entity
            current_electrodes = potential_electrodes.current_electrodes
            line_split = np.array_split(
                current_electrodes.unique_parts, self.params.tile_spatial
            )
            for split in line_split:
                split_ind = []
                for line in split:
                    electrode_ind = current_electrodes.parts == line
                    cells_ind = np.where(
                        np.any(electrode_ind[current_electrodes.cells], axis=1)
                    )[0]
                    split_ind.append(cells_ind)
                # Fetch all receivers attached to the currents
                logical = np.zeros(current_electrodes.n_cells, dtype="bool")
                if len(split_ind) > 0:
                    logical[np.hstack(split_ind)] = True
                    tiles.append(
                        np.where(logical[potential_electrodes.ab_cell_id.values - 1])[0]
                    )

            # TODO Figure out how to handle a tile_spatial object to replace above

        else:
            tiles = tile_locations(
                self.locations,
                self.params.tile_spatial,
                method="kmeans",
            )

        return tiles

    def configure_dask(self):
        """Sets Dask config settings."""

        if self.params.parallelized:
            if self.params.n_cpu is None:
                self.params.n_cpu = int(multiprocessing.cpu_count() / 2)

            dconf.set({"array.chunk-size": str(self.params.max_chunk_size) + "MiB"})
            dconf.set(scheduler="threads", pool=ThreadPool(self.params.n_cpu))


class InversionLogger:
    def __init__(self, logfile, driver):
        self.driver = driver
        self.terminal = sys.stdout
        self.log = open(self.get_path(logfile), "w", encoding="utf8")
        self.initial_time = time()

    def start(self):
        date_time = datetime.now().strftime("%b-%d-%Y:%H:%M:%S")
        self.write(
            f"SimPEG {self.driver.inversion_type} inversion started {date_time}\n"
        )

    def end(self):
        elapsed_time = timedelta(seconds=time() - self.initial_time).seconds
        days, hours, minutes, seconds = self.format_seconds(elapsed_time)
        self.write(
            f"Total runtime: {days} days, {hours} hours, {minutes} minutes, and {seconds} seconds.\n"
        )

    def write(self, message):
        self.terminal.write(message)
        self.log.write(message)
        self.log.flush()

    def format_seconds(self, seconds):
        days = seconds // (24 * 3600)
        seconds = seconds % (24 * 3600)
        hours = seconds // 3600
        seconds = seconds % 3600
        minutes = seconds // 60
        seconds = seconds % 60
        return days, hours, minutes, seconds

    def close(self):
        self.terminal.close()

    def flush(self):
        pass

    def get_path(self, file):
        root_directory = os.path.dirname(self.driver.workspace.h5file)
        return os.path.join(root_directory, file)


def start_inversion(filepath=None, **kwargs) -> InversionDriver:
    """Starts inversion with parameters defined in input file."""

    if filepath is not None:
        input_file = InputFile.read_ui_json(filepath)
        inversion_type = input_file.data.get("inversion_type")
    else:
        input_file = None
        inversion_type = kwargs.get("inversion_type")

    if inversion_type == "magnetic vector":
        from .potential_fields import MagneticVectorParams as ParamClass
        from .potential_fields.magnetic_vector.constants import validations

    elif inversion_type == "magnetic scalar":
        from .potential_fields import MagneticScalarParams as ParamClass
        from .potential_fields.magnetic_scalar.constants import validations

    elif inversion_type == "gravity":
        from geoapps.inversion.potential_fields import GravityParams as ParamClass
        from geoapps.inversion.potential_fields.gravity.constants import validations

    elif inversion_type == "magnetotellurics":
        from .natural_sources import MagnetotelluricsParams as ParamClass
        from .natural_sources.magnetotellurics.constants import validations

    elif inversion_type == "tipper":
        from .natural_sources import TipperParams as ParamClass
        from .natural_sources.tipper.constants import validations

    elif inversion_type == "direct current":
        from .electricals import DirectCurrentParams as ParamClass
        from .electricals.direct_current.constants import validations

    elif inversion_type == "induced polarization":
        from .electricals import InducedPolarizationParams as ParamClass
        from .electricals.induced_polarization.constants import validations

    else:
        raise UserWarning("A supported 'inversion_type' must be provided.")

    input_file = InputFile.read_ui_json(filepath, validations=validations)
    params = ParamClass(input_file=input_file, **kwargs)
    params.geoh5.close()
    driver = InversionDriver(params)
    driver.run()

    return driver


if __name__ == "__main__":
    start_inversion(sys.argv[1])
    sys.stdout.close()<|MERGE_RESOLUTION|>--- conflicted
+++ resolved
@@ -198,10 +198,6 @@
         self.inversion = inversion.BaseInversion(
             self.inverse_problem, directiveList=self.directive_list
         )
-<<<<<<< HEAD
-        self.params.geoh5.close()
-=======
->>>>>>> 4669d419
 
     def run(self):
         """Run inversion from params"""
@@ -219,7 +215,6 @@
         self.running = True
         self.inversion.run(self.starting_model)
         self.logger.end()
-        self.params.geoh5.close()
 
     def start_inversion_message(self):
 
@@ -442,7 +437,7 @@
 
     input_file = InputFile.read_ui_json(filepath, validations=validations)
     params = ParamClass(input_file=input_file, **kwargs)
-    params.geoh5.close()
+
     driver = InversionDriver(params)
     driver.run()
 
