#  Copyright (c) 2022 Mira Geoscience Ltd.
#
#  This file is part of geoapps.
#
#  geoapps is distributed under the terms and conditions of the MIT License
#  (see LICENSE file at the root of this source code package).

from __future__ import annotations

<<<<<<< HEAD
import datetime
=======
from typing import TYPE_CHECKING

if TYPE_CHECKING:
    from geoapps.inversion import InversionBaseParams

>>>>>>> 755bae46
import multiprocessing
import sys
from multiprocessing.pool import ThreadPool
from time import time
from uuid import UUID

import numpy as np
from dask import config as dconf
from dask.distributed import Client, LocalCluster, get_client
from geoh5py.ui_json import InputFile
from SimPEG import inverse_problem, inversion, maps, optimization, regularization
from SimPEG.utils import tile_locations

from geoapps.inversion.components import (
    InversionData,
    InversionMesh,
    InversionModelCollection,
    InversionTopography,
    InversionWindow,
)
from geoapps.inversion.components.factories import DirectivesFactory, MisfitFactory
from geoapps.inversion.params import InversionBaseParams


class InversionDriver:
    def __init__(self, params: InversionBaseParams, warmstart=True):
        self.params = params
        self.warmstart = warmstart
        self.workspace = params.geoh5
        self.inversion_type = params.inversion_type
        self.inversion_window = None
        self.inversion_data = None
        self.inversion_topography = None
        self.inversion_mesh = None
        self.inversion_models = None
        self.inverse_problem = None
        self.survey = None
        self.active_cells = None
        self.initialize()

    @property
    def window(self):
        return self.inversion_window.window

    @property
    def data(self):
        return self.inversion_data.observed

    @property
    def locations(self):
        return self.inversion_data.locations

    @property
    def topography(self):
        return self.inversion_topography.topography

    @property
    def mesh(self):
        return self.inversion_mesh.mesh

    @property
    def starting_model(self):
        return self.models.starting

    @property
    def reference_model(self):
        return self.models.reference

    @property
    def lower_bound(self):
        return self.models.lower_bound

    @property
    def upper_bound(self):
        return self.models.upper_bound

    def initialize(self):

        ### Collect inversion components ###

        self.configure_dask()

        self.inversion_window = InversionWindow(self.workspace, self.params)

        self.inversion_data = InversionData(self.workspace, self.params, self.window)

        self.inversion_topography = InversionTopography(
            self.workspace, self.params, self.window
        )

        self.inversion_mesh = InversionMesh(
            self.workspace, self.params, self.inversion_data, self.inversion_topography
        )

        self.models = InversionModelCollection(
            self.workspace, self.params, self.inversion_mesh
        )

        # TODO Need to setup/test workers with address
        if self.params.distributed_workers is not None:
            try:
                get_client()
            except ValueError:
                cluster = LocalCluster(processes=False)
                Client(cluster)

        # Build active cells array and reduce models active set
        self.active_cells = self.inversion_topography.active_cells(
            self.inversion_mesh, self.inversion_data
        )
        self.models.edit_ndv_model(
            self.inversion_mesh.entity.get_data("active_cells")[0].values.astype(bool)
        )
        self.models.remove_air(self.active_cells)
        self.active_cells_map = maps.InjectActiveCells(
            self.mesh, self.active_cells, np.nan
        )
        self.n_cells = int(np.sum(self.active_cells))
        self.is_vector = self.models.is_vector
        self.n_blocks = 3 if self.is_vector else 1
        self.is_rotated = False if self.inversion_mesh.rotation is None else True

        # Create SimPEG Survey object
        self.survey = self.inversion_data._survey

        # Tile locations
        self.tiles = self.get_tiles()  # [np.arange(len(self.survey.source_list))]#

        self.n_tiles = len(self.tiles)
        print(f"Setting up {self.n_tiles} tile(s) ...")
        # Build tiled misfits and combine to form global misfit

        self.global_misfit, self.sorting = MisfitFactory(
            self.params, models=self.models
        ).build(self.tiles, self.inversion_data, self.mesh, self.active_cells)
        print(f"Done.")

        # Create regularization
        self.regularization = self.get_regularization()

        # Specify optimization algorithm and set parameters
        self.optimization = optimization.ProjectedGNCG(
            maxIter=self.params.max_iterations,
            lower=self.lower_bound,
            upper=self.upper_bound,
            maxIterLS=self.params.max_line_search_iterations,
            maxIterCG=self.params.max_cg_iterations,
            tolCG=self.params.tol_cg,
            stepOffBoundsFact=1e-8,
            LSshorten=0.25,
        )

        # Create the default L2 inverse problem from the above objects
        self.inverse_problem = inverse_problem.BaseInvProblem(
            self.global_misfit,
            self.regularization,
            self.optimization,
            beta=self.params.initial_beta,
        )

        # If forward only option enabled, stop here
        if self.params.forward_only:
            return

        if self.warmstart:
            print("Pre-computing sensitivities ...")
            self.inverse_problem.dpred = self.inversion_data.simulate(
                self.starting_model, self.inverse_problem, self.sorting
            )

        # Add a list of directives to the inversion
        self.directiveList = DirectivesFactory(self.params).build(
            self.inversion_data,
            self.inversion_mesh,
            self.active_cells,
            np.argsort(np.hstack(self.sorting)),
            self.global_misfit,
            self.regularization,
        )

        # Put all the parts together
        self.inversion = inversion.BaseInversion(
            self.inverse_problem, directiveList=self.directiveList
        )

    def run(self):
        """Run inversion from params"""

        if self.params.forward_only:
            print("Running the forward simulation ...")
            self.inversion_data.simulate(
                self.starting_model, self.inverse_problem, self.sorting
            )
            return

        # Run the inversion
        self.start_inversion_message()
        self.inversion.run(self.starting_model)

    def start_inversion_message(self):

        # SimPEG reports half phi_d, so we scale to match
        has_chi_start = self.params.starting_chi_factor is not None
        chi_start = (
            self.params.starting_chi_factor if has_chi_start else self.params.chi_factor
        )
        print(f"Starting {self.params.inversion_style} inversion...")
        print(
            "Target Misfit: {:.2e} ({} data with chifact = {}) / 2".format(
                0.5 * self.params.chi_factor * len(self.survey.std),
                len(self.survey.std),
                self.params.chi_factor,
            )
        )
        print(
            "IRLS Start Misfit: {:.2e} ({} data with chifact = {}) / 2".format(
                0.5 * chi_start * len(self.survey.std), len(self.survey.std), chi_start
            )
        )

    def get_regularization(self):

        if self.inversion_type == "magnetic vector":
            wires = maps.Wires(
                ("p", self.n_cells), ("s", self.n_cells), ("t", self.n_cells)
            )

            reg_p = regularization.Sparse(
                self.mesh,
                indActive=self.active_cells,
                mapping=wires.p,
                gradientType=self.params.gradient_type,
                alpha_s=self.params.alpha_s,
                alpha_x=self.params.alpha_x,
                alpha_y=self.params.alpha_y,
                alpha_z=self.params.alpha_z,
                norms=self.params.model_norms(),
                mref=self.reference_model,
            )
            reg_s = regularization.Sparse(
                self.mesh,
                indActive=self.active_cells,
                mapping=wires.s,
                gradientType=self.params.gradient_type,
                alpha_s=self.params.alpha_s,
                alpha_x=self.params.alpha_x,
                alpha_y=self.params.alpha_y,
                alpha_z=self.params.alpha_z,
                norms=self.params.model_norms(),
                mref=self.reference_model,
            )

            reg_t = regularization.Sparse(
                self.mesh,
                indActive=self.active_cells,
                mapping=wires.t,
                gradientType=self.params.gradient_type,
                alpha_s=self.params.alpha_s,
                alpha_x=self.params.alpha_x,
                alpha_y=self.params.alpha_y,
                alpha_z=self.params.alpha_z,
                norms=self.params.model_norms(),
                mref=self.reference_model,
            )

            # Assemble the 3-component regularizations
            reg = reg_p + reg_s + reg_t
            reg.mref = self.reference_model

        else:

            reg = regularization.Sparse(
                self.mesh,
                indActive=self.active_cells,
                mapping=maps.IdentityMap(nP=self.n_cells),
                gradientType=self.params.gradient_type,
                alpha_s=self.params.alpha_s,
                alpha_x=self.params.alpha_x,
                alpha_y=self.params.alpha_y,
                alpha_z=self.params.alpha_z,
                norms=self.params.model_norms(),
                mref=self.reference_model,
            )

        return reg

    def get_tiles(self):

        if self.params.inversion_type in ["direct current", "induced polarization"]:
            tiles = []
            potential_electrodes = self.inversion_data.entity
            current_electrodes = potential_electrodes.current_electrodes
            line_split = np.array_split(
                current_electrodes.unique_parts, self.params.tile_spatial
            )
            for split in line_split:
                split_ind = []
                for line in split:
                    electrode_ind = current_electrodes.parts == line
                    cells_ind = np.where(
                        np.any(electrode_ind[current_electrodes.cells], axis=1)
                    )[0]
                    split_ind.append(cells_ind)
                # Fetch all receivers attached to the currents
                logical = np.zeros(current_electrodes.n_cells, dtype="bool")
                if len(split_ind) > 0:
                    logical[np.hstack(split_ind)] = True
                    tiles.append(
                        np.where(logical[potential_electrodes.ab_cell_id.values - 1])[0]
                    )

            # TODO Figure out how to handle a tile_spatial object to replace above

        else:
            tiles = tile_locations(
                self.locations,
                self.params.tile_spatial,
                method="kmeans",
            )

        return tiles

    def fetch(self, p: str | UUID):
        """Fetch the object addressed by uuid from the workspace."""

        if isinstance(p, str):
            try:
                p = UUID(p)
            except:
                p = self.params.__getattribute__(p)

        try:
            return self.workspace.get_entity(p)[0].values
        except AttributeError:
            return self.workspace.get_entity(p)[0]

    def configure_dask(self):
        """Sets Dask config settings."""

        if self.params.parallelized:
            if self.params.n_cpu is None:
                self.params.n_cpu = int(multiprocessing.cpu_count() / 2)

            dconf.set({"array.chunk-size": str(self.params.max_chunk_size) + "MiB"})
            dconf.set(scheduler="threads", pool=ThreadPool(self.params.n_cpu))


def start_inversion(filepath=None, **kwargs):
    """Starts inversion with parameters defined in input file."""

    if filepath is not None:
        input_file = InputFile.read_ui_json(filepath)
        inversion_type = input_file.data.get("inversion_type")
    else:
        input_file = None
        inversion_type = kwargs.get("inversion_type")

    if inversion_type == "magnetic vector":
        from .potential_fields import MagneticVectorParams

        params = MagneticVectorParams(input_file=input_file, **kwargs)

    elif inversion_type == "magnetic scalar":
        from .potential_fields import MagneticScalarParams

        params = MagneticScalarParams(input_file=input_file, **kwargs)

    elif inversion_type == "gravity":
        from .potential_fields import GravityParams

        params = GravityParams(input_file=input_file, **kwargs)

    elif inversion_type == "magnetotellurics":
        from geoapps.inversion.natural_sources import MagnetotelluricsParams

        params = MagnetotelluricsParams(input_file=input_file, **kwargs)

    elif inversion_type == "tipper":
        from .natural_sources import TipperParams

        params = TipperParams(input_file, **kwargs)

    elif inversion_type == "direct current":
        from .electricals import DirectCurrentParams

        params = DirectCurrentParams(input_file=input_file, **kwargs)

    elif inversion_type == "induced polarization":
        from .electricals import InducedPolarizationParams

        params = InducedPolarizationParams(input_file=input_file, **kwargs)

    else:
        raise UserWarning("A supported 'inversion_type' must be provided.")

    driver = InversionDriver(params)
    driver.run()


if __name__ == "__main__":
    ct = time()
    filepath = sys.argv[1]
    start_inversion(filepath)
    print(f"Total runtime: {datetime.timedelta(seconds=time() - ct)}")<|MERGE_RESOLUTION|>--- conflicted
+++ resolved
@@ -7,15 +7,12 @@
 
 from __future__ import annotations
 
-<<<<<<< HEAD
 import datetime
-=======
 from typing import TYPE_CHECKING
 
 if TYPE_CHECKING:
     from geoapps.inversion import InversionBaseParams
 
->>>>>>> 755bae46
 import multiprocessing
 import sys
 from multiprocessing.pool import ThreadPool
