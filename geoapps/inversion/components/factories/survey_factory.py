#  Copyright (c) 2023 Mira Geoscience Ltd.
#
#  This file is part of geoapps.
#
#  geoapps is distributed under the terms and conditions of the MIT License
#  (see LICENSE file at the root of this source code package).

# pylint: disable=W0613
# pylint: disable=W0221

from __future__ import annotations

from typing import TYPE_CHECKING

if TYPE_CHECKING:
    from geoapps.driver_base.params import BaseParams

import numpy as np
import SimPEG.electromagnetics.time_domain as tdem
from scipy.interpolate import interp1d

from geoapps.utils.surveys import extract_dcip_survey

from .receiver_factory import ReceiversFactory
from .simpeg_factory import SimPEGFactory
from .source_factory import SourcesFactory


def receiver_group(txi, potential_electrodes):
    """
    Group receivers by common transmitter id.

    :param: txi : transmitter index number.
    :param: potential_electrodes : geoh5py object that holds potential electrodes
        ab_map and ab_cell_id for a dc survey.

    :return: ids : list of ids of potential electrodes used with transmitter txi.
    """

    index_map = potential_electrodes.ab_map.map
    index_map = {int(v): k for k, v in index_map.items() if v != "Unknown"}
    ids = np.where(
        potential_electrodes.ab_cell_id.values.astype(int) == index_map[txi]
    )[0]

    return ids


def group_locations(obj, ids):
    """
    Return vertex locations for possible group of cells.

    :param obj : geoh5py object containing cells, vertices structure.
    :param ids : list of ids (or possibly single id) that indexes cells array.

    :return locations : tuple of n locations arrays where n is length of second
        dimension of cells array.
    """
    return (obj.vertices[obj.cells[ids, i]] for i in range(obj.cells.shape[1]))


class SurveyFactory(SimPEGFactory):
    """Build SimPEG sources objects based on factory type."""

    dummy = -999.0

    def __init__(self, params: BaseParams):
        """
        :param params: Params object containing SimPEG object parameters.
        """
        super().__init__(params)
        self.simpeg_object = self.concrete_object()
        self.local_index = None
        self.survey = None
        self.ordering = None

    def concrete_object(self):
        if self.factory_type in ["magnetic vector", "magnetic scalar"]:
            from SimPEG.potential_fields.magnetics import survey

        elif self.factory_type == "gravity":
            from SimPEG.potential_fields.gravity import survey

        elif "direct current" in self.factory_type:
            from SimPEG.electromagnetics.static.resistivity import survey

        elif "induced polarization" in self.factory_type:
            from SimPEG.electromagnetics.static.induced_polarization import survey

        elif "tdem" in self.factory_type:
            from SimPEG.electromagnetics.time_domain import survey

        elif self.factory_type in ["magnetotellurics", "tipper"]:
            from SimPEG.electromagnetics.natural_source import survey

        return survey.Survey

    def assemble_arguments(self, data=None, mesh=None, local_index=None, channel=None):
        """Provides implementations to assemble arguments for receivers object."""
        receiver_entity = data.entity

        if local_index is None:
            if "current" in self.factory_type or "polarization" in self.factory_type:
                n_data = receiver_entity.n_cells
            else:
                n_data = receiver_entity.n_vertices

<<<<<<< HEAD
            local_index = np.arange(n_data)

        self.local_index = local_index
=======
            self.local_index = np.arange(n_data)
        else:
            self.local_index = local_index
>>>>>>> d848b507

        if "current" in self.factory_type or "polarization" in self.factory_type:
            return self._dcip_arguments(data=data, local_index=local_index)
        elif self.factory_type in ["tdem"]:
            return self._tdem_arguments(data=data, mesh=mesh, local_index=local_index)
        elif self.factory_type in ["magnetotellurics", "tipper"]:
            return self._naturalsource_arguments(
                data=data, mesh=mesh, frequency=channel
            )
        else:
            receivers = ReceiversFactory(self.params).build(
                locations=data.locations,
                data=data.observed,
                local_index=self.local_index,
            )
            sources = SourcesFactory(self.params).build(receivers)
            return [sources]

    def assemble_keyword_arguments(self, **_):
        """Implementation of abstract method from SimPEGFactory."""
        return {}

    def build(
        self,
        data=None,
        mesh=None,
        local_index=None,
        indices=None,
        channel=None,
    ):
        """Overloads base method to add dobs, std attributes to survey class instance."""

        survey = super().build(
            data=data,
            local_index=local_index,
            mesh=mesh,
            channel=channel,
        )

        if not self.params.forward_only:
            if local_index is None or "2d" in self.factory_type:
                self._add_data(survey, data, self.local_index, channel)
            else:
                self._add_data(survey, data, local_index, channel)

        survey.dummy = self.dummy

        return survey, self.local_index, self.ordering

    def _get_local_data(self, data, channel, local_index):
        local_data = {}
        local_uncertainties = {}

        components = list(data.observed.keys())
        for comp in components:
            comp_name = comp
            if self.factory_type == "magnetotellurics":
                comp_name = {
                    "zxx_real": "zyy_real",
                    "zxx_imag": "zyy_imag",
                    "zxy_real": "zyx_real",
                    "zxy_imag": "zyx_imag",
                    "zyx_real": "zxy_real",
                    "zyx_imag": "zxy_imag",
                    "zyy_real": "zxx_real",
                    "zyy_imag": "zxx_imag",
                }[comp]

            key = "_".join([str(channel), str(comp_name)])
            local_data[key] = data.observed[comp][channel][local_index]
            local_uncertainties[key] = data.uncertainties[comp][channel][local_index]

        return local_data, local_uncertainties

    def _add_data(self, survey, data, local_index, channel):
        if self.factory_type in ["tdem"]:
            dobs = []
            uncerts = []

            data_stack = [np.vstack(list(k.values())) for k in data.observed.values()]
            uncert_stack = [
                np.vstack(list(k.values())) for k in data.uncertainties.values()
            ]
            for order in self.ordering:
                time_id, component_id, _, rx_id = order
                dobs.append(data_stack[component_id][time_id, rx_id])
                uncerts.append(uncert_stack[component_id][time_id, rx_id])

            survey.dobs = np.vstack([dobs]).flatten()
            survey.std = np.vstack([uncerts]).flatten()

        elif self.factory_type in ["magnetotellurics", "tipper"]:
            local_data = {}
            local_uncertainties = {}

            if channel is None:
                channels = np.unique([list(v.keys()) for v in data.observed.values()])
                for chan in channels:
                    dat, unc = self._get_local_data(data, chan, local_index)
                    local_data.update(dat)
                    local_uncertainties.update(unc)

            else:
                dat, unc = self._get_local_data(data, channel, local_index)
                local_data.update(dat)
                local_uncertainties.update(unc)

            data_vec = self._stack_channels(local_data, "row")
            uncertainty_vec = self._stack_channels(local_uncertainties, "row")
            uncertainty_vec[np.isnan(data_vec)] = np.inf
            data_vec[
                np.isnan(data_vec)
            ] = self.dummy  # Nan's handled by inf uncertainties
            survey.dobs = data_vec
            survey.std = uncertainty_vec

        else:
            index_map = (
                data.global_map[local_index]
                if data.global_map is not None
                else local_index
            )
            local_data = {k: v[index_map] for k, v in data.observed.items()}
            local_uncertainties = {
                k: v[local_index] for k, v in data.uncertainties.items()
            }

            data_vec = self._stack_channels(local_data, "column")
            uncertainty_vec = self._stack_channels(local_uncertainties, "column")
            uncertainty_vec[np.isnan(data_vec)] = np.inf
            data_vec[
                np.isnan(data_vec)
            ] = self.dummy  # Nan's handled by inf uncertainties
            survey.dobs = data_vec
            survey.std = uncertainty_vec

    def _stack_channels(self, channel_data: dict[str, np.ndarray], mode: str):
        """
        Convert dictionary of data/uncertainties to stacked array.

        parameters:
        ----------

        channel_data: Array of data to stack
        mode: Stacks rows or columns before flattening. Must be either 'row' or 'column'.


        notes:
        ------
        If mode is row the components will be clustered in the resulting 1D array.
        Column stacking results in the locations being clustered.

        """
        if mode == "column":
            return np.column_stack(list(channel_data.values())).ravel()
        elif mode == "row":
            return np.row_stack(list(channel_data.values())).ravel()

    def _dcip_arguments(self, data=None, local_index=None):
        if getattr(data, "entity", None) is None:
            return None

        receiver_entity = data.entity
        if "2d" in self.factory_type:
            receiver_entity = extract_dcip_survey(
                self.params.geoh5,
                receiver_entity,
                self.params.line_object.values,
                self.params.line_id,
            )
            self.local_index = np.arange(receiver_entity.n_cells)
            data.global_map = [
                k for k in receiver_entity.children if k.name == "Global Map"
            ][0].values

        source_ids, order = np.unique(
            receiver_entity.ab_cell_id.values[self.local_index], return_index=True
        )
        currents = receiver_entity.current_electrodes

        if "2d" in self.params.inversion_type:
            receiver_locations = receiver_entity.vertices
            source_locations = currents.vertices
            if local_index is not None:
                receiver_locations = data.drape_locations(receiver_locations)
                source_locations = data.drape_locations(source_locations)

        else:
            receiver_locations = data.locations
            source_locations = currents.vertices

        # TODO hook up tile_spatial to handle local_index handling
        sources = []
        self.local_index = []
        for source_id in source_ids[np.argsort(order)]:  # Cycle in original order
            receiver_indices = receiver_group(source_id, receiver_entity)
            receivers = ReceiversFactory(self.params).build(
                locations=receiver_locations,
                local_index=receiver_entity.cells[receiver_indices],
            )

            if receivers.nD == 0:
                continue

            if "induced polarization" in self.factory_type:
                receivers.data_type = "apparent_chargeability"

            cell_ind = int(np.where(currents.ab_cell_id.values == source_id)[0])
            source = SourcesFactory(self.params).build(
                receivers=receivers,
                locations=source_locations[currents.cells[cell_ind]],
            )

            sources.append(source)
            self.local_index.append(receiver_indices)

        self.local_index = np.hstack(self.local_index)

        if "2d" in self.factory_type:
            current_entity = receiver_entity.current_electrodes
            self.params.geoh5.remove_entity(receiver_entity)
            self.params.geoh5.remove_entity(current_entity)

        return [sources]

    def _tdem_arguments(self, data=None, local_index=None, mesh=None):
        receivers = data.entity
        transmitters = receivers.transmitters
        transmitter_id = receivers.get_data("Transmitter ID")

        if transmitter_id:
            tx_rx = transmitter_id[0].values
            tx_ids = transmitters.get_data("Transmitter ID")[0].values
            rx_lookup = {}
            tx_locs_lookup = {}
            for k in np.unique(tx_rx[self.local_index]):
                rx_lookup[k] = np.where(tx_rx == k)[0]
                tx_ind = tx_ids == k
                loop_cells = transmitters.cells[
                    np.all(tx_ind[transmitters.cells], axis=1), :
                ]
                loop_ind = np.r_[loop_cells[:, 0], loop_cells[-1, 1]]
                tx_locs = transmitters.vertices[loop_ind, :]
                tx_locs_lookup[k] = tx_locs
        else:
            rx_lookup = {k: [k] for k in self.local_index}
            tx_locs_lookup = {k: transmitters.vertices[k, :] for k in self.local_index}

        wave_function = interp1d(
            (receivers.waveform[:, 0] - receivers.timing_mark)
            * self.params.unit_conversion,
            receivers.waveform[:, 1],
            fill_value="extrapolate",
        )

        waveform = tdem.sources.RawWaveform(
            waveform_function=wave_function, offTime=0.0
        )

        self.ordering = []
        tx_list = []
        rx_factory = ReceiversFactory(self.params)
        tx_factory = SourcesFactory(self.params)
        for tx_id, rx_ids in rx_lookup.items():
            locs = receivers.vertices[rx_ids, :]

            rx_list = []
            for component_id, component in enumerate(data.components):
                rx_obj = rx_factory.build(
                    locations=locs,
                    local_index=self.local_index,
                    data=data,
                    mesh=mesh,
                    component=component,
                )
                rx_list.append(rx_obj)

                for time_id in range(len(receivers.channels)):
                    for rx_id in rx_ids:
                        self.ordering.append([time_id, component_id, tx_id, rx_id])

            tx_list.append(
                tx_factory.build(
                    rx_list, locations=tx_locs_lookup[tx_id], waveform=waveform
                )
            )

        return [tx_list]

    def _naturalsource_arguments(self, data=None, mesh=None, frequency=None):
        receivers = []
        sources = []
        rx_factory = ReceiversFactory(self.params)
        tx_factory = SourcesFactory(self.params)
        for k, v in data.observed.items():
            receivers.append(
                rx_factory.build(
                    locations=data.locations,
                    local_index=self.local_index,
                    data={k: v},
                    mesh=mesh,
                )
            )

        if frequency is None:
            frequencies = np.unique([list(v.keys()) for v in data.observed.values()])
            for frequency in frequencies:
                sources.append(tx_factory.build(receivers, frequency=frequency))
        else:
            sources.append(tx_factory.build(receivers, frequency=frequency))

        return [sources]<|MERGE_RESOLUTION|>--- conflicted
+++ resolved
@@ -105,15 +105,9 @@
             else:
                 n_data = receiver_entity.n_vertices
 
-<<<<<<< HEAD
-            local_index = np.arange(n_data)
-
-        self.local_index = local_index
-=======
             self.local_index = np.arange(n_data)
         else:
             self.local_index = local_index
->>>>>>> d848b507
 
         if "current" in self.factory_type or "polarization" in self.factory_type:
             return self._dcip_arguments(data=data, local_index=local_index)
