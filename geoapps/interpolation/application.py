--- conflicted
+++ resolved
@@ -10,27 +10,15 @@
 import os
 from time import time
 
-<<<<<<< HEAD
 from geoh5py.objects import ObjectBase
 from geoh5py.objects.object_base import Entity
 from geoh5py.ui_json.input_file import InputFile
-=======
-import numpy as np
-from geoh5py.objects import ObjectBase
-from geoh5py.ui_json.utils import monitored_directory_copy
->>>>>>> 5f3a334e
 from geoh5py.workspace import Workspace
 
-from geoapps.base.application import BaseApplication
 from geoapps.base.selection import ObjectDataSelection, TopographyOptions
-<<<<<<< HEAD
 from geoapps.interpolation.constants import app_initializer
 from geoapps.interpolation.driver import DataInterpolationDriver
 from geoapps.interpolation.params import DataInterpolationParams
-=======
-from geoapps.block_model_creation.driver import BlockModelDriver
-from geoapps.shared_utils.utils import get_locations, weighted_average
->>>>>>> 5f3a334e
 from geoapps.utils import warn_module_not_found
 
 with warn_module_not_found():
@@ -252,21 +240,6 @@
         else:
             self.method_panel.children = [self.method]
 
-<<<<<<< HEAD
-=======
-    def out_update(self, _):
-        if self.out_mode.value == "To Object":
-            self.destination_panel.children = [self.out_mode, self.out_object]
-        else:
-            self.destination_panel.children = [self.out_mode, self.new_grid_panel]
-
-    def object_base(self, object):
-        for entity in self._workspace.get_entity(object):
-            if isinstance(entity, ObjectBase):
-                return entity
-        return None
-
->>>>>>> 5f3a334e
     def trigger_click(self, _):
         param_dict = self.get_param_dict()
 
@@ -278,10 +251,12 @@
         )[0]
 
         temp_geoh5 = f"Interpolation_{time():.0f}.geoh5"
-<<<<<<< HEAD
-        with self.get_output_workspace(
-            self.export_directory.selected_path, temp_geoh5
-        ) as workspace:
+
+        ws, self.live_link.value = self.get_output_workspace(
+            self.live_link.value, self.export_directory.selected_path, temp_geoh5
+        )
+
+        with ws as workspace:
             for key, value in param_dict.items():
                 if isinstance(value, ObjectBase):
                     param_dict[key] = value.copy(parent=workspace, copy_children=True)
@@ -304,112 +279,6 @@
 
             new_params.write_input_file(
                 name=temp_geoh5.replace(".geoh5", ".ui.json"), validate=False
-=======
-        ws, self.live_link.value = BaseApplication.get_output_workspace(
-            self.live_link.value, self.export_directory.selected_path, temp_geoh5
-        )
-        with ws as workspace:
-
-            if self.out_mode.value == "To Object":
-
-                self.object_out = self.object_base(self.out_object.value).copy(
-                    parent=workspace
-                )
-                xyz_out = get_locations(workspace, self.object_out).copy()
-
-            else:
-
-                xyz_ref = get_locations(self._workspace, self.xy_reference.value).copy()
-                if xyz_ref is None:
-                    print(
-                        "No object selected for 'Lateral Extent'. Defaults to input object."
-                    )
-                    xyz_ref = xyz.copy()
-
-                # Find extent of grid
-                h = (
-                    np.asarray(self.core_cell_size.value.split(","))
-                    .astype(float)
-                    .tolist()
-                )
-
-                pads = (
-                    np.asarray(self.padding_distance.value.split(","))
-                    .astype(float)
-                    .tolist()
-                )
-
-                self.object_out = BlockModelDriver.get_block_model(
-                    workspace,
-                    self.new_grid.value,
-                    xyz_ref,
-                    h,
-                    self.depth_core.value,
-                    pads,
-                    self.expansion_fact.value,
-                )
-
-                # Try to recenter on nearest
-                # Find nearest cells
-                rad, ind = tree.query(self.object_out.centroids)
-                ind_nn = np.argmin(rad)
-
-                d_xyz = self.object_out.centroids[ind_nn, :] - xyz[ind[ind_nn], :]
-
-                self.object_out.origin = np.r_[self.object_out.origin.tolist()] - d_xyz
-
-                xyz_out = self.object_out.centroids.copy()
-
-        xyz_out_orig = xyz_out.copy()
-
-        values, sign, dtype = {}, {}, {}
-        for field in self.data.value:
-
-            if isinstance(field, str) and field in "XYZ":
-                values[field] = xyz[:, "XYZ".index(field)]
-                dtype[field] = values[field].dtype
-            else:
-                model_in = self.workspace.get_entity(field)[0]
-                values[field] = np.asarray(model_in.values, dtype=float).copy()
-                dtype[field] = model_in.values.dtype
-
-            values[field][values[field] == self.no_data_value.value] = np.nan
-            if self.space.value == "Log":
-                sign[field] = np.sign(values[field])
-                values[field] = np.log(np.abs(values[field]))
-            else:
-                sign[field] = np.ones_like(values[field])
-
-        values_interp = {}
-        rad, ind = tree.query(xyz_out)
-        if self.method.value == "Linear":
-
-            for key, value in values.items():
-                F = LinearNDInterpolator(xyz, value)
-                values_interp[key] = F(xyz_out)
-
-        elif self.method.value == "Inverse Distance":
-
-            angle = np.deg2rad((450.0 - np.asarray(self.skew_angle.value)) % 360.0)
-            rotation = np.r_[
-                np.c_[np.cos(angle), np.sin(angle)],
-                np.c_[-np.sin(angle), np.cos(angle)],
-            ]
-            center = np.mean(xyz, axis=0).reshape((3, 1))
-            xyz -= np.kron(center, np.ones(xyz.shape[0])).T
-            xyz[:, :2] = np.dot(rotation, xyz[:, :2].T).T
-            xyz[:, 1] *= self.skew_factor.value
-            xyz_out -= np.kron(center, np.ones(xyz_out.shape[0])).T
-            xyz_out[:, :2] = np.dot(rotation, xyz_out[:, :2].T).T
-            xyz_out[:, 1] *= self.skew_factor.value
-            vals, ind_inv = weighted_average(
-                xyz,
-                xyz_out,
-                list(values.values()),
-                threshold=1e-1,
-                n=8,
-                return_indices=True,
->>>>>>> 5f3a334e
             )
 
         driver = DataInterpolationDriver(new_params)
