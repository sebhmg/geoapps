--- conflicted
+++ resolved
@@ -270,114 +270,9 @@
                 ui_json=self.params.input_file.ui_json,
                 validation_options={"disabled": True},
             )
-<<<<<<< HEAD
             new_params = DataInterpolationParams(input_file=ifile, **param_dict)
             driver = DataInterpolationDriver(new_params)
             driver.run()
-=======
-
-            for key, val in zip(list(values.keys()), vals):
-                values_interp[key] = val
-                sign[key] = sign[key][ind_inv[:, 0]]
-
-        else:
-            # Find nearest cells
-            for key, value in values.items():
-
-                values_interp[key] = value[ind]
-                sign[key] = sign[key][ind]
-
-        for key in values_interp.keys():
-            if self.space.value == "Log":
-                values_interp[key] = sign[key] * np.exp(values_interp[key])
-
-            values_interp[key][np.isnan(values_interp[key])] = self.no_data_value.value
-            values_interp[key][rad > self.max_distance.value] = self.no_data_value.value
-
-        top = np.zeros(xyz_out.shape[0], dtype="bool")
-        bottom = np.zeros(xyz_out.shape[0], dtype="bool")
-        if self.topography.options.value == "Object" and self.workspace.get_entity(
-            self.topography.objects.value
-        ):
-
-            for entity in self._workspace.get_entity(self.topography.objects.value):
-                if isinstance(entity, ObjectBase):
-                    topo_obj = entity
-
-            if getattr(topo_obj, "vertices", None) is not None:
-                topo = topo_obj.vertices
-            else:
-                topo = topo_obj.centroids
-
-            if self.topography.data.value is not None:
-                topo[:, 2] = self.workspace.get_entity(self.topography.data.value)[
-                    0
-                ].values
-
-            lin_interp = LinearNDInterpolator(topo[:, :2], topo[:, 2])
-            z_interp = lin_interp(xyz_out_orig[:, :2])
-
-            ind_nan = np.isnan(z_interp)
-            if any(ind_nan):
-                tree = cKDTree(topo[:, :2])
-                _, ind = tree.query(xyz_out_orig[ind_nan, :2])
-                z_interp[ind_nan] = topo[ind, 2]
-
-            top = xyz_out_orig[:, 2] > z_interp
-            if self.max_depth.value is not None:
-                bottom = np.abs(xyz_out_orig[:, 2] - z_interp) > self.max_depth.value
-
-        elif (
-            self.topography.options.value == "Constant"
-            and self.topography.constant.value is not None
-        ):
-            top = xyz_out_orig[:, 2] > self.topography.constant.value
-            if self.max_depth.value is not None:
-                bottom = (
-                    np.abs(xyz_out_orig[:, 2] - self.topography.constant.value)
-                    > self.max_depth.value
-                )
-
-        for key in values_interp.keys():
-            values_interp[key][top] = self.no_data_value.value
-            values_interp[key][bottom] = self.no_data_value.value
-
-        if self.xy_extent.value is not None and self.workspace.get_entity(
-            self.xy_extent.value
-        ):
-
-            for entity in self._workspace.get_entity(self.xy_extent.value):
-                if isinstance(entity, ObjectBase):
-                    xy_ref = entity
-            if hasattr(xy_ref, "centroids"):
-                xy_ref = xy_ref.centroids
-            elif hasattr(xy_ref, "vertices"):
-                xy_ref = xy_ref.vertices
-
-            tree = cKDTree(xy_ref[:, :2])
-            rad, _ = tree.query(xyz_out_orig[:, :2])
-            for key in values_interp.keys():
-                values_interp[key][
-                    rad > self.max_distance.value
-                ] = self.no_data_value.value
-
-        self.object_out.workspace.open()
-        for key in values_interp.keys():
-            if dtype[field] == np.dtype("int32"):
-                primitive = "integer"
-                vals = np.round(values_interp[key]).astype(dtype[field])
-            else:
-                primitive = "float"
-                vals = values_interp[key].astype(dtype[field])
-
-            self.object_out.add_data(
-                {
-                    self.data.uid_name_map[key]
-                    + self.ga_group_name.value: {"values": vals, "type": primitive}
-                }
-            )
-        self.object_out.workspace.close()
->>>>>>> 87bcb911
 
         if self.live_link.value:
             print("Live link active. Check your ANALYST session for new mesh.")