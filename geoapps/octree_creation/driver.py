--- conflicted
+++ resolved
@@ -92,15 +92,9 @@
 
 if __name__ == "__main__":
     file = sys.argv[1]
-<<<<<<< HEAD
-    octree_params = OctreeParams(InputFile.read_ui_json(file))
-    driver = OctreeDriver(octree_params)
-    driver.run()
-=======
     params = OctreeParams(InputFile.read_ui_json(file))
     params.geoh5.close()
 
     with params.geoh5.open(model="r+"):
         driver = OctreeDriver(params)
-        driver.run()
->>>>>>> b714bc19
+        driver.run()