#  Copyright (c) 2022 Mira Geoscience Ltd.
#
#  This file is part of geoapps.
#
#  geoapps is distributed under the terms and conditions of the MIT License
#  (see LICENSE file at the root of this source code package).


from __future__ import annotations

import sys
from os import path

from discretize.utils import mesh_builder_xyz, refine_tree_xyz
from geoh5py.objects import ObjectBase, Octree
from geoh5py.ui_json import InputFile, monitored_directory_copy

from geoapps.driver_base.utils import treemesh_2_octree
from geoapps.octree_creation.params import OctreeParams


class OctreeDriver:
    def __init__(self, params: OctreeParams):
        self.params: OctreeParams = params

    def run(self) -> Octree:
        """
        Create an octree mesh from input values
        """
<<<<<<< HEAD
        workspace = self.params.geoh5
        entity = self.params.objects
=======
        octree = self.octree_from_params(self.params)

        if self.params.monitoring_directory is not None and path.exists(
            self.params.monitoring_directory
        ):
            monitored_directory_copy(self.params.monitoring_directory, octree)

        else:
            print(f"Result exported to: {self.params.geoh5.h5file}")
        return octree

    @staticmethod
    def octree_from_params(params: OctreeParams):
        print("Setting the mesh extent")
        entity = params.objects
>>>>>>> 8a5973b7

        p_d = [
            [
                params.horizontal_padding,
                params.horizontal_padding,
            ],
            [
                params.horizontal_padding,
                params.horizontal_padding,
            ],
            [params.vertical_padding, params.vertical_padding],
        ]

        treemesh = mesh_builder_xyz(
            entity.vertices,
            [
                params.u_cell_size,
                params.v_cell_size,
                params.w_cell_size,
            ],
            padding_distance=p_d,
            mesh_type="tree",
            depth_core=params.depth_core,
        )

        for label, value in params.free_parameter_dict.items():
            if not isinstance(getattr(params, value["object"]), ObjectBase):
                continue

            print(f"Applying {label} on: {getattr(params, value['object']).name}")

            treemesh = refine_tree_xyz(
                treemesh,
                getattr(params, value["object"]).vertices,
                method=getattr(params, value["type"]),
                octree_levels=getattr(params, value["levels"]),
                max_distance=getattr(params, value["distance"]),
                finalize=False,
            )

        print("Finalizing...")
        treemesh.finalize()
<<<<<<< HEAD
        octree = treemesh_2_octree(workspace, treemesh, name=self.params.ga_group_name)
=======
>>>>>>> 8a5973b7

        octree = treemesh_2_octree(params.geoh5, treemesh, name=params.ga_group_name)

<<<<<<< HEAD
        else:
            print(f"Result exported to: {workspace.h5file}")

        workspace.close()
=======
>>>>>>> 8a5973b7
        return octree


if __name__ == "__main__":
    file = sys.argv[1]
    params_class = OctreeParams(InputFile.read_ui_json(file))
    params_class.geoh5.close()

    with params_class.geoh5.open(model="r+"):
        driver = OctreeDriver(params_class)
        driver.run()<|MERGE_RESOLUTION|>--- conflicted
+++ resolved
@@ -27,26 +27,23 @@
         """
         Create an octree mesh from input values
         """
-<<<<<<< HEAD
-        workspace = self.params.geoh5
-        entity = self.params.objects
-=======
-        octree = self.octree_from_params(self.params)
+        with self.params.geoh5.open(model="r+"):
+            octree = self.octree_from_params(self.params)
 
-        if self.params.monitoring_directory is not None and path.exists(
-            self.params.monitoring_directory
-        ):
-            monitored_directory_copy(self.params.monitoring_directory, octree)
+            if self.params.monitoring_directory is not None and path.exists(
+                self.params.monitoring_directory
+            ):
+                monitored_directory_copy(self.params.monitoring_directory, octree)
 
-        else:
-            print(f"Result exported to: {self.params.geoh5.h5file}")
+            else:
+                print(f"Result exported to: {workspace.h5file}")
+
         return octree
 
     @staticmethod
     def octree_from_params(params: OctreeParams):
         print("Setting the mesh extent")
         entity = params.objects
->>>>>>> 8a5973b7
 
         p_d = [
             [
@@ -89,28 +86,14 @@
 
         print("Finalizing...")
         treemesh.finalize()
-<<<<<<< HEAD
-        octree = treemesh_2_octree(workspace, treemesh, name=self.params.ga_group_name)
-=======
->>>>>>> 8a5973b7
 
         octree = treemesh_2_octree(params.geoh5, treemesh, name=params.ga_group_name)
 
-<<<<<<< HEAD
-        else:
-            print(f"Result exported to: {workspace.h5file}")
-
-        workspace.close()
-=======
->>>>>>> 8a5973b7
         return octree
 
 
 if __name__ == "__main__":
     file = sys.argv[1]
     params_class = OctreeParams(InputFile.read_ui_json(file))
-    params_class.geoh5.close()
-
-    with params_class.geoh5.open(model="r+"):
-        driver = OctreeDriver(params_class)
-        driver.run()+    driver = OctreeDriver(params_class)
+    driver.run()