--- conflicted
+++ resolved
@@ -59,13 +59,9 @@
                     self._defaults[f"{group} {key}"] = form["value"]
 
             input_file = InputFile(
-<<<<<<< HEAD
-                ui_json=ui_json, validations=self.validations, validate=False
-=======
                 ui_json=ui_json,
                 validations=self.validations,
                 validate=False,
->>>>>>> 29dd1dd3
             )
 
         super().__init__(input_file=input_file, **kwargs)
