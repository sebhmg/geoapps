--- conflicted
+++ resolved
@@ -78,14 +78,8 @@
         if self.params.mesh_from_params:
             self.build_from_params()
             self.entity = self.workspace.get_entity("Octree_Mesh")[0]
-<<<<<<< HEAD
-            self.entity.parent = self.params.out_group
-            self.params.mesh = str(self.entity.uid)
-            self.params.mesh_from_params = False
-=======
             self.entity.parent = self.params.ga_group
 
->>>>>>> 28979d41
         else:
             orig_octree = self.workspace.get_entity(self.params.mesh)[0]
             self.entity = orig_octree.copy(
