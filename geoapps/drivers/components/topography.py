--- conflicted
+++ resolved
@@ -64,12 +64,10 @@
         self.mask = np.ones(len(self.locations), dtype=bool)
 
         topo_window = deepcopy(self.window)
-<<<<<<< HEAD
-        topo_window["size"] = [4 * s for s in topo_window["size"]]
-=======
+
         if topo_window is not None:
             topo_window["size"] = [2 * s for s in topo_window["size"]]
->>>>>>> 80e0f5b3
+
         self.mask = filter_xy(
             self.locations[:, 0],
             self.locations[:, 1],
