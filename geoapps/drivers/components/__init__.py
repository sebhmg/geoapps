--- conflicted
+++ resolved
@@ -8,8 +8,4 @@
 from .data import InversionData
 from .meshes import InversionMesh
 from .models import InversionModel
-<<<<<<< HEAD
-from .topography import get_topography
-=======
-from .topography import InversionTopography
->>>>>>> 696a3af3
+from .topography import InversionTopography