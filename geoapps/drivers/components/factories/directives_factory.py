#  Copyright (c) 2021 Mira Geoscience Ltd.
#
#  This file is part of geoapps.
#
#  geoapps is distributed under the terms and conditions of the MIT License
#  (see LICENSE file at the root of this source code package).

import numpy as np
from SimPEG import directives, maps
from SimPEG.utils import cartesian2amplitude_dip_azimuth

from .simpeg_factory import SimPEGFactory


class DirectivesFactory:

    _directive_2_attr = {
        "VectorInversion": ["vector_inversion_directive"],
        "Update_IRLS": ["update_irls_directive"],
        "UpdateSensitivityWeights": ["update_sensitivity_weights_directive"],
        "BetaEstimate_ByEig": ["beta_estimate_by_eigenvalues_directive"],
        "UpdatePreconditioner": ["update_preconditioner_directive"],
        "SaveIterationsGeoH5": [
            "save_iteration_model_directive",
            "save_iteration_data_directive",
            "save_iteration_apparent_resistivity_directive",
        ],
    }

    def __init__(self, params):
        self.params = params
        self.factory_type = params.inversion_type
        self.directive_list = []
        self.vector_inversion_directive = None
        self.update_sensitivity_weights_directive = None
        self.update_irls_directive = None
        self.beta_estimate_by_eigenvalues_directive = None
        self.update_preconditioner_directive = None
        self.save_iteration_model_directive = None
        self.save_iteration_data_directive = None
        self.save_iteration_apparent_resistivity_directive = None

    def build(
        self,
        inversion_data,
        inversion_mesh,
        active_cells,
        sorting,
        local_misfits,
        regularizer,
    ):

        self.vector_inversion_directive = directives.VectorInversion(
            [local.simulation for local in local_misfits],
            regularizer,
            chifact_target=self.params.chi_factor * 2,
        )

        self.update_irls_directive = directives.Update_IRLS(
            f_min_change=self.params.f_min_change,
            max_irls_iterations=self.params.max_iterations,
            max_beta_iterations=self.params.max_iterations,
            minGNiter=self.params.minGNiter,
            beta_tol=self.params.beta_tol,
            prctile=self.params.prctile,
            coolingRate=self.params.coolingRate,
            coolEps_q=self.params.coolEps_q,
            coolEpsFact=self.params.coolEpsFact,
            beta_search=self.params.beta_search,
            chifact_target=self.params.chi_factor,
        )

        self.update_sensitivity_weights_directive = directives.UpdateSensitivityWeights(
            everyIter=self.params.every_iteration_bool,
            threshold=self.params.sens_wts_threshold,
        )

        if self.params.initial_beta is None:
            self.beta_estimate_by_eigenvalues_directive = directives.BetaEstimate_ByEig(
                beta0_ratio=self.params.initial_beta_ratio, method="ratio"
            )

        self.update_preconditioner_directive = directives.UpdatePreconditioner()

        if self.params.geoh5 is not None:

            self.save_iteration_model_directive = SaveIterationGeoh5Factory(
                self.params
            ).build(
                inversion_object=inversion_mesh,
                active_cells=active_cells,
            )

            self.save_iteration_data_directive = SaveIterationGeoh5Factory(
                self.params
            ).build(
                inversion_object=inversion_data,
                active_cells=active_cells,
                sorting=sorting,
                save_objective_function=True,
            )

            if self.factory_type == "direct current":
                transform = inversion_data.transformations["potential"]
                self.save_iteration_apparent_resistivity_directive = (
                    SaveIterationGeoh5Factory(self.params).build(
                        inversion_object=inversion_data,
                        active_cells=active_cells,
                        sorting=sorting,
                        transform=transform,
                    )
                )

        for directive_name in self.params._directive_list:
            for attr in self._directive_2_attr[directive_name]:
                directive = getattr(self, attr)
                if directive is not None:
                    self.directive_list.append(directive)

        # print(f"Generated directive list: {self.directive_list}")
        return self.directive_list


class SaveIterationGeoh5Factory(SimPEGFactory):
    def __init__(self, params):
        super().__init__(params)
        self.simpeg_object = self.concrete_object()

    def concrete_object(self):
        return directives.SaveIterationsGeoH5

    def assemble_arguments(
        self,
        inversion_object=None,
        active_cells=None,
        sorting=None,
        transform=None,
        save_objective_function=False,
    ):
        return [inversion_object.entity]

    def assemble_keyword_arguments(
        self,
        inversion_object=None,
        active_cells=None,
        sorting=None,
        transform=None,
        save_objective_function=False,
    ):

        object_type = "mesh" if hasattr(inversion_object, "mesh") else "data"

        kwargs = {}
        kwargs["save_objective_function"] = save_objective_function

        if object_type == "data":

            channels = list(inversion_object.observed.keys())
            kwargs["channels"] = channels
            kwargs["attribute_type"] = "predicted"
<<<<<<< HEAD
            kwargs["transforms"] = [
                np.tile(
                    [inversion_object.normalizations[c] for c in channels],
                    (len(inversion_object.observed), 1),
                )
            ]
=======
            kwargs["save_objective_function"] = True
            kwargs["transforms"] = np.tile(
                [inversion_object.normalizations[c] for c in channels],
                inversion_object.locations.shape[0],
            )
>>>>>>> ec1d2671

            if self.factory_type == "direct current":

                kwargs["association"] = "CELL"
                kwargs["components"] = ["dc"]
                kwargs["data_type"] = {
                    "dc": {
                        c: inversion_object.data_entity[c].entity_type for c in channels
                    }
                }

                # Include an apparent resistivity mapper
                if transform is not None:

                    kwargs["transforms"].append(transform)
                    kwargs["channels"] = ["apparent_resistivity"]
                    apparent_resistivity_entity_type = self.params.workspace.get_entity(
                        "Observed_apparent_resistivity"
                    )[0].entity_type
                    kwargs["data_type"] = {
                        "dc": {"apparent_resistivity": apparent_resistivity_entity_type}
                    }

            if self.factory_type in ["magnetic scalar", "magnetic vector"]:
                kwargs["components"] = ["mag"]
                kwargs["data_type"] = {"mag": inversion_object._observed_data_types}
                kwargs["sorting"] = np.argsort(np.hstack(sorting))

            if self.factory_type == "gravity":
                kwargs["components"] = ["grav"]
                kwargs["data_type"] = {"grav": inversion_object._observed_data_types}
                kwargs["sorting"] = np.argsort(np.hstack(sorting))

        elif object_type == "mesh":

            active_cells_map = maps.InjectActiveCells(
                inversion_object.mesh, active_cells, np.nan
            )
            kwargs["association"] = "CELL"
            kwargs["sorting"] = inversion_object.mesh._ubc_order
            kwargs["channels"] = ["model"]
            kwargs["transforms"] = [active_cells_map]

            if self.factory_type == "magnetic vector":
                kwargs["channels"] = ["amplitude", "dip", "azimuth"]
                kwargs["transforms"] = [
                    cartesian2amplitude_dip_azimuth,
                    active_cells_map,
                ]

            if self.factory_type == "direct current":
                expmap = maps.ExpMap(inversion_object.mesh)
                kwargs["transforms"] = [expmap * active_cells_map]

        return kwargs

    def build(
        self,
        inversion_object=None,
        active_cells=None,
        sorting=None,
        transform=None,
        save_objective_function=False,
    ):
        return super().build(
            inversion_object=inversion_object,
            active_cells=active_cells,
            sorting=sorting,
            transform=transform,
            save_objective_function=save_objective_function,
        )<|MERGE_RESOLUTION|>--- conflicted
+++ resolved
@@ -158,23 +158,12 @@
             channels = list(inversion_object.observed.keys())
             kwargs["channels"] = channels
             kwargs["attribute_type"] = "predicted"
-<<<<<<< HEAD
-            kwargs["transforms"] = [
-                np.tile(
-                    [inversion_object.normalizations[c] for c in channels],
-                    (len(inversion_object.observed), 1),
-                )
-            ]
-=======
-            kwargs["save_objective_function"] = True
             kwargs["transforms"] = np.tile(
                 [inversion_object.normalizations[c] for c in channels],
                 inversion_object.locations.shape[0],
             )
->>>>>>> ec1d2671
 
             if self.factory_type == "direct current":
-
                 kwargs["association"] = "CELL"
                 kwargs["components"] = ["dc"]
                 kwargs["data_type"] = {
