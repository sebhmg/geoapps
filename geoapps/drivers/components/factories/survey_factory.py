--- conflicted
+++ resolved
@@ -180,8 +180,6 @@
 
 class SurveyFactory(SimPEGFactory):
     """Build SimPEG sources objects based on factory type."""
-
-    dummy = -999.0
 
     def __init__(self, params: Params):
         """
@@ -261,7 +259,9 @@
         else:
 
             if local_index is None:
-                self.local_index = np.arange(len(locations["receivers"]), dtype=int)
+                self.local_index = np.arange(
+                    len(self.locations["receivers"]), dtype=int
+                )
             else:
                 self.local_index = local_index
 
@@ -305,17 +305,12 @@
             survey.dobs = data_vec
             survey.std = uncertainty_vec
 
-<<<<<<< HEAD
         if self.factory_type in ["direct current", "induced_polarization"]:
-            if (mesh is not None) and (active_cells is not None):
-=======
-        if self.factory_type == "direct current":
             if (
                 (mesh is not None)
                 and (active_cells is not None)
                 and self.params.z_from_topo
             ):
->>>>>>> 28979d41
                 survey.drape_electrodes_on_topography(mesh, active_cells)
 
         survey.dummy = self.dummy
