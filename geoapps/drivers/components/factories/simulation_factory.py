--- conflicted
+++ resolved
@@ -120,11 +120,7 @@
 
         return kwargs
 
-<<<<<<< HEAD
-    def _magnetic_vector_keywords(self, kwargs, active_cells=None):
-=======
     def _magnetic_scalar_keywords(self, kwargs, active_cells=None):
->>>>>>> 164167d7
 
         kwargs["actInd"] = active_cells
         kwargs["chiMap"] = maps.IdentityMap(nP=int(active_cells.sum()))
