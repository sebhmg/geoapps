#  Copyright (c) 2021 Mira Geoscience Ltd.
#
#  This file is part of geoapps.
#
#  geoapps is distributed under the terms and conditions of the MIT License
#  (see LICENSE file at the root of this source code package).

from __future__ import annotations

from typing import TYPE_CHECKING, Any

if TYPE_CHECKING:
    from geoh5py.workspace import Workspace
    from geoapps.io import Params
    from uuid import UUID

from copy import deepcopy

import numpy as np
from dask.distributed import get_client, progress
from discretize import TreeMesh
from geoh5py.objects import CurrentElectrode, Curve, PotentialElectrode
from SimPEG import data, maps
from SimPEG.electromagnetics.static.utils.static_utils import geometric_factor
from SimPEG.utils.drivers import create_nested_mesh
from SimPEG.utils.io_utils.io_utils_electromagnetics import read_dcip_xyz

from geoapps.utils import calculate_2D_trend, filter_xy, rotate_xy

from .factories import SimulationFactory, SurveyFactory
from .locations import InversionLocations


class InversionData(InversionLocations):
    """
    Retrieve and store data from the workspace and apply transformations.

    Parameters
    ---------

    resolution :
        Desired data grid spacing.
    offset :
        Static receivers location offsets.
    radar :
        Radar channel address used to drape receiver locations over topography.
    ignore_value :
        Data value to ignore (infinity uncertainty).
    ignore_type :
        Type of ignore value (<, >, =).
    detrend_order :
        Polynomial degree for detrending (0, 1, or 2).
    detrend_type :
        Detrend type option. 'all': use all data, 'corners': use the convex
        hull only.
    locations :
        Data locations.
    mask :
        Mask accumulated by windowing and downsampling operations and applied
        to locations and data on initialization.
    vector :
        True if models are vector valued.
    n_blocks :
        Number of blocks if vector.
    components :
        Component names.
    observed :
        Components and associated observed geophysical data.
    predicted :
        Components and associated predicted geophysical data.
    uncertainties :
        Components and associated data uncertainties.
    normalizations :
        Data normalizations.

    Methods
    -------

    survey(local_index=None) :
        Generates SimPEG survey object.
    simulation(mesh, active_cells, local_index=None, tile_id=None) :
        Generates SimPEG simulation object.

    """

    def __init__(self, workspace: Workspace, params: Params, window: dict[str, Any]):
        """
        :param: workspace: Geoh5py workspace object containing location based data.
        :param: params: Params object containing location based data parameters.
        :param: window: Center and size defining window for data, topography, etc.
        """
        super().__init__(workspace, params, window)

        self.resolution: int = None
        self.offset: list[float] = None
        self.radar: np.ndarray = None
        self.ignore_value: float = None
        self.ignore_type: str = None
        self.detrend_order: float = None
        self.detrend_type: str = None
        self.locations: np.ndarray = None
        self.has_pseudo: bool = False
        self.mask: np.ndarray = None
        self.indices: np.ndarray = None
        self.vector: bool = None
        self.n_blocks: int = None
        self.components: list[str] = None
        self.observed: dict[str, np.ndarray] = {}
        self.predicted: dict[str, np.ndarray] = {}
        self.uncertainties: dict[str, np.ndarray] = {}
        self.normalizations: dict[str, Any] = {}
        self.transformations: dict[str, Any] = {}
        self.entity = None
        self.data_entity = {}
        self._observed_data_types = {}
        self._survey = None
        self._initialize()

    def _initialize(self) -> None:
        """Extract data from the workspace using params data."""
        self.vector = True if self.params.inversion_type == "magnetic vector" else False
        self.n_blocks = 3 if self.params.inversion_type == "magnetic vector" else 1
        self.ignore_value, self.ignore_type = self.parse_ignore_values()
        self.components, self.observed, self.uncertainties = self.get_data()
        self.offset, self.radar = self.params.offset()
        self.locations = self.get_locations(self.params.data_object)
<<<<<<< HEAD
=======
        self.mask = np.ones(len(self.locations), dtype=bool)
>>>>>>> e87b70cc
        self.mask = filter_xy(
            self.locations[:, 0],
            self.locations[:, 1],
            window=self.window,
            angle=self.angle,
            distance=self.params.resolution,
        )

        if self.radar is not None:
            if any(np.isnan(self.radar)):
                self.mask[np.isnan(self.radar)] = False

        self.locations = self.locations[self.mask, :]
        self.observed = self.filter(self.observed)
        self.radar = self.filter(self.radar)
        self.uncertainties = self.filter(self.uncertainties)

        if self.params.detrend_data:
            self.detrend_order = self.params.detrend_order
            self.detrend_type = self.params.detrend_type
            self.observed, self.trend = self.detrend(self.observed)

        self.observed = self.normalize(self.observed)
        self.locations = self.apply_transformations(self.locations)
        self.entity = self.write_entity()
        self.locations = self.get_locations(self.entity.uid)
        self._survey, _ = self.survey()

    def filter(self, a):
        """Remove vertices based on mask property."""
        if (
            self.params.inversion_type in ["direct current", "induced polarization"]
            and self.indices is None
        ):
            potential_electrodes = self.workspace.get_entity(self.params.data_object)[0]
            ab_ind = np.where(np.any(self.mask[potential_electrodes.cells], axis=1))[0]
            self.indices = ab_ind

        if self.indices is None:
            self.indices = np.where(self.mask)

        a = super().filter(a, mask=self.indices)

        return a

    def get_locations(self, uid: UUID) -> dict[str, np.ndarray]:
        """
        Returns locations of sources and receivers centroids or vertices.

        :param uid: UUID of geoh5py object containing centroid or
            vertex location data

        :return: dictionary containing at least a receivers array, but
            possibly also a sources and pseudo array of x, y, z locations.

        """

        data_object = self.workspace.get_entity(uid)[0]
        locs = super().get_locations(data_object)

        return locs

    def get_data(self) -> tuple[dict[str, np.ndarray], np.ndarray, np.ndarray]:
        """
        Get all data and uncertainty components and possibly set infinite uncertainties.

        :return: components: list of data components sorted in the
            order of self.observed.keys().
        :return: data: Dictionary of components and associated data
        :return: uncertainties: Dictionary of components and
            associated uncertainties with infinite uncertainty set on
            ignored data (specified by self.ignore_type and
            self.ignore_value).
        """

        components = self.params.components()
        data = {}
        uncertainties = {}
        for comp in components:
            data[comp] = self.get_data_component(comp)
            uncertainties[comp] = self.get_uncertainty_component(comp)
            uncertainties[comp] = self.set_infinity_uncertainties(
                uncertainties[comp], data[comp]
            )

        return list(data.keys()), data, uncertainties

    def write_entity(self):
        """Write out the survey to geoh5"""

        if self.params.inversion_type in ["direct current", "induced polarization"]:

            def prune_from_indices(curve: Curve, cell_indices: np.ndarray):
                cells = curve.cells[cell_indices]
                uni_ids, ids = np.unique(cells, return_inverse=True)
                locations = curve.vertices[uni_ids, :]
                cells = np.arange(uni_ids.shape[0], dtype="uint32")[ids].reshape(
                    (-1, 2)
                )
                return locations, cells

            # Trim down receivers
            rx_obj = self.workspace.get_entity(self.params.data_object)[0]
            rcv_ind = np.where(np.any(self.mask[rx_obj.cells], axis=1))[0]
            rcv_locations, rcv_cells = prune_from_indices(rx_obj, rcv_ind)
            uni_src_ids, src_ids = np.unique(
                rx_obj.ab_cell_id.values[rcv_ind], return_inverse=True
            )
            ab_cell_id = np.arange(1, uni_src_ids.shape[0] + 1)[src_ids]
            entity = PotentialElectrode.create(
                self.workspace,
                name="Data",
                parent=self.params.ga_group,
                vertices=self.apply_transformations(rcv_locations),
                cells=rcv_cells,
            )
            entity.ab_cell_id = ab_cell_id
            # Trim down sources
            tx_obj = rx_obj.current_electrodes
            src_ind = np.hstack(
                [np.where(tx_obj.ab_cell_id.values == ind)[0] for ind in uni_src_ids]
            )
            src_locations, src_cells = prune_from_indices(tx_obj, src_ind)
            new_currents = CurrentElectrode.create(
                self.workspace,
                name="Data (currents)",
                parent=self.params.ga_group,
                vertices=self.apply_transformations(src_locations),
                cells=src_cells,
            )
            new_currents.add_default_ab_cell_id()
            entity.current_electrodes = new_currents
            entity.workspace.finalize()

        else:
            entity = super().create_entity("Data", self.locations)

        return entity

    def save_data(self):
        """Write out the data to geoh5"""
        data = self.predicted if self.params.forward_only else self.observed
        basename = "Predicted" if self.params.forward_only else "Observed"

        if self.params.inversion_type == "direct current":
            self.transformations["potential"] = 1 / (
                geometric_factor(self._survey) + 1e-10
            )
            apparent_property = data["potential"] * self.transformations["potential"]
            self.data_entity[f"apparent_resistivity"] = self.entity.add_data(
                {
                    f"{basename}_apparent_resistivity": {
                        "values": apparent_property,
                        "association": "CELL",
                    }
                }
            )
        for comp in self.components:
            dnorm = self.normalizations[comp] * data[comp]
            self.data_entity[comp] = self.entity.add_data(
                {f"{basename}_{comp}": {"values": dnorm}}
            )
            if not self.params.forward_only:
                self._observed_data_types[comp] = self.data_entity[comp].entity_type
                self.entity.add_data(
                    {f"Uncertainties_{comp}": {"values": self.uncertainties[comp]}}
                )

    def get_data_component(self, component: str) -> np.ndarray:
        """Get data component (channel) from params data."""
        channel = self.params.channel(component)
        return None if channel is None else self.workspace.get_entity(channel)[0].values

    def get_uncertainty_component(self, component: str) -> np.ndarray:
        """Get uncertainty component (channel) from params data."""
        unc = self.params.uncertainty(component)
        if unc is None:
            return None
        elif isinstance(unc, (int, float)):
            d = self.get_data_component(component)
            if d is None:
                return None
            else:
                return np.array([float(unc)] * len(d))
        elif unc is None:
            d = self.get_data_component(component)
            return d * 0.0 + 1.0  # Default
        else:
            return self.workspace.get_entity(unc)[0].values.astype(float)

    def parse_ignore_values(self) -> tuple[float, str]:
        """Returns an ignore value and type ('<', '>', or '=') from params data."""
        ignore_values = self.params.ignore_values
        if ignore_values is not None:
            ignore_type = [k for k in ignore_values if k in ["<", ">"]]
            ignore_type = "=" if not ignore_type else ignore_type[0]
            if ignore_type in ["<", ">"]:
                ignore_value = float(ignore_values.split(ignore_type)[1])
            else:

                try:
                    ignore_value = float(ignore_values)
                except ValueError:
                    return None, None

            return ignore_value, ignore_type
        else:
            return None, None

    def set_infinity_uncertainties(
        self, uncertainties: np.ndarray, data: np.ndarray
    ) -> np.ndarray:
        """Use self.ignore_value self.ignore_type to set uncertainties to infinity."""

        if uncertainties is None:
            return None

        unc = uncertainties.copy()
        unc[np.isnan(data)] = np.inf

        if self.ignore_value is None:
            return unc
        elif self.ignore_type == "<":
            unc[data <= self.ignore_value] = np.inf
        elif self.ignore_type == ">":
            unc[data >= self.ignore_value] = np.inf
        elif self.ignore_type == "=":
            unc[data == self.ignore_value] = np.inf
        else:
            msg = f"Unrecognized ignore type: {self.ignore_type}."
            raise (ValueError(msg))

        return unc

    def apply_transformations(self, locations: np.ndarray):
        """Apply all coordinate transformations to locations"""
        if self.params.z_from_topo:
            locations = super().set_z_from_topo(locations)
        if self.offset is not None:
            locations = self.displace(locations, self.offset)
        if self.radar is not None:
            locations = self.drape(locations, self.radar)
        if self.is_rotated:
            locations = super().rotate(locations)
        return locations

    def displace(self, locs: np.ndarray, offset: np.ndarray) -> np.ndarray:
        """Offset data locations in all three dimensions."""
        if locs is None:
            return None
        else:
            return locs + offset if offset is not None else 0

    def drape(self, locs: np.ndarray, radar_offset: np.ndarray) -> np.ndarray:
        """Drape data locations using radar channel offsets."""

        if locs is None:
            return None

        radar_offset_pad = np.zeros((len(radar_offset), 3))
        radar_offset_pad[:, 2] = radar_offset

        return self.displace(locs, radar_offset_pad)

    def detrend(self, data) -> np.ndarray:
        """Remove trend from data."""
        d = data.copy()
        trend = data.copy()
        for comp in self.components:
            data_trend, _ = calculate_2D_trend(
                self.locations,
                d[comp],
                self.params.detrend_order,
                self.params.detrend_type,
            )
            trend[comp] = data_trend
            d[comp] -= data_trend
        return d, trend

    def normalize(self, data: dict[str, np.ndarray]) -> dict[str, np.ndarray]:
        """
        Apply data type specific normalizations to data.

        Calling normalize will apply the normalization to the data AND append
        to the normalizations attribute list the value applied to the data.

        :param: data: Components and associated geophysical data.

        :return: d: Normalized data.
        """
        d = deepcopy(data)
        normalizations = {}
        for comp in self.components:
            if comp in ["gz", "bz", "gxz", "gyz", "bxz", "byz"]:
                normalizations[comp] = -1.0
                if d[comp] is not None:
                    d[comp] *= -1.0
                print(f"Sign flip for {comp} component")
            else:
                normalizations[comp] = 1.0
        self.normalizations = normalizations
        return d

    def survey(
        self,
        mesh: TreeMesh = None,
        active_cells: np.ndarray = None,
        local_index: np.ndarray = None,
    ):
        """
        Generates SimPEG survey object.

        :param: local_index (Optional): Indices of the data belonging to a
            particular tile in case of a tiled inversion.

        :return: survey: SimPEG Survey class that covers all data or optionally
            the portion of the data indexed by the local_index argument.
        :return: local_index: receiver indices belonging to a particular tile.
        """

        survey_factory = SurveyFactory(self.params)
        survey = survey_factory.build(
            data=self,
            mesh=mesh,
            active_cells=active_cells,
            local_index=local_index,
        )
        return survey

    def simulation(
        self,
        mesh: TreeMesh,
        active_cells: np.ndarray,
        survey,
        tile_id: int = None,
        padding_cells: int = 6,
    ):
        """
        Generates SimPEG simulation object.

        :param: mesh: Inversion mesh.
        :param: active_cells: Mask that reduces model to active (earth) cells.
        :param: survey: SimPEG survey object.
        :param: tile_id (Optional): Id associated with the tile covered by
            the survey in case of a tiled inversion.

        :return: sim: SimPEG simulation object for full data or optionally
            the portion of the data indexed by the local_index argument.
        :return: map: If local_index and tile_id is provided, the returned
            map will maps from local to global data.  If no local_index or
            tile_id is provided map will simply be an identity map with no
            effect of the data.
        """
        simulation_factory = SimulationFactory(self.params)

        if tile_id is None:
            map = maps.IdentityMap(nP=int(self.n_blocks * active_cells.sum()))
            sim = simulation_factory.build(
                survey=survey, global_mesh=mesh, active_cells=active_cells, map=map
            )

        else:
            nested_mesh = create_nested_mesh(
                survey.unique_locations,
                mesh,
                method="radial",
                max_distance=np.max([mesh.h[0].min(), mesh.h[1].min()]) * padding_cells,
            )
            kwargs = {"components": 3} if self.vector else {}
            map = maps.TileMap(mesh, active_cells, nested_mesh, **kwargs)
            sim = simulation_factory.build(
                survey=survey,
                global_mesh=mesh,
                local_mesh=nested_mesh,
                active_cells=map.local_active,
                map=map,
                tile_id=tile_id,
            )

        return sim, map

    def simulate(self, model, inverse_problem, sorting):
        """Simulate fields for a particular model."""
        dpred = inverse_problem.get_dpred(
            model, compute_J=False if self.params.forward_only else True
        )

        dpred = np.hstack(dpred).reshape(-1, len(self.components))
        sorting = np.argsort(np.hstack(sorting))
        self.predicted = dict(zip(self.components, dpred[sorting].T))

        # TODO Should rotate the x,y (and/or tensor) components of the fields if used.

        self.save_data()<|MERGE_RESOLUTION|>--- conflicted
+++ resolved
@@ -124,10 +124,6 @@
         self.components, self.observed, self.uncertainties = self.get_data()
         self.offset, self.radar = self.params.offset()
         self.locations = self.get_locations(self.params.data_object)
-<<<<<<< HEAD
-=======
-        self.mask = np.ones(len(self.locations), dtype=bool)
->>>>>>> e87b70cc
         self.mask = filter_xy(
             self.locations[:, 0],
             self.locations[:, 1],
