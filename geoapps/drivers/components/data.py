--- conflicted
+++ resolved
@@ -154,17 +154,13 @@
         if self.params.detrend_data:
             self.detrend_order = self.params.detrend_order
             self.detrend_type = self.params.detrend_type
-<<<<<<< HEAD
+
             self.observed = self.detrend(self.observed)
 
         self.observed = self.normalize(self.observed)
         self.write_entity()
         self.locations = self.get_locations(self.entity.uid)
         self._survey, _ = self.survey()
-=======
-            self.observed, trend = self.detrend(self.observed)
-            self.save_data(label="_detrend")
->>>>>>> e071b4b4
 
     def filter(self, a):
         """Remove vertices based on mask property."""
@@ -223,13 +219,9 @@
 
         return list(data.keys()), data, uncertainties
 
-<<<<<<< HEAD
     def write_entity(self):
         """Write out the survey to geoh5"""
-=======
-    def save_data(self, label=""):
-
->>>>>>> e071b4b4
+
         if self.params.inversion_type == "direct current":
 
             def prune_from_indices(curve: Curve, cell_indices: np.ndarray):
@@ -274,22 +266,10 @@
             self.entity.current_electrodes = new_currents
             self.entity.workspace.finalize()
 
-<<<<<<< HEAD
         else:
             self.entity = super().create_entity(
                 "Data", self.apply_transformations(self.locations)
             )
-=======
-            if self.entity is None:
-                self.entity = rx_obj.copy(
-                    parent=self.params.out_group, copy_children=False
-                )
-                self.entity.name = "Data"
-                rx_obj.get_data("A-B Cell ID")[0].copy(parent=self.entity)
-                src = tx_obj.copy(parent=self.params.out_group, copy_children=False)
-                src.name = "Data (currents)"
-                self.entity.current_electrodes = src
->>>>>>> e071b4b4
 
     def save_data(self):
         """Write out the data to geoh5"""
@@ -305,13 +285,8 @@
             for comp in self.components:
                 self.data_entity[comp] = self.entity.add_data(
                     {
-<<<<<<< HEAD
                         f"{basename}_{comp}": {
                             "values": data[comp],
-=======
-                        f"Observed_{comp}{label}": {
-                            "values": self.observed[comp],
->>>>>>> e071b4b4
                             "association": "CELL",
                         }
                     }
@@ -327,24 +302,10 @@
             )
 
         else:
-<<<<<<< HEAD
             for comp in self.components:
                 dnorm = self.normalizations[comp] * data[comp]
                 self.data_entity[comp] = self.entity.add_data(
                     {f"{basename}_{comp}": {"values": dnorm}}
-=======
-
-            if self.entity is None:
-                self.entity = super().create_entity("Data", self.locations["receivers"])
-
-            if self.params.forward_only:
-                return
-
-            for comp in self.components:
-                dnorm = self.normalizations[comp] * self.observed[comp]
-                observed_data_object = self.entity.add_data(
-                    {f"Observed_{comp}{label}": {"values": dnorm}}
->>>>>>> e071b4b4
                 )
                 if not self.params.forward_only:
                     self._observed_data_types[comp] = self.data_entity[comp].entity_type
