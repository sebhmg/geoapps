--- conflicted
+++ resolved
@@ -24,9 +24,9 @@
 from SimPEG.electromagnetics.static.utils.static_utils import geometric_factor
 from SimPEG.utils.drivers import create_nested_mesh
 
+from geoapps.drivers.components.factories import SimulationFactory, SurveyFactory
 from geoapps.utils import calculate_2D_trend, filter_xy, rotate_xy
 
-from .factories import SimulationFactory, SurveyFactory
 from .locations import InversionLocations
 
 
@@ -135,6 +135,7 @@
         self.mask = np.ones(len(filt_locs), dtype=bool)
 
         if self.window is not None:
+
             self.mask = filter_xy(
                 filt_locs[:, 0],
                 filt_locs[:, 1],
@@ -233,11 +234,7 @@
 
     def save_data(self):
 
-<<<<<<< HEAD
-        if self.params.inversion_type in ["direct_current", "induced_polarization"]:
-=======
-        if self.params.inversion_type == "direct current":
->>>>>>> e1c92b3d
+        if self.params.inversion_type in ["direct current", "induced polarization"]:
 
             rx_obj = self.workspace.get_entity(self.params.data_object)[0]
             tx_obj = self.params.workspace.get_entity(f"{rx_obj.name} (currents)")[0]
@@ -255,7 +252,7 @@
             survey, _ = self.survey()
             key = (
                 "potential"
-                if self.params.inversion_type == "direct_current"
+                if self.params.inversion_type == "direct current"
                 else "chargeability"
             )
             self.transformations[key] = 1 / (geometric_factor(survey) + 1e-10)
@@ -271,7 +268,7 @@
                     }
                 )
 
-            if self.params.inversion_type == "direct_current":
+            if self.params.inversion_type == "direct current":
                 key = "apparent_resistivity"
             else:
                 key = "apparent_chargeability"
@@ -505,6 +502,7 @@
         save: bool = True,
     ) -> np.ndarray:
         """Simulate fields for a particular model."""
+
         client = get_client()
         sim, _ = self.simulation(mesh, active_cells, survey)
         prediction = client.compute(sim.dpred(model))
