--- conflicted
+++ resolved
@@ -12,12 +12,10 @@
 
 if __name__ == "__main__":
     filepath = sys.argv[1]
-<<<<<<< HEAD
+
     warnings.warn(
         "'geoapps.drivers.magnetotellurics_inversion' moved to "
         "'geoapps.drivers.magnetotellurics.inversion' in version 0.2.0. "
         "This warning is likely due to the execution of older ui.json files. Please update."
     )
-=======
->>>>>>> a38c6679
     start_inversion(filepath)