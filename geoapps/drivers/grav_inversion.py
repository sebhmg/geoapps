--- conflicted
+++ resolved
@@ -8,25 +8,20 @@
 
 import sys
 
-<<<<<<< HEAD
 from geoh5py.ui_json import InputFile
 
-=======
 from geoapps.drivers.base_inversion import InversionDriver
-from geoapps.io import InputFile
->>>>>>> 30b65091
 from geoapps.io.Gravity import GravityParams
 
 
 def start_inversion(filepath=None, **kwargs):
     """Starts inversion with parameters defined in input file."""
 
-    if filepath is None:
-        input_file = InputFile(data=kwargs)
-    else:
+    input_file = None
+    if filepath is not None:
         input_file = InputFile.read_ui_json(filepath)
 
-    params = GravityParams(input_file)
+    params = GravityParams(input_file=input_file, **kwargs)
     driver = GravityDriver(params)
     driver.run()
 
