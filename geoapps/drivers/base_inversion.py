--- conflicted
+++ resolved
@@ -14,9 +14,12 @@
 import numpy as np
 from dask import config as dconf
 from dask.distributed import Client, LocalCluster, get_client
+from geoh5py.objects import Points
 from SimPEG import (
+    dask,
     data,
     data_misfit,
+    directives,
     inverse_problem,
     inversion,
     maps,
@@ -24,9 +27,10 @@
     optimization,
     regularization,
 )
-from SimPEG.utils import tile_locations
+from SimPEG.utils import cartesian2amplitude_dip_azimuth, tile_locations
 
 from geoapps.io import Params
+from geoapps.utils import rotate_xy
 
 from .components import (
     InversionData,
@@ -117,6 +121,9 @@
             cluster = LocalCluster(processes=False)
             Client(cluster)
 
+        # Create SimPEG Survey object
+        self.survey, _ = self.inversion_data.survey()
+
         # Build active cells array and reduce models active set
         self.active_cells = self.inversion_topography.active_cells(self.inversion_mesh)
         self.models.remove_air(self.active_cells)
@@ -125,8 +132,16 @@
         self.n_blocks = 3 if self.is_vector else 1
         self.is_rotated = False if self.inversion_mesh.rotation is None else True
 
-        # Create SimPEG Survey object
-        self.survey, _ = self.inversion_data.survey()
+        # If forward only is true simulate fields, save to workspace and exit.
+        if self.params.forward_only:
+            self.inversion_data.simulate(
+                self.mesh,
+                self.starting_model,
+                self.survey,
+                self.active_cells,
+                save=True,
+            )
+            return
 
         # Tile locations
         self.tiles = self.get_tiles()  # [np.arange(len(self.survey.source_list))]#
@@ -142,6 +157,7 @@
         reg = self.get_regularization()
 
         # Specify optimization algorithm and set parameters
+        print("active", sum(self.active_cells))
         opt = optimization.ProjectedGNCG(
             maxIter=self.params.max_iterations,
             lower=self.lower_bound,
@@ -316,12 +332,8 @@
 
     def get_tiles(self):
 
-<<<<<<< HEAD
         if self.params.inversion_type in ["direct current", "induced polarization"]:
 
-=======
-        if self.params.inversion_type == "direct current":
->>>>>>> 164167d7
             tiles = []
             potential_electrodes = self.inversion_data.entity
             current_electrodes = potential_electrodes.current_electrodes
@@ -367,21 +379,15 @@
             lsim, lmap = self.inversion_data.simulation(
                 self.mesh, self.active_cells, lsurvey, tile_id
             )
-
-            if self.params.forward_only:
-                lmisfit = data_misfit.L2DataMisfit(simulation=lsim, model_map=lmap)
-            else:
-                ldat = (
-                    data.Data(
-                        lsurvey, dobs=lsurvey.dobs, standard_deviation=lsurvey.std
-                    ),
-                )
-                lmisfit = data_misfit.L2DataMisfit(
-                    data=ldat[0],
-                    simulation=lsim,
-                    model_map=lmap,
-                )
-                lmisfit.W = 1 / lsurvey.std
+            ldat = (
+                data.Data(lsurvey, dobs=lsurvey.dobs, standard_deviation=lsurvey.std),
+            )
+            lmisfit = data_misfit.L2DataMisfit(
+                data=ldat[0],
+                simulation=lsim,
+                model_map=lmap,
+            )
+            lmisfit.W = 1 / lsurvey.std
 
             local_misfits.append(lmisfit)
             self.sorting.append(local_index)
