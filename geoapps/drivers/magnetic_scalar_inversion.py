#  Copyright (c) 2022 Mira Geoscience Ltd.
#
#  This file is part of geoapps.
#
#  geoapps is distributed under the terms and conditions of the MIT License
#  (see LICENSE file at the root of this source code package).

import sys

<<<<<<< HEAD
from geoh5py.ui_json import InputFile

=======
from geoapps.drivers.base_inversion import InversionDriver
from geoapps.io import InputFile
>>>>>>> de5ef835
from geoapps.io.MagneticScalar import MagneticScalarParams


def start_inversion(filepath=None, **kwargs):
    """Starts inversion with parameters defined in input file."""

    if filepath is None:
        input_file = InputFile(data=kwargs)
    else:
        input_file = InputFile.read_ui_json(filepath)

    params = MagneticScalarParams(input_file)
    driver = MagneticScalarDriver(params)
    driver.run()


class MagneticScalarDriver(InversionDriver):
    def __init__(self, params: MagneticScalarParams):
        super().__init__(params)

    def run(self):
        super().run()


if __name__ == "__main__":
    filepath = sys.argv[1]
    start_inversion(filepath)<|MERGE_RESOLUTION|>--- conflicted
+++ resolved
@@ -7,25 +7,20 @@
 
 import sys
 
-<<<<<<< HEAD
 from geoh5py.ui_json import InputFile
 
-=======
 from geoapps.drivers.base_inversion import InversionDriver
-from geoapps.io import InputFile
->>>>>>> de5ef835
 from geoapps.io.MagneticScalar import MagneticScalarParams
 
 
 def start_inversion(filepath=None, **kwargs):
     """Starts inversion with parameters defined in input file."""
 
-    if filepath is None:
-        input_file = InputFile(data=kwargs)
-    else:
+    input_file = None
+    if filepath is not None:
         input_file = InputFile.read_ui_json(filepath)
 
-    params = MagneticScalarParams(input_file)
+    params = MagneticScalarParams(input_file=input_file, **kwargs)
     driver = MagneticScalarDriver(params)
     driver.run()
 
