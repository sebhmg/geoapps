#  Copyright (c) 2022 Mira Geoscience Ltd.
#
#  This file is part of geoapps.
#
#  geoapps is distributed under the terms and conditions of the MIT License
#  (see LICENSE file at the root of this source code package).
<<<<<<< HEAD
import base64
import io
import json
=======

from __future__ import annotations

>>>>>>> ef559d47
import os
import sys
import uuid
import webbrowser
from os import environ

import numpy as np
<<<<<<< HEAD
import plotly.express as px
import plotly.graph_objects as go
from dash import Dash, callback_context, dcc, html, no_update
from dash.dependencies import Input, Output
from flask import Flask
from geoh5py.objects.object_base import ObjectBase
from geoh5py.ui_json import InputFile
from geoh5py.workspace import Workspace

=======
from geoh5py.ui_json import InputFile

from geoapps.base.selection import ObjectDataSelection
>>>>>>> ef559d47
from geoapps.scatter_plot.constants import app_initializer
from geoapps.scatter_plot.driver import ScatterPlotDriver
from geoapps.scatter_plot.params import ScatterPlotParams
from geoapps.utils import warn_module_not_found

with warn_module_not_found():
    import plotly.express as px
    from plotly import graph_objects as go

with warn_module_not_found():
    from ipywidgets import (
        Checkbox,
        Dropdown,
        FloatText,
        HBox,
        IntSlider,
        Label,
        Layout,
        ToggleButton,
        VBox,
    )


class ScatterPlots:
    _param_class = ScatterPlotParams

    def __init__(self, ui_json=None, **kwargs):
        app_initializer.update(kwargs)
        if ui_json is not None and os.path.exists(ui_json.path):
            self.params = self._param_class(ui_json)
        else:
            self.params = self._param_class(**app_initializer)

        self.data_channels = {}
        # Initial values for the dash components
        defaults = self.get_defaults()

        external_stylesheets = ["https://codepen.io/chriddyp/pen/bWLwgP.css"]
        server = Flask(__name__)
        self.app = Dash(
            server=server,
            url_base_pathname=environ.get("JUPYTERHUB_SERVICE_PREFIX", "/"),
            external_stylesheets=external_stylesheets,
        )

        # Set up the layout with the dash components
        self.app.layout = html.Div(
            [
                html.Div(
                    [
                        dcc.Markdown(
                            children="""
                            ### Scatter Plots

                            This application lets users visualize up to 5D of data pulled from any Geoscience ANALYST objects. The application uses the rich [Plotly](https://plotly.com/) graphical interface.

                            New user? Visit the [**Getting Started**](https://geoapps.readthedocs.io/en/latest/content/installation.html) page.

                            [**Online Documentation**](https://geoapps.readthedocs.io/en/latest/content/applications/scatter.html)
                            """
                        ),
                    ],
                    style={
                        "width": "100%",
                        "margin-bottom": "20px",
                    },
                ),
                html.Div(
                    [
                        dcc.Upload(
                            id="upload",
                            children=html.Button("Upload Workspace/ui.json"),
                            style={"margin-bottom": "20px"},
                        ),
                        dcc.Dropdown(
                            id="objects",
                            options=defaults["objects_options"],
                            value=defaults["objects_name"],
                            style={"margin-bottom": "20px"},
                        ),
                        html.Div(
                            [
                                dcc.Markdown(
                                    children="Population Downsampling (%): ",
                                    style={
                                        "display": "inline-block",
                                        "margin-right": "5px",
                                    },
                                ),
                                dcc.Slider(
                                    id="downsampling",
                                    value=defaults["downsampling"],
                                    min=1,
                                    max=100,
                                    step=1,
                                    marks=None,
                                    tooltip={
                                        "placement": "bottom",
                                        "always_visible": True,
                                    },
                                ),
                            ],
                            style={"margin-bottom": "20px"},
                        ),
                        dcc.Dropdown(
                            id="axes_pannels",
                            options=[
                                {"label": "X-axis", "value": "x"},
                                {"label": "Y-axis", "value": "y"},
                                {"label": "Z-axis", "value": "z"},
                                {"label": "Color", "value": "color"},
                                {"label": "Size", "value": "size"},
                            ],
                            value="x",
                            style={"margin-bottom": "20px"},
                        ),
                    ],
                    style={"width": "40%", "display": "block", "vertical-align": "top"},
                ),
                html.Div(
                    id="x_div",
                    children=[
                        dcc.Markdown(children="Data: "),
                        dcc.Dropdown(
                            id="x",
                            options=defaults["data_options"],
                            value=defaults["x_name"],
                            style={"width": "63.3%", "margin-bottom": "20px"},
                        ),
                        html.Div(
                            [
                                dcc.Markdown(
                                    children="Threshold: ",
                                    style={
                                        "display": "inline-block",
                                        "margin-right": "5px",
                                    },
                                ),
                                dcc.Input(
                                    id="x_thresh",
                                    type="number",
                                    value=defaults["x_thresh"],
                                    style={
                                        "display": "inline-block",
                                        "margin-right": "20px",
                                    },
                                ),
                                dcc.Checklist(
                                    id="x_log",
                                    options=["Log10"],
                                    value=defaults["x_log"],
                                    style={"display": "inline-block"},
                                ),
                            ],
                            style={"margin-bottom": "20px"},
                        ),
                        html.Div(
                            [
                                dcc.Markdown(
                                    children="Min: ",
                                    style={
                                        "display": "inline-block",
                                        "margin-right": "5px",
                                    },
                                ),
                                dcc.Input(
                                    id="x_min",
                                    type="number",
                                    value=defaults["x_min"],
                                    style={
                                        "display": "inline-block",
                                        "margin-right": "20px",
                                    },
                                ),
                                dcc.Markdown(
                                    children="Max: ",
                                    style={
                                        "display": "inline-block",
                                        "margin-right": "5px",
                                    },
                                ),
                                dcc.Input(
                                    id="x_max",
                                    type="number",
                                    value=defaults["x_max"],
                                    style={"display": "inline-block"},
                                ),
                            ],
                        ),
                    ],
                    style={
                        "display": "block",
                        "width": "40%",
                        "vertical-align": "top",
                        "margin-bottom": "20px",
                    },
                ),
                html.Div(
                    id="y_div",
                    children=[
                        dcc.Markdown(children="Data: "),
                        dcc.Dropdown(
                            id="y",
                            options=defaults["data_options"],
                            value=defaults["y_name"],
                            style={"width": "63.3%", "margin-bottom": "20px"},
                        ),
                        html.Div(
                            [
                                dcc.Markdown(
                                    children="Threshold: ",
                                    style={
                                        "display": "inline-block",
                                        "margin-right": "5px",
                                    },
                                ),
                                dcc.Input(
                                    id="y_thresh",
                                    type="number",
                                    value=defaults["y_thresh"],
                                    style={
                                        "display": "inline-block",
                                        "margin-right": "20px",
                                    },
                                ),
                                dcc.Checklist(
                                    id="y_log",
                                    options=["Log10"],
                                    value=defaults["y_log"],
                                    style={"display": "inline-block"},
                                ),
                            ],
                            style={"margin-bottom": "20px"},
                        ),
                        html.Div(
                            [
                                dcc.Markdown(
                                    children="Min: ",
                                    style={
                                        "display": "inline-block",
                                        "margin-right": "5px",
                                    },
                                ),
                                dcc.Input(
                                    id="y_min",
                                    type="number",
                                    value=defaults["y_min"],
                                    style={
                                        "display": "inline-block",
                                        "margin-right": "20px",
                                    },
                                ),
                                dcc.Markdown(
                                    children="Max: ",
                                    style={
                                        "display": "inline-block",
                                        "margin-right": "5px",
                                    },
                                ),
                                dcc.Input(
                                    id="y_max",
                                    type="number",
                                    value=defaults["y_max"],
                                    style={"display": "inline-block"},
                                ),
                            ],
                        ),
                    ],
                    style={
                        "display": "none",
                        "width": "40%",
                        "vertical-align": "top",
                        "margin-bottom": "20px",
                    },
                ),
                html.Div(
                    id="z_div",
                    children=[
                        dcc.Markdown(children="Data: "),
                        dcc.Dropdown(
                            id="z",
                            options=defaults["data_options"],
                            value=defaults["z_name"],
                            style={"width": "63.3%", "margin-bottom": "20px"},
                        ),
                        html.Div(
                            [
                                dcc.Markdown(
                                    children="Threshold: ",
                                    style={
                                        "display": "inline-block",
                                        "margin-right": "5px",
                                    },
                                ),
                                dcc.Input(
                                    id="z_thresh",
                                    type="number",
                                    value=defaults["z_thresh"],
                                    style={
                                        "display": "inline-block",
                                        "margin-right": "20px",
                                    },
                                ),
                                dcc.Checklist(
                                    id="z_log",
                                    options=["Log10"],
                                    value=defaults["z_log"],
                                    style={"display": "inline-block"},
                                ),
                            ],
                            style={"margin-bottom": "20px"},
                        ),
                        html.Div(
                            [
                                dcc.Markdown(
                                    children="Min: ",
                                    style={
                                        "display": "inline-block",
                                        "margin-right": "5px",
                                    },
                                ),
                                dcc.Input(
                                    id="z_min",
                                    type="number",
                                    value=defaults["z_min"],
                                    style={
                                        "display": "inline-block",
                                        "margin-right": "20px",
                                    },
                                ),
                                dcc.Markdown(
                                    children="Max: ",
                                    style={
                                        "display": "inline-block",
                                        "margin-right": "5px",
                                    },
                                ),
                                dcc.Input(
                                    id="z_max",
                                    type="number",
                                    value=defaults["z_max"],
                                    style={"display": "inline-block"},
                                ),
                            ],
                        ),
                    ],
                    style={
                        "display": "none",
                        "width": "40%",
                        "vertical-align": "top",
                        "margin-bottom": "20px",
                    },
                ),
                html.Div(
                    id="color_div",
                    children=[
                        dcc.Markdown(children="Data: "),
                        dcc.Dropdown(
                            id="color",
                            options=defaults["data_options"],
                            value=defaults["color_name"],
                            style={"width": "63.3%", "margin-bottom": "20px"},
                        ),
                        dcc.Dropdown(
                            id="color_maps",
                            options=px.colors.named_colorscales(),
                            value=defaults["color_maps"],
                            style={"width": "63.3%", "margin-bottom": "20px"},
                        ),
                        html.Div(
                            [
                                dcc.Markdown(
                                    children="Threshold: ",
                                    style={
                                        "display": "inline-block",
                                        "margin-right": "5px",
                                    },
                                ),
                                dcc.Input(
                                    id="color_thresh",
                                    type="number",
                                    value=defaults["color_thresh"],
                                    style={
                                        "display": "inline-block",
                                        "margin-right": "20px",
                                    },
                                ),
                                dcc.Checklist(
                                    id="color_log",
                                    options=["Log10"],
                                    value=defaults["color_log"],
                                    style={"display": "inline-block"},
                                ),
                            ],
                            style={"margin-bottom": "20px"},
                        ),
                        html.Div(
                            [
                                dcc.Markdown(
                                    children="Min: ",
                                    style={
                                        "display": "inline-block",
                                        "margin-right": "5px",
                                    },
                                ),
                                dcc.Input(
                                    id="color_min",
                                    type="number",
                                    value=defaults["color_min"],
                                    style={
                                        "display": "inline-block",
                                        "margin-right": "20px",
                                    },
                                ),
                                dcc.Markdown(
                                    children="Max: ",
                                    style={
                                        "display": "inline-block",
                                        "margin-right": "5px",
                                    },
                                ),
                                dcc.Input(
                                    id="color_max",
                                    type="number",
                                    value=defaults["color_max"],
                                    style={"display": "inline-block"},
                                ),
                            ],
                        ),
                    ],
                    style={
                        "display": "none",
                        "width": "40%",
                        "vertical-align": "top",
                        "margin-bottom": "20px",
                    },
                ),
                html.Div(
                    id="size_div",
                    children=[
                        dcc.Markdown(children="Data: "),
                        dcc.Dropdown(
                            id="size",
                            options=defaults["data_options"],
                            value=defaults["size_name"],
                            style={"width": "63.3%", "margin-bottom": "20px"},
                        ),
                        html.Div(
                            [
                                dcc.Markdown(
                                    children="Marker Size: ",
                                    style={
                                        "display": "inline-block",
                                        "margin-right": "5px",
                                    },
                                ),
                                dcc.Slider(
                                    id="size_markers",
                                    value=defaults["size_markers"],
                                    min=1,
                                    max=100,
                                    step=1,
                                    marks=None,
                                    tooltip={
                                        "placement": "bottom",
                                        "always_visible": True,
                                    },
                                ),
                            ],
                            style={"width": "40%", "margin-bottom": "20px"},
                        ),
                        html.Div(
                            [
                                dcc.Markdown(
                                    children="Threshold: ",
                                    style={
                                        "display": "inline-block",
                                        "margin-right": "5px",
                                    },
                                ),
                                dcc.Input(
                                    id="size_thresh",
                                    type="number",
                                    value=defaults["size_thresh"],
                                    style={
                                        "display": "inline-block",
                                        "margin-right": "20px",
                                    },
                                ),
                                dcc.Checklist(
                                    id="size_log",
                                    options=["Log10"],
                                    value=defaults["size_log"],
                                    style={"display": "inline-block"},
                                ),
                            ],
                            style={"margin-bottom": "20px"},
                        ),
                        html.Div(
                            [
                                dcc.Markdown(
                                    children="Min: ",
                                    style={
                                        "display": "inline-block",
                                        "margin-right": "5px",
                                    },
                                ),
                                dcc.Input(
                                    id="size_min",
                                    type="number",
                                    value=defaults["size_min"],
                                    style={
                                        "display": "inline-block",
                                        "margin-right": "20px",
                                    },
                                ),
                                dcc.Markdown(
                                    children="Max: ",
                                    style={
                                        "display": "inline-block",
                                        "margin-right": "5px",
                                    },
                                ),
                                dcc.Input(
                                    id="size_max",
                                    type="number",
                                    value=defaults["size_max"],
                                    style={"display": "inline-block"},
                                ),
                            ],
                        ),
                    ],
                    style={
                        "display": "none",
                        "width": "40%",
                        "vertical-align": "top",
                        "margin-bottom": "20px",
                    },
                ),
                html.Div(
                    [
                        dcc.Graph(
                            id="plot",
                        ),
                        html.A(
                            html.Button("Download as HTML"),
                            id="download",
                            download="Crossplot.html",
                        ),
                    ],
                    style={"width": "80%", "display": "block", "margin-bottom": "20px"},
                ),
                dcc.Markdown(
                    children="""Need help? Contact us at support@mirageoscience.com"""
                ),
            ],
            style={"width": "100%", "margin-left": "50px"},
        )

        # Set up callbacks
        self.app.callback(
            Output(component_id="x_div", component_property="style"),
            Output(component_id="y_div", component_property="style"),
            Output(component_id="z_div", component_property="style"),
            Output(component_id="color_div", component_property="style"),
            Output(component_id="size_div", component_property="style"),
            Input(component_id="axes_pannels", component_property="value"),
        )(self.update_visibility)
        self.app.callback(
            Output(component_id="plot", component_property="figure"),
            Input(component_id="downsampling", component_property="value"),
            Input(component_id="x", component_property="value"),
            Input(component_id="x_log", component_property="value"),
            Input(component_id="x_thresh", component_property="value"),
            Input(component_id="x_min", component_property="value"),
            Input(component_id="x_max", component_property="value"),
            Input(component_id="y", component_property="value"),
            Input(component_id="y_log", component_property="value"),
            Input(component_id="y_thresh", component_property="value"),
            Input(component_id="y_min", component_property="value"),
            Input(component_id="y_max", component_property="value"),
            Input(component_id="z", component_property="value"),
            Input(component_id="z_log", component_property="value"),
            Input(component_id="z_thresh", component_property="value"),
            Input(component_id="z_min", component_property="value"),
            Input(component_id="z_max", component_property="value"),
            Input(component_id="color", component_property="value"),
            Input(component_id="color_log", component_property="value"),
            Input(component_id="color_thresh", component_property="value"),
            Input(component_id="color_min", component_property="value"),
            Input(component_id="color_max", component_property="value"),
            Input(component_id="color_maps", component_property="value"),
            Input(component_id="size", component_property="value"),
            Input(component_id="size_log", component_property="value"),
            Input(component_id="size_thresh", component_property="value"),
            Input(component_id="size_min", component_property="value"),
            Input(component_id="size_max", component_property="value"),
            Input(component_id="size_markers", component_property="value"),
        )(self.update_plot)
        self.app.callback(
            Output(component_id="objects", component_property="options"),
            Output(component_id="objects", component_property="value"),
            Output(component_id="downsampling", component_property="value"),
            Output(component_id="x", component_property="options"),
            Output(component_id="x", component_property="value"),
            Output(component_id="x_log", component_property="value"),
            Output(component_id="x_thresh", component_property="value"),
            Output(component_id="x_min", component_property="value"),
            Output(component_id="x_max", component_property="value"),
            Output(component_id="y", component_property="options"),
            Output(component_id="y", component_property="value"),
            Output(component_id="y_log", component_property="value"),
            Output(component_id="y_thresh", component_property="value"),
            Output(component_id="y_min", component_property="value"),
            Output(component_id="y_max", component_property="value"),
            Output(component_id="z", component_property="options"),
            Output(component_id="z", component_property="value"),
            Output(component_id="z_log", component_property="value"),
            Output(component_id="z_thresh", component_property="value"),
            Output(component_id="z_min", component_property="value"),
            Output(component_id="z_max", component_property="value"),
            Output(component_id="color", component_property="options"),
            Output(component_id="color", component_property="value"),
            Output(component_id="color_log", component_property="value"),
            Output(component_id="color_thresh", component_property="value"),
            Output(component_id="color_min", component_property="value"),
            Output(component_id="color_max", component_property="value"),
            Output(component_id="color_maps", component_property="value"),
            Output(component_id="size", component_property="options"),
            Output(component_id="size", component_property="value"),
            Output(component_id="size_log", component_property="value"),
            Output(component_id="size_thresh", component_property="value"),
            Output(component_id="size_min", component_property="value"),
            Output(component_id="size_max", component_property="value"),
            Output(component_id="size_markers", component_property="value"),
            Output(component_id="upload", component_property="filename"),
            Output(component_id="upload", component_property="contents"),
            Input(component_id="upload", component_property="filename"),
            Input(component_id="upload", component_property="contents"),
            Input(component_id="objects", component_property="value"),
            Input(component_id="x", component_property="value"),
            Input(component_id="y", component_property="value"),
            Input(component_id="z", component_property="value"),
            Input(component_id="color", component_property="value"),
            Input(component_id="size", component_property="value"),
            prevent_initial_call=True,
        )(self.update_params)
        self.app.callback(
            Output(component_id="download", component_property="href"),
            Input(component_id="plot", component_property="figure"),
        )(self.save_figure)

    def update_visibility(self, axis):
        # Change the visibility of the dash components depending on the axis selected
        if axis == "x":
            return (
                {"display": "block"},
                {"display": "none"},
                {"display": "none"},
                {"display": "none"},
                {"display": "none"},
            )
        elif axis == "y":
            return (
                {"display": "none"},
                {"display": "block"},
                {"display": "none"},
                {"display": "none"},
                {"display": "none"},
            )
        elif axis == "z":
            return (
                {"display": "none"},
                {"display": "none"},
                {"display": "block"},
                {"display": "none"},
                {"display": "none"},
            )
        elif axis == "color":
            return (
                {"display": "none"},
                {"display": "none"},
                {"display": "none"},
                {"display": "block"},
                {"display": "none"},
            )
        elif axis == "size":
            return (
                {"display": "none"},
                {"display": "none"},
                {"display": "none"},
                {"display": "none"},
                {"display": "block"},
            )

    def get_defaults(self):
        defaults = {}
        # Get initial values to initialize the dash components
        for key, value in self.params.to_dict().items():
            if key in ["x", "y", "z", "color", "size"]:
                defaults[key + "_name"] = getattr(value, "name", None)
            elif key == "objects":
                if value is None:
                    defaults[key + "_name"] = None
                    defaults["data_options"] = []
                else:
                    defaults[key + "_name"] = value.name
                    data_options = ["None"]
                    data_options.extend(value.get_data_list())
                    if "Visual Parameters" in data_options:
                        data_options.remove("Visual Parameters")
                    defaults["data_options"] = data_options
                for channel in defaults["data_options"]:
                    self.get_channel(channel)
            elif key in ["x_log", "y_log", "z_log", "color_log", "size_log"]:
                if value is True:
                    defaults[key] = ["Log10"]
                else:
                    defaults[key] = []
            else:
                defaults[key] = value

            if key == "geoh5":
                if value is None:
                    defaults["objects_options"] = []
                else:
                    defaults["objects_options"] = [
                        {"label": obj.parent.name + "/" + obj.name, "value": obj.name}
                        for obj in value.objects
                    ]

        return defaults

    def update_plot(
        self,
        downsampling,
        x,
        x_log,
        x_thresh,
        x_min,
        x_max,
        y,
        y_log,
        y_thresh,
        y_min,
        y_max,
        z,
        z_log,
        z_thresh,
        z_min,
        z_max,
        color,
        color_log,
        color_thresh,
        color_min,
        color_max,
        color_maps,
        size,
        size_log,
        size_thresh,
        size_min,
        size_max,
        size_markers,
    ):
        new_params_dict = {}
        for key, value in self.params.to_dict().items():

            if key in locals():
                param = locals()[key]
            else:
                param = None

            if param is None:
                new_params_dict[key] = value
            elif (
                (key == "x")
                | (key == "y")
                | (key == "z")
                | (key == "color")
                | (key == "size")
            ):
                if (param != "None") & (param in self.data_channels.keys()):
                    new_params_dict[key] = self.data_channels[param]
                else:
                    new_params_dict[key] = None
            else:
                new_params_dict[key] = param

        ifile = InputFile(
            ui_json=self.params.input_file.ui_json,
            validation_options={"disabled": True},
        )

        ifile.data = new_params_dict
        new_params = ScatterPlotParams(input_file=ifile)

        driver = ScatterPlotDriver(new_params)
        figure = go.FigureWidget(driver.run())

        return figure

    def update_from_uijson(self, contents):
        content_type, content_string = contents.split(",")
        decoded = base64.b64decode(content_string)
        ui_json = json.loads(decoded)

        for key, value in ui_json.items():
            if hasattr(self.params, key):
                if key == "geoh5":
                    if value == "":
                        setattr(self.params, key, None)
                    else:
                        setattr(self.params, key, value)
                elif type(value) is dict:
                    if key in ["objects", "x", "y", "z", "color", "size"]:
                        if (
                            (value["value"] is None)
                            | (value["value"] == "")
                            | (self.params.geoh5 is None)
                        ):
                            setattr(self.params, key, None)
                        elif self.params.geoh5.get_entity(uuid.UUID(value["value"])):
                            setattr(
                                self.params,
                                key,
                                self.params.geoh5.get_entity(uuid.UUID(value["value"]))[
                                    0
                                ],
                            )
                    elif value["value"]:
                        setattr(self.params, key, value["value"])
                    else:
                        setattr(self.params, key, None)
                else:
                    setattr(self.params, key, value)

        self.data_channels = {}
        defaults = self.get_defaults()

        return defaults

    def update_object_options(self, contents):
        objects, value = None, None
        if contents is not None:
            content_type, content_string = contents.split(",")
            decoded = io.BytesIO(base64.b64decode(content_string))
            self.params.geoh5 = Workspace(decoded)

        obj_list = self.params.geoh5.objects

        options = [
            {"label": obj.parent.name + "/" + obj.name, "value": obj.name}
            for obj in obj_list
        ]
        if len(options) > 0:
            value = options[0]["value"]

        return {"objects_options": options, "objects_name": value}

    def update_data_options(self, object):
        obj = None
        if getattr(
            self.params, "geoh5", None
        ) is not None and self.params.geoh5.get_entity(object):
            for entity in self.params.geoh5.get_entity(object):
                if isinstance(entity, ObjectBase):
                    obj = entity

        channel_list = ["None"]
        channel_list.extend(obj.get_data_list())

        if "Visual Parameters" in channel_list:
            channel_list.remove("Visual Parameters")

        self.data_channels = {}
        for channel in channel_list:
            self.get_channel(channel)

        options = list(self.data_channels.keys())

        return {
            "data_options": options,
            "x_name": "None",
            "y_name": "None",
            "z_name": "None",
            "color_name": "None",
            "size_name": "None",
        }

    def get_channel(self, channel):
        if channel is None:
            return None

        if channel not in self.data_channels.keys():
            if channel == "None":
                data = None
            elif self.params.geoh5.get_entity(channel):
                data = self.params.geoh5.get_entity(channel)[0]
            else:
                return

            self.data_channels[channel] = data

    def get_channel_bounds(self, channel):
        """
        Set the min and max values for the given axis channel
        """
        self.get_channel(channel)

        cmin, cmax = 0, 0
        if (channel in self.data_channels.keys()) & (channel != "None"):
            values = self.data_channels[channel].values
            values = values[~np.isnan(values)]
            cmin = f"{np.min(values):.2e}"
            cmax = f"{np.max(values):.2e}"

        return cmin, cmax

    def set_channel_bounds(self, x, y, z, color, size):
        x_min, x_max = self.get_channel_bounds(x)
        y_min, y_max = self.get_channel_bounds(y)
        z_min, z_max = self.get_channel_bounds(z)
        color_min, color_max = self.get_channel_bounds(color)
        size_min, size_max = self.get_channel_bounds(size)

        return {
            "x_min": x_min,
            "x_max": x_max,
            "y_min": y_min,
            "y_max": y_max,
            "z_min": z_min,
            "z_max": z_max,
            "color_min": color_min,
            "color_max": color_max,
            "size_min": size_min,
            "size_max": size_max,
        }

    def update_params(
        self,
        filename,
        contents,
        objects,
        x,
        y,
        z,
        color,
        size,
    ):
        param_list = [
            "objects_options",
            "objects_name",
            "downsampling",
            "data_options",
            "x_name",
            "x_log",
            "x_thresh",
            "x_min",
            "x_max",
            "data_options",
            "y_name",
            "y_log",
            "y_thresh",
            "y_min",
            "y_max",
            "data_options",
            "z_name",
            "z_log",
            "z_thresh",
            "z_min",
            "z_max",
            "data_options",
            "color_name",
            "color_log",
            "color_thresh",
            "color_min",
            "color_max",
            "color_maps",
            "data_options",
            "size_name",
            "size_log",
            "size_thresh",
            "size_min",
            "size_max",
            "size_markers",
            "filename",
            "contents",
        ]

        trigger = callback_context.triggered[0]["prop_id"].split(".")[0]
        update_dict = {}
        if trigger == "upload":
            if filename.endswith(".ui.json"):
                update_dict = self.update_from_uijson(contents)
            elif filename.endswith(".geoh5"):
                update_dict = self.update_object_options(contents)
                update_dict.update(
                    self.update_data_options(update_dict["objects_name"])
                )
            else:
                print("Uploaded file must be a workspace or ui.json.")
            update_dict["filename"] = None
            update_dict["contents"] = None
        elif trigger == "objects":
            update_dict = self.update_data_options(objects)
        elif trigger in ["x", "y", "z", "color", "size"]:
            update_dict = self.set_channel_bounds(x, y, z, color, size)

        outputs = []
        for param in param_list:
            if param in update_dict.keys():
                outputs.append(update_dict[param])
            else:
                outputs.append(no_update)
        return tuple(outputs)

    def save_figure(self, fig):
        buffer = io.StringIO()
        go.Figure(fig).write_html(buffer)
        html_bytes = buffer.getvalue().encode()
        encoded = base64.b64encode(html_bytes).decode()
        href = "data:text/html;base64," + encoded

        return href

    def run(self):
        # The reloader has not yet run - open the browser
        if not environ.get("WERKZEUG_RUN_MAIN"):
            webbrowser.open_new("http://127.0.0.1:8050/")

        # Otherwise, continue as normal
        self.app.run_server(host="127.0.0.1", port=8050, debug=False)


if __name__ == "__main__":
    print("Loading geoh5 file . . .")
    file = sys.argv[1]
    ifile = InputFile.read_ui_json(file)
    app = ScatterPlots(ui_json=ifile)
    print("Loaded. Building the plotly scatterplot . . .")
    app.run()
    print("Done")<|MERGE_RESOLUTION|>--- conflicted
+++ resolved
@@ -4,15 +4,12 @@
 #
 #  geoapps is distributed under the terms and conditions of the MIT License
 #  (see LICENSE file at the root of this source code package).
-<<<<<<< HEAD
+
+from __future__ import annotations
+
 import base64
 import io
 import json
-=======
-
-from __future__ import annotations
-
->>>>>>> ef559d47
 import os
 import sys
 import uuid
@@ -20,7 +17,6 @@
 from os import environ
 
 import numpy as np
-<<<<<<< HEAD
 import plotly.express as px
 import plotly.graph_objects as go
 from dash import Dash, callback_context, dcc, html, no_update
@@ -30,32 +26,9 @@
 from geoh5py.ui_json import InputFile
 from geoh5py.workspace import Workspace
 
-=======
-from geoh5py.ui_json import InputFile
-
-from geoapps.base.selection import ObjectDataSelection
->>>>>>> ef559d47
 from geoapps.scatter_plot.constants import app_initializer
 from geoapps.scatter_plot.driver import ScatterPlotDriver
 from geoapps.scatter_plot.params import ScatterPlotParams
-from geoapps.utils import warn_module_not_found
-
-with warn_module_not_found():
-    import plotly.express as px
-    from plotly import graph_objects as go
-
-with warn_module_not_found():
-    from ipywidgets import (
-        Checkbox,
-        Dropdown,
-        FloatText,
-        HBox,
-        IntSlider,
-        Label,
-        Layout,
-        ToggleButton,
-        VBox,
-    )
 
 
 class ScatterPlots:
