#  Copyright (c) 2023 Mira Geoscience Ltd.
#
#  This file is part of geoapps.
#
#  geoapps is distributed under the terms and conditions of the MIT License
#  (see LICENSE file at the root of this source code package).

# pylint: disable=W0613

from __future__ import annotations

import os
import sys
import uuid
from pathlib import Path
from time import time

import numpy as np
import plotly.graph_objects as go
from dash import callback_context, dcc, no_update
from dash.dependencies import Input, Output
from flask import Flask
from geoh5py.objects import ObjectBase
from geoh5py.shared.utils import fetch_active_workspace
from geoh5py.ui_json import InputFile
from jupyter_dash import JupyterDash

from geoapps.base.application import BaseApplication
from geoapps.base.dash_application import BaseDashApplication, ObjectSelection
from geoapps.scatter_plot.constants import app_initializer
from geoapps.scatter_plot.driver import ScatterPlotDriver
from geoapps.scatter_plot.layout import scatter_layout
from geoapps.scatter_plot.params import ScatterPlotParams


class ScatterPlots(BaseDashApplication):
    """
    Dash app to make a scatter plot.
    """

    _param_class = ScatterPlotParams
    _driver_class = ScatterPlotDriver

    def __init__(self, ui_json=None, ui_json_data=None, params=None, **kwargs):
        app_initializer.update(kwargs)

        if params is not None:
            # Launched from ObjectSelection, with default ui.json
            self.params = params
        elif ui_json is not None and Path(ui_json.path).is_dir():
            self.params = self._param_class(ui_json)
            ui_json_data = ui_json.demote(ui_json.data.copy())
        else:
            self.params = self._param_class(**app_initializer)
            ui_json_data = app_initializer
        super().__init__()

        # Start flask server
        external_stylesheets = ["https://codepen.io/chriddyp/pen/bWLwgP.css"]
        server = Flask(__name__)
        self.app = JupyterDash(
            server=server,
            url_base_pathname=os.environ.get("JUPYTERHUB_SERVICE_PREFIX", "/"),
            external_stylesheets=external_stylesheets,
        )

        # Getting app layout
        self.app.layout = scatter_layout
        # Adding ui_json_data to layout here, so it can be initialized properly
        scatter_layout.children.append(dcc.Store(id="ui_json_data", data=ui_json_data))

        # Set up callbacks
        self.app.callback(
            Output(component_id="objects", component_property="data"),
            Output(component_id="ui_json_data", component_property="data"),
            Input(component_id="ui_json_data", component_property="data"),
        )(self.set_objects_value)
        self.app.callback(
            Output(component_id="x_div", component_property="style"),
            Output(component_id="y_div", component_property="style"),
            Output(component_id="z_div", component_property="style"),
            Output(component_id="color_div", component_property="style"),
            Output(component_id="size_div", component_property="style"),
            Input(component_id="axes_panels", component_property="value"),
        )(ScatterPlots.update_visibility)
        self.app.callback(
            Output(component_id="x", component_property="options"),
            Output(component_id="y", component_property="options"),
            Output(component_id="z", component_property="options"),
            Output(component_id="color", component_property="options"),
            Output(component_id="size", component_property="options"),
            Output(component_id="x", component_property="value"),
            Output(component_id="y", component_property="value"),
            Output(component_id="z", component_property="value"),
            Output(component_id="color", component_property="value"),
            Output(component_id="size", component_property="value"),
            Input(component_id="ui_json_data", component_property="data"),
        )(self.update_data_options)
        self.app.callback(
            Output(component_id="x_min", component_property="value"),
            Output(component_id="x_max", component_property="value"),
            Output(component_id="y_min", component_property="value"),
            Output(component_id="y_max", component_property="value"),
            Output(component_id="z_min", component_property="value"),
            Output(component_id="z_max", component_property="value"),
            Output(component_id="color_min", component_property="value"),
            Output(component_id="color_max", component_property="value"),
            Output(component_id="size_min", component_property="value"),
            Output(component_id="size_max", component_property="value"),
            Input(component_id="ui_json_data", component_property="data"),
            Input(component_id="x", component_property="value"),
            Input(component_id="y", component_property="value"),
            Input(component_id="z", component_property="value"),
            Input(component_id="color", component_property="value"),
            Input(component_id="size", component_property="value"),
        )(self.update_channel_bounds)
        self.app.callback(
            Output(component_id="downsampling", component_property="value"),
            Output(component_id="x_log", component_property="value"),
            Output(component_id="x_thresh", component_property="value"),
            Output(component_id="y_log", component_property="value"),
            Output(component_id="y_thresh", component_property="value"),
            Output(component_id="z_log", component_property="value"),
            Output(component_id="z_thresh", component_property="value"),
            Output(component_id="color_log", component_property="value"),
            Output(component_id="color_thresh", component_property="value"),
            Output(component_id="color_maps", component_property="value"),
            Output(component_id="size_log", component_property="value"),
            Output(component_id="size_thresh", component_property="value"),
            Output(component_id="size_markers", component_property="value"),
            Output(component_id="monitoring_directory", component_property="value"),
            Input(component_id="ui_json_data", component_property="data"),
        )(self.update_remainder_from_ui_json)
        self.app.callback(
            Output(component_id="crossplot", component_property="figure"),
            Input(component_id="downsampling", component_property="value"),
            Input(component_id="objects", component_property="data"),
            Input(component_id="x", component_property="value"),
            Input(component_id="x_log", component_property="value"),
            Input(component_id="x_thresh", component_property="value"),
            Input(component_id="x_min", component_property="value"),
            Input(component_id="x_max", component_property="value"),
            Input(component_id="y", component_property="value"),
            Input(component_id="y_log", component_property="value"),
            Input(component_id="y_thresh", component_property="value"),
            Input(component_id="y_min", component_property="value"),
            Input(component_id="y_max", component_property="value"),
            Input(component_id="z", component_property="value"),
            Input(component_id="z_log", component_property="value"),
            Input(component_id="z_thresh", component_property="value"),
            Input(component_id="z_min", component_property="value"),
            Input(component_id="z_max", component_property="value"),
            Input(component_id="color", component_property="value"),
            Input(component_id="color_log", component_property="value"),
            Input(component_id="color_thresh", component_property="value"),
            Input(component_id="color_min", component_property="value"),
            Input(component_id="color_max", component_property="value"),
            Input(component_id="color_maps", component_property="value"),
            Input(component_id="size", component_property="value"),
            Input(component_id="size_log", component_property="value"),
            Input(component_id="size_thresh", component_property="value"),
            Input(component_id="size_min", component_property="value"),
            Input(component_id="size_max", component_property="value"),
            Input(component_id="size_markers", component_property="value"),
        )(self.update_plot)
        self.app.callback(
            Output(component_id="export", component_property="n_clicks"),
            Input(component_id="export", component_property="n_clicks"),
            Input(component_id="monitoring_directory", component_property="value"),
            Input(component_id="crossplot", component_property="figure"),
        )(self.trigger_click)

    def set_objects_value(self, ui_json_data: dict):
        """
        Initializing objects from the ObjectSelection ui_json_data. Setting ui_json_data to trigger the other functions'
        initialization.

        :param ui_json_data: Dict of input ui.json params.
        """
        return ui_json_data.get("objects", None), ui_json_data

    @staticmethod
    def update_visibility(axis: str) -> (dict, dict, dict, dict, dict):
        """
        Change the visibility of the dash components depending on the axis selected.

        :param axis: Selected data axis.

        :return x-style: X axis style dict.
        :return y-style: Y axis style dict.
        :return z-style: Z axis style dict.
        :return color-style: Color axis style dict.
        :return size-style: Size axis style dict.
        """
        if axis == "x":
            return (
                {"display": "block"},
                {"display": "none"},
                {"display": "none"},
                {"display": "none"},
                {"display": "none"},
            )
        elif axis == "y":
            return (
                {"display": "none"},
                {"display": "block"},
                {"display": "none"},
                {"display": "none"},
                {"display": "none"},
            )
        elif axis == "z":
            return (
                {"display": "none"},
                {"display": "none"},
                {"display": "block"},
                {"display": "none"},
                {"display": "none"},
            )
        elif axis == "color":
            return (
                {"display": "none"},
                {"display": "none"},
                {"display": "none"},
                {"display": "block"},
                {"display": "none"},
            )
        elif axis == "size":
            return (
                {"display": "none"},
                {"display": "none"},
                {"display": "none"},
                {"display": "none"},
                {"display": "block"},
            )

    def update_data_options(self, ui_json_data: dict):
        """
        Get data dropdown options from a given object.

        :param ui_json_data: Uploaded ui.json data to read object from.

        :return options: Data dropdown options for x-axis of scatter plot.
        :return options: Data dropdown options for y-axis of scatter plot.
        :return options: Data dropdown options for z-axis of scatter plot.
        :return options: Data dropdown options for color-axis of scatter plot.
        :return options: Data dropdown options for size-axis of scatter plot.
        :return x_value: Data dropdown options for x-axis of scatter plot.
        :return y_value: Data dropdown options for y-axis of scatter plot.
        :return z_value: Data dropdown options for z-axis of scatter plot.
        :return color_value: Data dropdown options for color-axis of scatter plot.
        :return size_value: Data dropdown options for size-axis of scatter plot.
        """

<<<<<<< HEAD
        options = self.get_data_options(ui_json_data, object_uid, trigger=trigger)
=======
        x_value = ui_json_data.get("x", None)
        y_value = ui_json_data.get("y", None)
        z_value = ui_json_data.get("z", None)
        color_value = ui_json_data.get("color", None)
        size_value = ui_json_data.get("size", None)

        options = self.get_data_options("ui_json_data", ui_json_data, None)
>>>>>>> 13b1e3bd

        return (
            options,
            options,
            options,
            options,
            options,
            x_value,
            y_value,
            z_value,
            color_value,
            size_value,
        )

    def get_channel_bounds(
        self, channel: str, kmeans: list | None = None
    ) -> (float, float):
        """
        Set the min and max values for the given axis channel.

        :param channel: Name of channel to find data for.
        :param kmeans: Optional data to use instead of channel name.

        :return cmin: Minimum value for input channel.
        :return cmax: Maximum value for input channel.
        """
        data, cmin, cmax = None, None, None

        if channel == "kmeans" and kmeans is not None:
            data = kmeans
        elif (
            channel is not None
            and self.workspace.get_entity(uuid.UUID(channel))[0] is not None
        ):
            data = self.workspace.get_entity(uuid.UUID(channel))[0].values

        if data is not None:
            cmin = float(f"{np.nanmin(data):.2e}")
            cmax = float(f"{np.nanmax(data):.2e}")

        return cmin, cmax

    def update_channel_bounds(
        self,
        ui_json_data: dict,
        x: str,
        y: str,
        z: str,
        color: str,
        size: str,
        kmeans: list | None = None,
    ):
        """
        Update min and max for all channels, either from uploaded ui.json or from change of data.

        :param ui_json_data: Uploaded ui.json data.
        :param x: Name of selected x data.
        :param y: Name of selected y data.
        :param z: Name of selected z data.
        :param color: Name of selected color data.
        :param size: Name of selected size data.
        :param kmeans: Optional data to use instead of channel name.

        :return x_min: Minimum value for x data.
        :return x_max: Maximum value for x data.
        :return y_min: Minimum value for y data.
        :return y_max: Maximum value for y data.
        :return z_min: Minimum value for z data.
        :return z_max: Maximum value for z data.
        :return color_min: Minimum value for color data.
        :return color_max: Maximum value for color data.
        :return size_min: Minimum value for size data.
        :return size_max: Maximum value for size data.
        """
        (
            x_min,
            x_max,
            y_min,
            y_max,
            z_min,
            z_max,
            color_min,
            color_max,
            size_min,
            size_max,
        ) = (
            no_update,
            no_update,
            no_update,
            no_update,
            no_update,
            no_update,
            no_update,
            no_update,
            no_update,
            no_update,
        )

        trigger = callback_context.triggered[0]["prop_id"].split(".")[0]

        if trigger == "ui_json_data" or trigger == "":
            x_min, x_max = ui_json_data.get("x_min", None), ui_json_data.get(
                "x_max", None
            )
            y_min, y_max = ui_json_data.get("y_min", None), ui_json_data.get(
                "y_max", None
            )
            z_min, z_max = ui_json_data.get("z_min", None), ui_json_data.get(
                "z_max", None
            )
            color_min, color_max = ui_json_data.get(
                "color_min", None
            ), ui_json_data.get("color_max", None)
            size_min, size_max = ui_json_data.get("size_min", None), ui_json_data.get(
                "size_max", None
            )

        elif trigger == "x":
            x_min, x_max = self.get_channel_bounds(x, kmeans)
        elif trigger == "y":
            y_min, y_max = self.get_channel_bounds(y, kmeans)
        elif trigger == "z":
            z_min, z_max = self.get_channel_bounds(z, kmeans)
        elif trigger == "color":
            color_min, color_max = self.get_channel_bounds(color, kmeans)
        elif trigger == "size":
            size_min, size_max = self.get_channel_bounds(size, kmeans)

        return (
            x_min,
            x_max,
            y_min,
            y_max,
            z_min,
            z_max,
            color_min,
            color_max,
            size_min,
            size_max,
        )

    def update_plot(
        self,
        downsampling: int,
        objects: str,
        x: str,
        x_log: list,
        x_thresh: float,
        x_min: float,
        x_max: float,
        y: str,
        y_log: list,
        y_thresh: float,
        y_min: float,
        y_max: float,
        z: str,
        z_log: list,
        z_thresh: float,
        z_min: float,
        z_max: float,
        color: str,
        color_log: list,
        color_thresh: float,
        color_min: float,
        color_max: float,
        color_maps: str,
        size: str,
        size_log: list,
        size_thresh: float,
        size_min: float,
        size_max: float,
        size_markers: int,
    ) -> go.Figure:
        """
        Run scatter plot driver, and if export was clicked save the figure as html.

        :param downsampling: Percent of total values to plot.
        :param objects: UUID of selected object.
        :param x: UUID of selected x data.
        :param x_log: Whether or not to plot the log of x data.
        :param x_thresh: X threshold.
        :param x_min: Minimum value for x data.
        :param x_max: Maximum value for x data.
        :param y: UUID of selected y data.
        :param y_log: Whether or not to plot the log of y data.
        :param y_thresh: Y threshold.
        :param y_min: Minimum value for y data.
        :param y_max: Maximum value for y data.
        :param z: UUID of selected z data.
        :param z_log: Whether or not to plot the log of z data.
        :param z_thresh: Z threshold.
        :param z_min: Minimum value for z data.
        :param z_max: Maximum value for x data.
        :param color: UUID of selected color data.
        :param color_log: Whether or not to plot the log of color data.
        :param color_thresh: Color threshold.
        :param color_min: Minimum value for color data.
        :param color_max: Maximum value for color data.
        :param color_maps: Color map.
        :param size: UUID of selected size data.
        :param size_log: Whether or not to plot the log of size data.
        :param size_thresh: Size threshold.
        :param size_min: Minimum value for size data.
        :param size_max: Maximum value for size data.
        :param size_markers: Max size for markers.

        :return figure: Scatter plot.
        """
        update_dict = {}
        # Get list of parameters to update in self.params, from callback trigger.
        for item in callback_context.triggered:
            update_dict[item["prop_id"].split(".")[0]] = item["value"]

        # Don't update plot if objects triggered the callback, but use objects to update self.params.
        if "objects" in update_dict and len(update_dict) == 1:
            return go.Figure()
        elif set(update_dict.keys()).intersection({"x", "y", "z", "color", "size"}):
            update_dict.update({"objects": objects})

        # Update self.params
        param_dict = self.get_params_dict(update_dict)
        self.params.update(param_dict)

        # Run driver to get updated scatter plot.
        figure = go.Figure(self.driver.run())

        return figure

    def trigger_click(
        self,
        n_clicks: int,
        monitoring_directory: str,
        figure: go.Figure | None = None,
    ):
        """
        Save the plot as html, write out ui.json.

        :param n_clicks: Trigger export from button.
        :param monitoring_directory: Output path.
        :param figure: Figure created by update_plots.
        """

        trigger = callback_context.triggered[0]["prop_id"].split(".")[0]
        if trigger == "export":
            param_dict = self.params.to_dict()

            # Get output path.
            if (
                monitoring_directory is not None
                and monitoring_directory != ""
                and Path(monitoring_directory).is_dir()
            ):
                param_dict["monitoring_directory"] = str(
                    Path(monitoring_directory).resolve()
                )
                temp_geoh5 = f"Scatterplot_{time():.0f}.geoh5"

                # Get output workspace.
                ws, _ = BaseApplication.get_output_workspace(
                    False, param_dict["monitoring_directory"], temp_geoh5
                )

                with fetch_active_workspace(ws, mode="r") as new_workspace:
                    # Put entities in output workspace.
                    param_dict["geoh5"] = new_workspace
                    for key, value in param_dict.items():
                        if isinstance(value, ObjectBase):
                            param_dict[key] = value.copy(
                                parent=new_workspace, copy_children=True
                            )

                # Write output uijson.
                new_params = ScatterPlotParams(**param_dict)
                new_params.write_input_file(
                    name=temp_geoh5.replace(".geoh5", ".ui.json"),
                    path=param_dict["monitoring_directory"],
                    validate=False,
                )

                go.Figure(figure).write_html(
                    str(
                        (
                            Path(param_dict["monitoring_directory"]) / temp_geoh5
                        ).with_suffix(".html")
                    )
                )
                print("Saved to " + param_dict["monitoring_directory"])
            else:
                print("Invalid output path.")

        return no_update


if __name__ == "__main__":
    print("Loading geoh5 file . . .")
    file = sys.argv[1]
    ifile = InputFile.read_ui_json(file)
    ifile.workspace.open("r")
    print("Loaded. Building the plotly scatterplot . . .")
    ObjectSelection.run("Scatter Plots", ScatterPlots, ifile)
    print("Done")<|MERGE_RESOLUTION|>--- conflicted
+++ resolved
@@ -251,17 +251,13 @@
         :return size_value: Data dropdown options for size-axis of scatter plot.
         """
 
-<<<<<<< HEAD
-        options = self.get_data_options(ui_json_data, object_uid, trigger=trigger)
-=======
         x_value = ui_json_data.get("x", None)
         y_value = ui_json_data.get("y", None)
         z_value = ui_json_data.get("z", None)
         color_value = ui_json_data.get("color", None)
         size_value = ui_json_data.get("size", None)
 
-        options = self.get_data_options("ui_json_data", ui_json_data, None)
->>>>>>> 13b1e3bd
+        options = self.get_data_options(ui_json_data, None, trigger="ui_json_data")
 
         return (
             options,
