#  Copyright (c) 2022 Mira Geoscience Ltd.
#
#  This file is part of geoapps.
#
#  geoapps is distributed under the terms and conditions of the MIT License
#  (see LICENSE file at the root of this source code package).

from __future__ import annotations

import os

import numpy as np
<<<<<<< HEAD
import plotly.express as px
import plotly.graph_objects as go
from geoh5py.ui_json import InputFile
from ipywidgets import (
    Checkbox,
    Dropdown,
    FloatText,
    HBox,
    IntSlider,
    Label,
    Layout,
    ToggleButton,
    VBox,
)

from geoapps.base.selection import ObjectDataSelection
from geoapps.scatter_plot.constants import app_initializer
from geoapps.scatter_plot.driver import ScatterPlotDriver
from geoapps.scatter_plot.params import ScatterPlotParams
=======

from geoapps.base.selection import ObjectDataSelection
from geoapps.utils import warn_module_not_found
from geoapps.utils.plotting import format_axis, normalize, symlog
from geoapps.utils.statistics import random_sampling

with warn_module_not_found():
    import plotly.express as px
    from plotly import graph_objects as go

with warn_module_not_found():
    from ipywidgets import (
        Checkbox,
        Dropdown,
        FloatText,
        HBox,
        IntSlider,
        Label,
        Layout,
        ToggleButton,
        VBox,
        interactive_output,
    )
>>>>>>> 7bd55412


class ScatterPlots(ObjectDataSelection):
    """
    Application for 2D and 3D crossplots of data using symlog scaling
    """

    _param_class = ScatterPlotParams
    _select_multiple = True
    _add_groups = False
    _downsampling = None
    _color = None
    _x = None
    _y = None
    _z = None
    _size = None

    def __init__(self, ui_json=None, **kwargs):
        app_initializer.update(kwargs)
        if ui_json is not None and os.path.exists(ui_json):
            self.params = self._param_class(InputFile(ui_json))
        else:
            self.params = self._param_class(**app_initializer)

        self.defaults = {}
        for key, value in self.params.to_dict().items():
            self.defaults[key] = value

        def channel_bounds_setter(caller):
            self.set_channel_bounds(caller["owner"].name)

        self.x.observe(channel_bounds_setter, names="value")
        self.x.name = "x"
        self._x_log = Checkbox(
            description="Log10",
            value=False,
            indent=False,
        )
        self._x_thresh = FloatText(
            description="Threshold",
            value=1e-1,
        )
        self._x_min = FloatText(
            description="Min",
        )
        self._x_max = FloatText(
            description="Max",
        )
        self._x_panel = VBox(
            [
                HBox([self._x]),
                HBox([self._x_log, self._x_thresh]),
                HBox([self._x_min, self._x_max]),
            ]
        )
        self.y.observe(channel_bounds_setter, names="value")
        self.y.name = "y"
        self._y_log = Checkbox(description="Log10", value=False, indent=False)
        self._y_thresh = FloatText(
            description="Threshold",
            value=1e-1,
        )
        self._y_min = FloatText(
            description="Min",
        )
        self._y_max = FloatText(
            description="Max",
        )
        self._y_panel = VBox(
            [
                HBox([self._y]),
                HBox([self._y_log, self._y_thresh]),
                HBox([self._y_min, self._y_max]),
            ]
        )
        self.z.observe(channel_bounds_setter, names="value")
        self.z.name = "z"
        self._z_log = Checkbox(
            description="Log10",
            value=False,
            indent=False,
        )
        self._z_thresh = FloatText(
            description="Threshold",
            value=1e-1,
        )
        self._z_min = FloatText(
            description="Min",
        )
        self._z_max = FloatText(
            description="Max",
        )
        self._z_panel = VBox(
            [
                HBox([self._z]),
                HBox([self._z_log, self._z_thresh]),
                HBox([self._z_min, self._z_max]),
            ]
        )
        self.color.observe(channel_bounds_setter, names="value")
        self.color.name = "color"
        self._color_log = Checkbox(
            description="Log10",
            value=False,
            indent=False,
        )
        self._color_thresh = FloatText(
            description="Threshold",
            value=1e-1,
        )
        self._color_maps = Dropdown(
            description="Colormaps",
            options=px.colors.named_colorscales(),
            value="viridis",
        )
        self._color_min = FloatText(
            description="Min",
        )
        self._color_max = FloatText(
            description="Max",
        )
        self._color_panel = VBox(
            [
                HBox([self._color]),
                self._color_maps,
                HBox([self._color_log, self._color_thresh]),
                HBox([self._color_min, self._color_max]),
            ]
        )
        self.size.observe(channel_bounds_setter, names="value")
        self.size.name = "size"
        self._size_log = Checkbox(
            description="Log10",
            value=False,
            indent=False,
        )
        self._size_thresh = FloatText(
            description="Threshold",
            value=1e-1,
        )
        self._size_markers = IntSlider(
            min=1, max=100, value=20, description="Marker size", continuous_update=False
        )
        self._size_min = FloatText(
            description="Min",
        )
        self._size_max = FloatText(
            description="Max",
        )

        self._size_panel = VBox(
            [
                HBox([self._size]),
                self._size_markers,
                HBox([self._size_log, self._size_thresh]),
                HBox([self._size_min, self._size_max]),
            ]
        )
        self._refresh = ToggleButton(description="Refresh Plot", value=False)

        # Wrap all axis panels into dropdown
        def axes_pannels_trigger(_):
            self.axes_pannels_trigger()

        self.panels = {
            "X-axis": self._x_panel,
            "Y-axis": self._y_panel,
            "Z-axis": self._z_panel,
            "Color": self._color_panel,
            "Size": self._size_panel,
        }
        self.axes_pannels = Dropdown(
            options=["X-axis", "Y-axis", "Z-axis", "Color", "Size"],
            layout=Layout(width="300px"),
        )
        self.axes_pannels.observe(axes_pannels_trigger, names="value")
        self.axes_options = VBox([self.axes_pannels, self._x_panel])
        self.data_channels = {}
        self.objects.observe(self.update_objects, names="value")
        self.objects.observe(self.update_choices, names="value")
        self.figure = go.FigureWidget()

        self.downsampling.observe(self.plot_selection, names="value")
        self.x.observe(self.plot_selection, names="value")
        self.x_log.observe(self.plot_selection, names="value")
        self.x_thresh.observe(self.plot_selection, names="value")
        self.x_min.observe(self.plot_selection, names="value")
        self.x_max.observe(self.plot_selection, names="value")
        self.y.observe(self.plot_selection, names="value")
        self.y_log.observe(self.plot_selection, names="value")
        self.y_thresh.observe(self.plot_selection, names="value")
        self.y_min.observe(self.plot_selection, names="value")
        self.y_max.observe(self.plot_selection, names="value")
        self.z.observe(self.plot_selection, names="value")
        self.z_log.observe(self.plot_selection, names="value")
        self.z_thresh.observe(self.plot_selection, names="value")
        self.z_min.observe(self.plot_selection, names="value")
        self.z_max.observe(self.plot_selection, names="value")
        self.color.observe(self.plot_selection, names="value")
        self.color_log.observe(self.plot_selection, names="value")
        self.color_thresh.observe(self.plot_selection, names="value")
        self.color_min.observe(self.plot_selection, names="value")
        self.color_max.observe(self.plot_selection, names="value")
        self.color_maps.observe(self.plot_selection, names="value")
        self.size.observe(self.plot_selection, names="value")
        self.size_log.observe(self.plot_selection, names="value")
        self.size_thresh.observe(self.plot_selection, names="value")
        self.size_min.observe(self.plot_selection, names="value")
        self.size_max.observe(self.plot_selection, names="value")
        self.size_markers.observe(self.plot_selection, names="value")

        self.trigger.on_click(self.trigger_click)
        self.trigger.description = "Save HTML"

        super().__init__(**self.defaults)

        self._x.value = self.params.x.name
        self._y.value = self.params.y.name
        self._z.value = self.params.z.name
        self._color.value = self.params.color.name
        self._size.value = self.params.size.name

    @property
    def color(self):
        """
        Widget for the selection of color values
        """
        if getattr(self, "_color", None) is None:
            self._color = Dropdown(description="Data:")

        return self._color

    @property
    def color_log(self):
        """
        :obj:`ipywidgets.Checkbox`
        """
        return self._color_log

    @property
    def color_thresh(self):
        """
        :obj:`ipywidgets.FloatText`
        """
        return self._color_thresh

    @property
    def color_maps(self):
        """
        :obj:`ipywidgets.Dropdown`
        """
        return self._color_maps

    @property
    def color_min(self):
        """
        :obj:`ipywidgets.Text`
        """
        return self._color_min

    @property
    def color_max(self):
        """
        :obj:`ipywidgets.Text`
        """
        return self._color_max

    @property
    def downsampling(self) -> IntSlider:
        """
        Widget controlling the size of the population.
        """
        if getattr(self, "_downsampling", None) is None:
            self._downsampling = IntSlider(
                description="Population Downsampling (%):",
                min=1,
                max=100,
                style={"description_width": "initial"},
                continuous_update=False,
                value=100,
            )
        return self._downsampling

    @property
    def main(self):
        if self._main is None:
            self._main = VBox(
                [
                    self.project_panel,
                    self.objects,
                    VBox([Label("Downsampling"), self.downsampling]),
                    self.axes_options,
                    self.figure,
                    self.trigger,
                ]
            )

        return self._main

    @property
    def refresh(self):
        """"""
        return self._refresh

    @property
    def size(self):
        """
        Widget for the selection of size scaling values
        """
        if getattr(self, "_size", None) is None:
            self._size = Dropdown(description="Data:")
        return self._size

    @property
    def size_log(self):
        """
        :obj:`ipywidgets.Checkbox`
        """
        return self._size_log

    @property
    def size_thresh(self):
        """
        :obj:`ipywidgets.FloatText`
        """
        return self._size_thresh

    @property
    def size_markers(self):
        """
        :obj:`ipywidgets.IntSlider`
        """
        return self._size_markers

    @property
    def size_min(self):
        """
        :obj:`ipywidgets.Text`
        """
        return self._size_min

    @property
    def size_max(self):
        """
        :obj:`ipywidgets.Text`
        """
        return self._size_max

    @property
    def x(self):
        """
        Widget for the selection of x-axis values
        """
        if getattr(self, "_x", None) is None:
            self._x = Dropdown(description="Data:")
        return self._x

    @property
    def x_log(self):
        """
        :obj:`ipywidgets.Checkbox`
        """
        return self._x_log

    @property
    def x_thresh(self):
        """
        :obj:`ipywidgets.FloatText`
        """
        return self._x_thresh

    @property
    def x_min(self):
        """
        :obj:`ipywidgets.Text`
        """
        return self._x_min

    @property
    def x_max(self):
        """
        :obj:`ipywidgets.Text`
        """
        return self._x_max

    @property
    def y(self):
        """
        Widget for the selection of y-axis values
        """
        if getattr(self, "_y", None) is None:
            self._y = Dropdown(description="Data:")
        return self._y

    @property
    def y_log(self):
        """
        :obj:`ipywidgets.Checkbox`
        """
        return self._y_log

    @property
    def y_thresh(self):
        """
        :obj:`ipywidgets.FloatText`
        """
        return self._y_thresh

    @property
    def y_min(self):
        """
        :obj:`ipywidgets.Text`
        """
        return self._y_min

    @property
    def y_max(self):
        """
        :obj:`ipywidgets.Text`
        """
        return self._y_max

    @property
    def z(self):
        """
        Widget for the selection of z-axis values
        """
        if getattr(self, "_z", None) is None:
            self._z = Dropdown(description="Data:")
        return self._z

    @property
    def z_log(self):
        """
        :obj:`ipywidgets.Checkbox`
        """
        return self._z_log

    @property
    def z_thresh(self):
        """
        :obj:`ipywidgets.FloatText`
        """
        return self._z_thresh

    @property
    def z_min(self):
        """
        :obj:`ipywidgets.Text`
        """
        return self._z_min

    @property
    def z_max(self):
        """
        :obj:`ipywidgets.Text`
        """
        return self._z_max

    def axes_pannels_trigger(self):
        self.axes_options.children = [
            self.axes_pannels,
            self.panels[self.axes_pannels.value],
        ]

    def get_channel(self, channel):
        obj, _ = self.get_selected_entities()

        if channel is None:
            return None

        if channel not in self.data_channels.keys():
            if channel == "None":
                data = None
            elif self.workspace.get_entity(channel):
                data = self.workspace.get_entity(channel)[0]
            else:
                return

            self.data_channels[channel] = data

    def set_channel_bounds(self, name):
        """
        Set the min and max values for the given axis channel
        """
        self.refresh.value = False

        channel = getattr(self, "_" + name).value
        self.get_channel(channel)

        if channel in self.data_channels.keys():
            if channel == "None":
                cmin = getattr(self, "_" + name + "_min")
                cmin.value = 0
                cmax = getattr(self, "_" + name + "_max")
                cmax.value = 0
            else:
                values = self.data_channels[channel].values
                values = values[~np.isnan(values)]
                cmin = getattr(self, "_" + name + "_min")
                cmin.value = f"{np.min(values):.2e}"
                cmax = getattr(self, "_" + name + "_max")
                cmax.value = f"{np.max(values):.2e}"

        self.refresh.value = True

    def plot_selection(self, _):
        if not self.refresh.value:
            return None

        new_params_dict = {}
        for key, value in self.params.to_dict().items():
            param = getattr(self, key, None)

            if param is None:
                new_params_dict[key] = value
            elif hasattr(param, "value") is False:
                new_params_dict[key] = param
            elif (
                (key == "x")
                | (key == "y")
                | (key == "z")
                | (key == "color")
                | (key == "size")
            ):
                if (param.value != "None") & (param.value in self.data_channels.keys()):
                    new_params_dict[key] = self.data_channels[param.value]
                else:
                    new_params_dict[key] = None
            else:
                new_params_dict[key] = param.value

        ifile = InputFile(
            ui_json=self.params.input_file.ui_json,
            validation_options={"disabled": True},
        )

        ifile.data = new_params_dict
        new_params = ScatterPlotParams(input_file=ifile)

        driver = ScatterPlotDriver(new_params)
        generated_figure = go.FigureWidget(driver.run())

        self.figure.data = []
        if len(generated_figure.data) > 0:
            self.figure.add_trace(generated_figure.data[0])

        self.figure.update_layout(generated_figure.layout)

    def update_axes(self, refresh_plot=True):

        for name in [
            "x",
            "y",
            "z",
            "color",
            "size",
        ]:
            self.refresh.value = False

            widget = getattr(self, "_" + name)
            val = widget.value
            widget.options = list(self.data_channels.keys())

            if val in list(self.data_channels.keys()):
                widget.value = val
            elif "None" in list(self.data_channels.keys()):
                widget.value = "None"
            else:
                widget.value = None

        if refresh_plot:
            self.refresh.value = True

    def update_choices(self, _):
        self.refresh.value = False

        obj, _ = self.get_selected_entities()

        channel_list = ["None"]
        channel_list.extend(obj.get_data_list())

        if "Visual Parameters" in channel_list:
            channel_list.remove("Visual Parameters")

        for channel in channel_list:
            self.get_channel(channel)

        self.update_axes(refresh_plot=False)

        self.refresh.value = True

    def update_objects(self, _):
        self.data_channels = {}
        self.refresh.value = False
        self.figure.data = []
        self.refresh.value = True

    def trigger_click(self, _):
        self.figure.write_html(
            os.path.join(
                os.path.abspath(os.path.dirname(self.h5file)), "Crossplot.html"
            )
        )<|MERGE_RESOLUTION|>--- conflicted
+++ resolved
@@ -10,29 +10,12 @@
 import os
 
 import numpy as np
-<<<<<<< HEAD
-import plotly.express as px
-import plotly.graph_objects as go
 from geoh5py.ui_json import InputFile
-from ipywidgets import (
-    Checkbox,
-    Dropdown,
-    FloatText,
-    HBox,
-    IntSlider,
-    Label,
-    Layout,
-    ToggleButton,
-    VBox,
-)
 
 from geoapps.base.selection import ObjectDataSelection
 from geoapps.scatter_plot.constants import app_initializer
 from geoapps.scatter_plot.driver import ScatterPlotDriver
 from geoapps.scatter_plot.params import ScatterPlotParams
-=======
-
-from geoapps.base.selection import ObjectDataSelection
 from geoapps.utils import warn_module_not_found
 from geoapps.utils.plotting import format_axis, normalize, symlog
 from geoapps.utils.statistics import random_sampling
@@ -52,9 +35,7 @@
         Layout,
         ToggleButton,
         VBox,
-        interactive_output,
     )
->>>>>>> 7bd55412
 
 
 class ScatterPlots(ObjectDataSelection):
