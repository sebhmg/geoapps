#  Copyright (c) 2022 Mira Geoscience Ltd.
#
#  This file is part of geoapps.
#
#  geoapps is distributed under the terms and conditions of the MIT License
#  (see LICENSE file at the root of this source code package).

from __future__ import annotations

import os
import sys
from time import time

import numpy as np
import plotly.graph_objects as go
from dash import callback_context, no_update
from dash.dependencies import Input, Output
from flask import Flask
from geoh5py.objects import ObjectBase
from geoh5py.ui_json import InputFile
from geoh5py.workspace import Workspace
from jupyter_dash import JupyterDash

from geoapps.base.application import BaseApplication
from geoapps.base.dash_application import BaseDashApplication
from geoapps.scatter_plot.constants import app_initializer
from geoapps.scatter_plot.driver import ScatterPlotDriver
from geoapps.scatter_plot.layout import scatter_layout
from geoapps.scatter_plot.params import ScatterPlotParams


class ScatterPlots(BaseDashApplication):
    """
    Dash app to make a scatter plot.
    """

    _param_class = ScatterPlotParams

    def __init__(self, ui_json=None, **kwargs):
        app_initializer.update(kwargs)
        if ui_json is not None and os.path.exists(ui_json.path):
            self.params = self._param_class(ui_json)
        else:
            self.params = self._param_class(**app_initializer)

        external_stylesheets = ["https://codepen.io/chriddyp/pen/bWLwgP.css"]
        server = Flask(__name__)
        self.app = JupyterDash(
            server=server,
            url_base_pathname=os.environ.get("JUPYTERHUB_SERVICE_PREFIX", "/"),
            external_stylesheets=external_stylesheets,
        )

        super().__init__(**kwargs)

        self.driver = ScatterPlotDriver(self.params)
        self.app.layout = scatter_layout

        # Set up callbacks
        self.app.callback(
            Output(component_id="x_div", component_property="style"),
            Output(component_id="y_div", component_property="style"),
            Output(component_id="z_div", component_property="style"),
            Output(component_id="color_div", component_property="style"),
            Output(component_id="size_div", component_property="style"),
            Input(component_id="axes_panels", component_property="value"),
        )(ScatterPlots.update_visibility)
        self.app.callback(
            Output(component_id="objects", component_property="options"),
            Output(component_id="ui_json", component_property="data"),
            Output(component_id="upload", component_property="filename"),
            Output(component_id="upload", component_property="contents"),
            Input(component_id="upload", component_property="filename"),
            Input(component_id="upload", component_property="contents"),
        )(self.update_object_options)
        self.app.callback(
            Output(component_id="x", component_property="options"),
            Output(component_id="y", component_property="options"),
            Output(component_id="z", component_property="options"),
            Output(component_id="color", component_property="options"),
            Output(component_id="size", component_property="options"),
            Input(component_id="ui_json", component_property="data"),
            Input(component_id="objects", component_property="value"),
        )(self.update_data_options)
        self.app.callback(
            Output(component_id="x_min", component_property="value"),
            Output(component_id="x_max", component_property="value"),
            Output(component_id="y_min", component_property="value"),
            Output(component_id="y_max", component_property="value"),
            Output(component_id="z_min", component_property="value"),
            Output(component_id="z_max", component_property="value"),
            Output(component_id="color_min", component_property="value"),
            Output(component_id="color_max", component_property="value"),
            Output(component_id="size_min", component_property="value"),
            Output(component_id="size_max", component_property="value"),
            Input(component_id="ui_json", component_property="data"),
            Input(component_id="x", component_property="value"),
            Input(component_id="y", component_property="value"),
            Input(component_id="z", component_property="value"),
            Input(component_id="color", component_property="value"),
            Input(component_id="size", component_property="value"),
        )(self.update_channel_bounds)
        self.app.callback(
            Output(component_id="downsampling", component_property="value"),
            Output(component_id="x", component_property="value"),
            Output(component_id="x_log", component_property="value"),
            Output(component_id="x_thresh", component_property="value"),
            Output(component_id="y", component_property="value"),
            Output(component_id="y_log", component_property="value"),
            Output(component_id="y_thresh", component_property="value"),
            Output(component_id="z", component_property="value"),
            Output(component_id="z_log", component_property="value"),
            Output(component_id="z_thresh", component_property="value"),
            Output(component_id="color", component_property="value"),
            Output(component_id="color_log", component_property="value"),
            Output(component_id="color_thresh", component_property="value"),
            Output(component_id="color_maps", component_property="options"),
            Output(component_id="color_maps", component_property="value"),
            Output(component_id="size", component_property="value"),
            Output(component_id="size_log", component_property="value"),
            Output(component_id="size_thresh", component_property="value"),
            Output(component_id="size_markers", component_property="value"),
            Output(component_id="monitoring_directory", component_property="value"),
            Input(component_id="ui_json", component_property="data"),
        )(self.update_remainder_from_ui_json)
        self.app.callback(
            Output(component_id="crossplot", component_property="figure"),
            Input(component_id="downsampling", component_property="value"),
            Input(component_id="objects", component_property="value"),
            Input(component_id="x", component_property="value"),
            Input(component_id="x_log", component_property="value"),
            Input(component_id="x_thresh", component_property="value"),
            Input(component_id="x_min", component_property="value"),
            Input(component_id="x_max", component_property="value"),
            Input(component_id="y", component_property="value"),
            Input(component_id="y_log", component_property="value"),
            Input(component_id="y_thresh", component_property="value"),
            Input(component_id="y_min", component_property="value"),
            Input(component_id="y_max", component_property="value"),
            Input(component_id="z", component_property="value"),
            Input(component_id="z_log", component_property="value"),
            Input(component_id="z_thresh", component_property="value"),
            Input(component_id="z_min", component_property="value"),
            Input(component_id="z_max", component_property="value"),
            Input(component_id="color", component_property="value"),
            Input(component_id="color_log", component_property="value"),
            Input(component_id="color_thresh", component_property="value"),
            Input(component_id="color_min", component_property="value"),
            Input(component_id="color_max", component_property="value"),
            Input(component_id="color_maps", component_property="value"),
            Input(component_id="size", component_property="value"),
            Input(component_id="size_log", component_property="value"),
            Input(component_id="size_thresh", component_property="value"),
            Input(component_id="size_min", component_property="value"),
            Input(component_id="size_max", component_property="value"),
            Input(component_id="size_markers", component_property="value"),
        )(self.update_plot)
        self.app.callback(
            Output(component_id="export", component_property="n_clicks"),
            Input(component_id="export", component_property="n_clicks"),
            Input(component_id="monitoring_directory", component_property="value"),
            Input(component_id="crossplot", component_property="figure"),
        )(self.trigger_click)

    @staticmethod
    def update_visibility(axis: str) -> (dict, dict, dict, dict, dict):
        """
        Change the visibility of the dash components depending on the axis selected.

        :param axis: Selected data axis.

        :return x-style: X axis style dict.
        :return y-style: Y axis style dict.
        :return z-style: Z axis style dict.
        :return color-style: Color axis style dict.
        :return size-style: Size axis style dict.
        """
        if axis == "x":
            return (
                {"display": "block"},
                {"display": "none"},
                {"display": "none"},
                {"display": "none"},
                {"display": "none"},
            )
        elif axis == "y":
            return (
                {"display": "none"},
                {"display": "block"},
                {"display": "none"},
                {"display": "none"},
                {"display": "none"},
            )
        elif axis == "z":
            return (
                {"display": "none"},
                {"display": "none"},
                {"display": "block"},
                {"display": "none"},
                {"display": "none"},
            )
        elif axis == "color":
            return (
                {"display": "none"},
                {"display": "none"},
                {"display": "none"},
                {"display": "block"},
                {"display": "none"},
            )
        elif axis == "size":
            return (
                {"display": "none"},
                {"display": "none"},
                {"display": "none"},
                {"display": "none"},
                {"display": "block"},
            )

<<<<<<< HEAD
    def update_data_options(self, ui_json: dict, object_name: str):
        trigger = callback_context.triggered[0]["prop_id"].split(".")[0]
        options = self.get_data_options(trigger, ui_json, object_name)

        return options, options, options, options, options

    def get_channel_bounds(self, channel: str, data: list = None) -> (float, float):
=======
    def get_channel_bounds(self, channel: str) -> (float, float):
>>>>>>> e5f9bda4
        """
        Set the min and max values for the given axis channel.

        :param workspace: Current workspace.
        :param channel: Name of channel to find data for.
        :param data: Optional data to use instead of channel name.

        :return cmin: Minimum value for input channel.
        :return cmax: Maximum value for input channel.
        """
        cmin, cmax = None, None
<<<<<<< HEAD

        with self.workspace.open("r"):
            if self.workspace.get_entity(channel)[0] is not None:
                data = self.workspace.get_entity(channel)[0].values

        if data is not None:
            cmin = float(f"{np.nanmin(data):.2e}")
            cmax = float(f"{np.nanmax(data):.2e}")
=======
        if (
            channel is not None
            and self.workspace.get_entity(uuid.UUID(channel))[0] is not None
        ):
            data = self.workspace.get_entity(uuid.UUID(channel))[0]
            cmin = float(f"{np.nanmin(data.values):.2e}")
            cmax = float(f"{np.nanmax(data.values):.2e}")
>>>>>>> e5f9bda4

        return cmin, cmax

    def update_channel_bounds(
        self,
        ui_json: dict,
        x: str,
        y: str,
        z: str,
        color: str,
        size: str,
        data: list = None,
    ):
        """
        Update min and max for all channels, either from uploaded ui.json or from change of data.

        :param ui_json: Uploaded ui.json.
        :param x: Name of selected x data.
        :param y: Name of selected y data.
        :param z: Name of selected z data.
        :param color: Name of selected color data.
        :param size: Name of selected size data.
        :param data: Optional data to use instead of channel name.

        :return x_min: Minimum value for x data.
        :return x_max: Maximum value for x data.
        :return y_min: Minimum value for y data.
        :return y_max: Maximum value for y data.
        :return z_min: Minimum value for z data.
        :return z_max: Maximum value for z data.
        :return color_min: Minimum value for color data.
        :return color_max: Maximum value for color data.
        :return size_min: Minimum value for size data.
        :return size_max: Maximum value for size data.
        """
        (
            x_min,
            x_max,
            y_min,
            y_max,
            z_min,
            z_max,
            color_min,
            color_max,
            size_min,
            size_max,
        ) = (
            no_update,
            no_update,
            no_update,
            no_update,
            no_update,
            no_update,
            no_update,
            no_update,
            no_update,
            no_update,
        )

        trigger = callback_context.triggered[0]["prop_id"].split(".")[0]
        if trigger == "ui_json":
            x_min, x_max = ui_json["x_min"]["value"], ui_json["x_max"]["value"]
            y_min, y_max = ui_json["y_min"]["value"], ui_json["y_max"]["value"]
            z_min, z_max = ui_json["z_min"]["value"], ui_json["z_max"]["value"]
            color_min, color_max = (
                ui_json["color_min"]["value"],
                ui_json["color_max"]["value"],
            )
            size_min, size_max = (
                ui_json["size_min"]["value"],
                ui_json["size_max"]["value"],
            )
<<<<<<< HEAD
        elif trigger == "x":
            x_min, x_max = self.get_channel_bounds(x, data)
        elif trigger == "y":
            y_min, y_max = self.get_channel_bounds(y, data)
        elif trigger == "z":
            z_min, z_max = self.get_channel_bounds(z, data)
        elif trigger == "color":
            color_min, color_max = self.get_channel_bounds(color, data)
        elif trigger == "size":
            size_min, size_max = self.get_channel_bounds(size, data)
=======
        else:
            x_min, x_max = self.get_channel_bounds(x)
            y_min, y_max = self.get_channel_bounds(y)
            z_min, z_max = self.get_channel_bounds(z)
            color_min, color_max = self.get_channel_bounds(color)
            size_min, size_max = self.get_channel_bounds(size)

>>>>>>> e5f9bda4
        return (
            x_min,
            x_max,
            y_min,
            y_max,
            z_min,
            z_max,
            color_min,
            color_max,
            size_min,
            size_max,
        )

    def update_plot(
        self,
        downsampling: int,
        objects: str,
        x: str,
        x_log: list,
        x_thresh: float,
        x_min: float,
        x_max: float,
        y: str,
        y_log: list,
        y_thresh: float,
        y_min: float,
        y_max: float,
        z: str,
        z_log: list,
        z_thresh: float,
        z_min: float,
        z_max: float,
        color: str,
        color_log: list,
        color_thresh: float,
        color_min: float,
        color_max: float,
        color_maps: str,
        size: str,
        size_log: list,
        size_thresh: float,
        size_min: float,
        size_max: float,
        size_markers: int,
    ) -> go.FigureWidget:
        """
        Run scatter plot driver, and if export was clicked save the figure as html.

        :param downsampling: Percent of total values to plot.
        :param objects: UUID of selected object.
        :param x: UUID of selected x data.
        :param x_log: Whether or not to plot the log of x data.
        :param x_thresh: X threshold.
        :param x_min: Minimum value for x data.
        :param x_max: Maximum value for x data.
        :param y: UUID of selected y data.
        :param y_log: Whether or not to plot the log of y data.
        :param y_thresh: Y threshold.
        :param y_min: Minimum value for y data.
        :param y_max: Maximum value for y data.
        :param z: UUID of selected z data.
        :param z_log: Whether or not to plot the log of z data.
        :param z_thresh: Z threshold.
        :param z_min: Minimum value for z data.
        :param z_max: Maximum value for x data.
        :param color: UUID of selected color data.
        :param color_log: Whether or not to plot the log of color data.
        :param color_thresh: Color threshold.
        :param color_min: Minimum value for color data.
        :param color_max: Maximum value for color data.
        :param color_maps: Color map.
        :param size: UUID of selected size data.
        :param size_log: Whether or not to plot the log of size data.
        :param size_thresh: Size threshold.
        :param size_min: Minimum value for size data.
        :param size_max: Maximum value for size data.
        :param size_markers: Max size for markers.

        :return figure: Scatter plot.
        """
        update_dict = {}
        for item in callback_context.triggered:
            update_dict[item["prop_id"].split(".")[0]] = item["value"]

        if "objects" in update_dict and len(update_dict) == 1:
            return no_update
        elif set(update_dict.keys()).intersection({"x", "y", "z", "color", "size"}):
            update_dict.update({"objects": objects})

        param_dict = self.get_params_dict(update_dict)
        self.params.update(param_dict)
        self.driver.params = self.params
        figure = go.FigureWidget(self.driver.run())

        return figure

    def trigger_click(
        self, n_clicks: int, monitoring_directory: str, figure: go.FigureWidget
    ):
        """
        Save the plot as html, write out ui.json.

        :param n_clicks: Trigger export from button.
        :param monitoring_directory: Output path.
        :param figure: Figure created by update_plots.
        """

        trigger = callback_context.triggered[0]["prop_id"].split(".")[0]
        if trigger == "export":
            param_dict = self.params.to_dict()

            # Get output path.
            if (
                (monitoring_directory is not None)
                and (monitoring_directory != "")
                and (os.path.exists(os.path.abspath(monitoring_directory)))
            ):
                param_dict["monitoring_directory"] = os.path.abspath(
                    monitoring_directory
                )
                temp_geoh5 = f"Scatterplot_{time():.0f}.geoh5"

                # Get output workspace.
                ws, _ = BaseApplication.get_output_workspace(
                    False, param_dict["monitoring_directory"], temp_geoh5
                )

                with ws as new_workspace:
                    # Put entities in output workspace.
                    param_dict["geoh5"] = new_workspace
                    for key, value in param_dict.items():
                        if isinstance(value, ObjectBase):
                            param_dict[key] = value.copy(
                                parent=new_workspace, copy_children=True
                            )

                    # Write output uijson.
                    new_params = ScatterPlotParams(**param_dict)
                    new_params.write_input_file(
                        name=temp_geoh5.replace(".geoh5", ".ui.json"),
                        path=param_dict["monitoring_directory"],
                        validate=False,
                    )

                    go.Figure(figure).write_html(
                        os.path.join(
                            param_dict["monitoring_directory"],
                            temp_geoh5.replace(".geoh5", ".html"),
                        )
                    )
                print("Saved to " + param_dict["monitoring_directory"])
            else:
                print("Invalid output path.")

        return no_update


if __name__ == "__main__":
    print("Loading geoh5 file . . .")
    file = sys.argv[1]
    ifile = InputFile.read_ui_json(file)
    ifile.workspace.open("r")
    app = ScatterPlots(ui_json=ifile)
    print("Loaded. Building the plotly scatterplot . . .")
    app.run()
    print("Done")<|MERGE_RESOLUTION|>--- conflicted
+++ resolved
@@ -9,6 +9,7 @@
 
 import os
 import sys
+import uuid
 from time import time
 
 import numpy as np
@@ -216,7 +217,6 @@
                 {"display": "block"},
             )
 
-<<<<<<< HEAD
     def update_data_options(self, ui_json: dict, object_name: str):
         trigger = callback_context.triggered[0]["prop_id"].split(".")[0]
         options = self.get_data_options(trigger, ui_json, object_name)
@@ -224,9 +224,6 @@
         return options, options, options, options, options
 
     def get_channel_bounds(self, channel: str, data: list = None) -> (float, float):
-=======
-    def get_channel_bounds(self, channel: str) -> (float, float):
->>>>>>> e5f9bda4
         """
         Set the min and max values for the given axis channel.
 
@@ -238,24 +235,16 @@
         :return cmax: Maximum value for input channel.
         """
         cmin, cmax = None, None
-<<<<<<< HEAD
-
-        with self.workspace.open("r"):
-            if self.workspace.get_entity(channel)[0] is not None:
-                data = self.workspace.get_entity(channel)[0].values
-
-        if data is not None:
-            cmin = float(f"{np.nanmin(data):.2e}")
-            cmax = float(f"{np.nanmax(data):.2e}")
-=======
+
         if (
             channel is not None
             and self.workspace.get_entity(uuid.UUID(channel))[0] is not None
         ):
             data = self.workspace.get_entity(uuid.UUID(channel))[0]
+
+        if data is not None:
             cmin = float(f"{np.nanmin(data.values):.2e}")
             cmax = float(f"{np.nanmax(data.values):.2e}")
->>>>>>> e5f9bda4
 
         return cmin, cmax
 
@@ -328,7 +317,7 @@
                 ui_json["size_min"]["value"],
                 ui_json["size_max"]["value"],
             )
-<<<<<<< HEAD
+
         elif trigger == "x":
             x_min, x_max = self.get_channel_bounds(x, data)
         elif trigger == "y":
@@ -339,15 +328,7 @@
             color_min, color_max = self.get_channel_bounds(color, data)
         elif trigger == "size":
             size_min, size_max = self.get_channel_bounds(size, data)
-=======
-        else:
-            x_min, x_max = self.get_channel_bounds(x)
-            y_min, y_max = self.get_channel_bounds(y)
-            z_min, z_max = self.get_channel_bounds(z)
-            color_min, color_max = self.get_channel_bounds(color)
-            size_min, size_max = self.get_channel_bounds(size)
-
->>>>>>> e5f9bda4
+
         return (
             x_min,
             x_max,
