#  Copyright (c) 2022 Mira Geoscience Ltd.
#
#  This file is part of geoapps.
#
#  geoapps is distributed under the terms and conditions of the MIT License
#  (see LICENSE file at the root of this source code package).

from __future__ import annotations

import ast
import base64
import io
import json
import os
import sys
import uuid
import webbrowser
from os import environ

import numpy as np
import plotly.express as px
import plotly.graph_objects as go
from dash import callback_context, dcc, html, no_update
from dash.dependencies import Input, Output
from flask import Flask
from geoh5py.objects.object_base import ObjectBase
from geoh5py.ui_json import InputFile
from geoh5py.workspace import Workspace
from jupyter_dash import JupyterDash

from geoapps.scatter_plot.constants import app_initializer
from geoapps.scatter_plot.driver import ScatterPlotDriver
from geoapps.scatter_plot.params import ScatterPlotParams


class ScatterPlots:
    _param_class = ScatterPlotParams

    def __init__(self, ui_json=None, clustering=False, **kwargs):
        app_initializer.update(kwargs)
        if ui_json is not None and os.path.exists(ui_json.path):
            self.params = self._param_class(ui_json)
        else:
            self.params = self._param_class(**app_initializer)

        self.data_channels = {}
        # Initial values for the dash components
        self.defaults = self.get_defaults()
        if clustering:
            self.defaults["color_maps_options"] = px.colors.named_colorscales() + [
                "kmeans"
            ]
            self.defaults["data_options"].append("kmeans")

        external_stylesheets = ["https://codepen.io/chriddyp/pen/bWLwgP.css"]
        server = Flask(__name__)
        self.app = JupyterDash(
            server=server,
            url_base_pathname=environ.get("JUPYTERHUB_SERVICE_PREFIX", "/"),
            external_stylesheets=external_stylesheets,
        )

        # Set up the layout with the dash components
        self.workspace_layout = html.Div(
            [
                dcc.Upload(
                    id="upload",
                    children=html.Button("Upload Workspace/ui.json"),
                    style={"margin-bottom": "20px"},
                ),
                dcc.Markdown(children="Object: "),
                dcc.Dropdown(
                    id="objects",
                    options=self.defaults["objects_options"],
                    value=self.defaults["objects_name"],
                    style={"margin-bottom": "20px"},
                    clearable=False,
                ),
                html.Div(
                    [
                        dcc.Markdown(
                            children="Population Downsampling (%): ",
                            style={
                                "display": "inline-block",
                                "margin-right": "5px",
                            },
                        ),
                        dcc.Slider(
                            id="downsampling",
                            value=self.defaults["downsampling"],
                            min=1,
                            max=100,
                            step=1,
                            marks=None,
                            tooltip={
                                "placement": "bottom",
                                "always_visible": True,
                            },
                        ),
                    ],
                    style={"margin-bottom": "20px"},
                ),
            ]
        )
        self.axis_layout = html.Div(
            [
                html.Div(
                    [
                        dcc.Markdown(children="Axis: "),
                        dcc.Dropdown(
                            id="axes_pannels",
                            options=[
                                {"label": "X-axis", "value": "x"},
                                {"label": "Y-axis", "value": "y"},
                                {"label": "Z-axis", "value": "z"},
                                {"label": "Color", "value": "color"},
                                {"label": "Size", "value": "size"},
                            ],
                            value="x",
                            style={"margin-bottom": "20px"},
                            clearable=False,
                        ),
                    ],
                    style={
                        # "width": "40%",
                        "display": "block",
                        "vertical-align": "top",
                    },
                ),
                html.Div(
                    id="x_div",
                    children=[
                        dcc.Markdown(children="Data: "),
                        dcc.Dropdown(
                            id="x",
                            options=self.defaults["data_options"],
                            value=self.defaults["x_name"],
                            style={"margin-bottom": "20px"},
                        ),
                        html.Div(
                            [
                                dcc.Markdown(
                                    children="Threshold: ",
                                    style={
                                        "display": "inline-block",
                                        "margin-right": "5px",
                                    },
                                ),
                                dcc.Input(
                                    id="x_thresh",
                                    type="number",
                                    value=self.defaults["x_thresh"],
                                    style={
                                        "display": "inline-block",
                                        "margin-right": "20px",
                                    },
                                ),
                                dcc.Checklist(
                                    id="x_log",
                                    options=["Log10"],
                                    value=self.defaults["x_log"],
                                    style={"display": "inline-block"},
                                ),
                            ],
                            style={"margin-bottom": "20px"},
                        ),
                        html.Div(
                            [
                                dcc.Markdown(
                                    children="Min: ",
                                    style={
                                        "display": "inline-block",
                                        "margin-right": "5px",
                                    },
                                ),
                                dcc.Input(
                                    id="x_min",
                                    type="number",
                                    value=self.defaults["x_min"],
                                    style={
                                        "display": "inline-block",
                                        "margin-right": "20px",
                                    },
                                ),
                            ],
                            style={"margin-bottom": "20px"},
                        ),
                        html.Div(
                            [
                                dcc.Markdown(
                                    children="Max: ",
                                    style={
                                        "display": "inline-block",
                                        "margin-right": "5px",
                                    },
                                ),
                                dcc.Input(
                                    id="x_max",
                                    type="number",
                                    value=self.defaults["x_max"],
                                    style={"display": "inline-block"},
                                ),
                            ],
                        ),
                    ],
                    style={
                        "display": "block",
                        "width": "40%",
                        "vertical-align": "top",
                        "margin-bottom": "20px",
                    },
                ),
                html.Div(
                    id="y_div",
                    children=[
                        dcc.Markdown(children="Data: "),
                        dcc.Dropdown(
                            id="y",
                            options=self.defaults["data_options"],
                            value=self.defaults["y_name"],
                            style={"margin-bottom": "20px"},
                        ),
                        html.Div(
                            [
                                dcc.Markdown(
                                    children="Threshold: ",
                                    style={
                                        "display": "inline-block",
                                        "margin-right": "5px",
                                    },
                                ),
                                dcc.Input(
                                    id="y_thresh",
                                    type="number",
                                    value=self.defaults["y_thresh"],
                                    style={
                                        "display": "inline-block",
                                        "margin-right": "20px",
                                    },
                                ),
                                dcc.Checklist(
                                    id="y_log",
                                    options=["Log10"],
                                    value=self.defaults["y_log"],
                                    style={"display": "inline-block"},
                                ),
                            ],
                            style={"margin-bottom": "20px"},
                        ),
                        html.Div(
                            [
                                dcc.Markdown(
                                    children="Min: ",
                                    style={
                                        "display": "inline-block",
                                        "margin-right": "5px",
                                    },
                                ),
                                dcc.Input(
                                    id="y_min",
                                    type="number",
                                    value=self.defaults["y_min"],
                                    style={
                                        "display": "inline-block",
                                        "margin-right": "20px",
                                    },
                                ),
                            ],
                            style={"margin-bottom": "20px"},
                        ),
                        html.Div(
                            [
                                dcc.Markdown(
                                    children="Max: ",
                                    style={
                                        "display": "inline-block",
                                        "margin-right": "5px",
                                    },
                                ),
                                dcc.Input(
                                    id="y_max",
                                    type="number",
                                    value=self.defaults["y_max"],
                                    style={"display": "inline-block"},
                                ),
                            ],
                        ),
                    ],
                    style={
                        "display": "none",
                        "width": "40%",
                        "vertical-align": "top",
                        "margin-bottom": "20px",
                    },
                ),
                html.Div(
                    id="z_div",
                    children=[
                        dcc.Markdown(children="Data: "),
                        dcc.Dropdown(
                            id="z",
                            options=self.defaults["data_options"],
                            value=self.defaults["z_name"],
                            style={"margin-bottom": "20px"},
                        ),
                        html.Div(
                            [
                                dcc.Markdown(
                                    children="Threshold: ",
                                    style={
                                        "display": "inline-block",
                                        "margin-right": "5px",
                                    },
                                ),
                                dcc.Input(
                                    id="z_thresh",
                                    type="number",
                                    value=self.defaults["z_thresh"],
                                    style={
                                        "display": "inline-block",
                                        "margin-right": "20px",
                                    },
                                ),
                                dcc.Checklist(
                                    id="z_log",
                                    options=["Log10"],
                                    value=self.defaults["z_log"],
                                    style={"display": "inline-block"},
                                ),
                            ],
                            style={"margin-bottom": "20px"},
                        ),
                        html.Div(
                            [
                                dcc.Markdown(
                                    children="Min: ",
                                    style={
                                        "display": "inline-block",
                                        "margin-right": "5px",
                                    },
                                ),
<<<<<<< HEAD
                                dcc.Markdown(children="Colormap: "),
                                dcc.Dropdown(
                                    id="color_maps",
                                    options=px.colors.named_colorscales(),
                                    value=defaults["color_maps"],
                                    style={"width": "63.3%", "margin-bottom": "20px"},
=======
                                dcc.Input(
                                    id="z_min",
                                    type="number",
                                    value=self.defaults["z_min"],
                                    style={
                                        "display": "inline-block",
                                        "margin-right": "20px",
                                    },
>>>>>>> 2406a90e
                                ),
                            ],
                            style={"margin-bottom": "20px"},
                        ),
                        html.Div(
                            [
                                dcc.Markdown(
                                    children="Max: ",
                                    style={
                                        "display": "inline-block",
                                        "margin-right": "5px",
                                    },
                                ),
                                dcc.Input(
                                    id="z_max",
                                    type="number",
                                    value=self.defaults["z_max"],
                                    style={"display": "inline-block"},
                                ),
                            ],
                        ),
                    ],
                    style={
                        "display": "none",
                        "width": "40%",
                        "vertical-align": "top",
                        "margin-bottom": "20px",
                    },
                ),
                html.Div(
                    id="color_div",
                    children=[
                        dcc.Markdown(children="Data: "),
                        dcc.Dropdown(
                            id="color",
                            options=self.defaults["data_options"],
                            value=self.defaults["color_name"],
                            style={"margin-bottom": "20px"},
                        ),
                        dcc.Dropdown(
                            id="color_maps",
                            options=self.defaults["color_maps_options"],
                            value=self.defaults["color_maps"],
                            style={"margin-bottom": "20px"},
                        ),
                        html.Div(
                            [
                                dcc.Markdown(
                                    children="Threshold: ",
                                    style={
                                        "display": "inline-block",
                                        "margin-right": "5px",
                                    },
                                ),
                                dcc.Input(
                                    id="color_thresh",
                                    type="number",
                                    value=self.defaults["color_thresh"],
                                    style={
                                        "display": "inline-block",
                                        "margin-right": "20px",
                                    },
                                ),
                                dcc.Checklist(
                                    id="color_log",
                                    options=["Log10"],
                                    value=self.defaults["color_log"],
                                    style={"display": "inline-block"},
                                ),
                            ],
                            style={"margin-bottom": "20px"},
                        ),
                        html.Div(
                            [
                                dcc.Markdown(
                                    children="Min: ",
                                    style={
                                        "display": "inline-block",
                                        "margin-right": "5px",
                                    },
                                ),
                                dcc.Input(
                                    id="color_min",
                                    type="number",
                                    value=self.defaults["color_min"],
                                    style={
                                        "display": "inline-block",
                                        "margin-right": "20px",
                                    },
                                ),
                            ],
                            style={"margin-bottom": "20px"},
                        ),
                        html.Div(
                            [
                                dcc.Markdown(
                                    children="Max: ",
                                    style={
                                        "display": "inline-block",
                                        "margin-right": "5px",
                                    },
                                ),
                                dcc.Input(
                                    id="color_max",
                                    type="number",
                                    value=self.defaults["color_max"],
                                    style={"display": "inline-block"},
                                ),
                            ],
                        ),
                    ],
                    style={
                        "display": "none",
                        "width": "40%",
                        "vertical-align": "top",
                        "margin-bottom": "20px",
                    },
                ),
                html.Div(
                    id="size_div",
                    children=[
                        dcc.Markdown(children="Data: "),
                        dcc.Dropdown(
                            id="size",
                            options=self.defaults["data_options"],
                            value=self.defaults["size_name"],
                            style={"margin-bottom": "20px"},
                        ),
                        html.Div(
                            [
                                dcc.Markdown(
                                    children="Marker Size: ",
                                    style={
                                        "display": "inline-block",
                                        "margin-right": "5px",
                                    },
                                ),
                                dcc.Slider(
                                    id="size_markers",
                                    value=self.defaults["size_markers"],
                                    min=1,
                                    max=100,
                                    step=1,
                                    marks=None,
                                    tooltip={
                                        "placement": "bottom",
                                        "always_visible": True,
                                    },
                                ),
                            ],
                            style={"width": "80%", "margin-bottom": "20px"},
                        ),
                        html.Div(
                            [
                                dcc.Markdown(
                                    children="Threshold: ",
                                    style={
                                        "display": "inline-block",
                                        "margin-right": "5px",
                                    },
                                ),
                                dcc.Input(
                                    id="size_thresh",
                                    type="number",
                                    value=self.defaults["size_thresh"],
                                    style={
                                        "display": "inline-block",
                                        "margin-right": "20px",
                                    },
                                ),
                                dcc.Checklist(
                                    id="size_log",
                                    options=["Log10"],
                                    value=self.defaults["size_log"],
                                    style={"display": "inline-block"},
                                ),
                            ],
                            style={"margin-bottom": "20px"},
                        ),
                        html.Div(
                            [
                                dcc.Markdown(
                                    children="Min: ",
                                    style={
                                        "display": "inline-block",
                                        "margin-right": "5px",
                                    },
                                ),
                                dcc.Input(
                                    id="size_min",
                                    type="number",
                                    value=self.defaults["size_min"],
                                    style={
                                        "display": "inline-block",
                                        "margin-right": "20px",
                                    },
                                ),
                            ],
                            style={"margin-bottom": "20px"},
                        ),
                        html.Div(
                            [
                                dcc.Markdown(
                                    children="Max: ",
                                    style={
                                        "display": "inline-block",
                                        "margin-right": "5px",
                                    },
                                ),
                                dcc.Input(
                                    id="size_max",
                                    type="number",
                                    value=self.defaults["size_max"],
                                    style={"display": "inline-block"},
                                ),
                            ],
                        ),
                    ],
                ),
            ]
        )
        self.plot_layout = html.Div(
            [
                dcc.Graph(
                    id="crossplot",
                    style={"margin-bottom": "20px"},
                ),
            ]
        )
        self.app.layout = html.Div(
            [
                html.Div(
                    [self.workspace_layout, self.axis_layout],
                    style={
                        "width": "40%",
                        "display": "inline-block",
                        "margin-bottom": "20px",
                        "vertical-align": "bottom",
                        "margin-right": "20px",
                    },
                ),
                html.Div(
                    [
                        self.plot_layout,
                        html.A(
                            html.Button("Download as HTML"),
                            id="download",
                            download="Crossplot.html",
                            style={"margin-left": "30%"},
                        ),
                    ],
                    style={
                        "width": "55%",
                        "display": "inline-block",
                        "margin-bottom": "20px",
                        "vertical-align": "bottom",
                    },
                ),
            ],
            style={"width": "70%", "margin-left": "50px", "margin-top": "30px"},
        )

        # Set up callbacks
        self.app.callback(
            Output(component_id="x_div", component_property="style"),
            Output(component_id="y_div", component_property="style"),
            Output(component_id="z_div", component_property="style"),
            Output(component_id="color_div", component_property="style"),
            Output(component_id="size_div", component_property="style"),
            Input(component_id="axes_pannels", component_property="value"),
        )(self.update_visibility)
        self.app.callback(
            Output(component_id="crossplot", component_property="figure"),
            Input(component_id="downsampling", component_property="value"),
            Input(component_id="x", component_property="value"),
            Input(component_id="x_log", component_property="value"),
            Input(component_id="x_thresh", component_property="value"),
            Input(component_id="x_min", component_property="value"),
            Input(component_id="x_max", component_property="value"),
            Input(component_id="y", component_property="value"),
            Input(component_id="y_log", component_property="value"),
            Input(component_id="y_thresh", component_property="value"),
            Input(component_id="y_min", component_property="value"),
            Input(component_id="y_max", component_property="value"),
            Input(component_id="z", component_property="value"),
            Input(component_id="z_log", component_property="value"),
            Input(component_id="z_thresh", component_property="value"),
            Input(component_id="z_min", component_property="value"),
            Input(component_id="z_max", component_property="value"),
            Input(component_id="color", component_property="value"),
            Input(component_id="color_log", component_property="value"),
            Input(component_id="color_thresh", component_property="value"),
            Input(component_id="color_min", component_property="value"),
            Input(component_id="color_max", component_property="value"),
            Input(component_id="color_maps", component_property="value"),
            Input(component_id="size", component_property="value"),
            Input(component_id="size_log", component_property="value"),
            Input(component_id="size_thresh", component_property="value"),
            Input(component_id="size_min", component_property="value"),
            Input(component_id="size_max", component_property="value"),
            Input(component_id="size_markers", component_property="value"),
        )(self.update_plot)
        self.app.callback(
            Output(component_id="objects", component_property="options"),
            Output(component_id="objects", component_property="value"),
            Output(component_id="downsampling", component_property="value"),
            Output(component_id="x", component_property="options"),
            Output(component_id="x", component_property="value"),
            Output(component_id="x_log", component_property="value"),
            Output(component_id="x_thresh", component_property="value"),
            Output(component_id="x_min", component_property="value"),
            Output(component_id="x_max", component_property="value"),
            Output(component_id="y", component_property="options"),
            Output(component_id="y", component_property="value"),
            Output(component_id="y_log", component_property="value"),
            Output(component_id="y_thresh", component_property="value"),
            Output(component_id="y_min", component_property="value"),
            Output(component_id="y_max", component_property="value"),
            Output(component_id="z", component_property="options"),
            Output(component_id="z", component_property="value"),
            Output(component_id="z_log", component_property="value"),
            Output(component_id="z_thresh", component_property="value"),
            Output(component_id="z_min", component_property="value"),
            Output(component_id="z_max", component_property="value"),
            Output(component_id="color", component_property="options"),
            Output(component_id="color", component_property="value"),
            Output(component_id="color_log", component_property="value"),
            Output(component_id="color_thresh", component_property="value"),
            Output(component_id="color_min", component_property="value"),
            Output(component_id="color_max", component_property="value"),
            Output(component_id="color_maps", component_property="value"),
            Output(component_id="size", component_property="options"),
            Output(component_id="size", component_property="value"),
            Output(component_id="size_log", component_property="value"),
            Output(component_id="size_thresh", component_property="value"),
            Output(component_id="size_min", component_property="value"),
            Output(component_id="size_max", component_property="value"),
            Output(component_id="size_markers", component_property="value"),
            Output(component_id="upload", component_property="filename"),
            Output(component_id="upload", component_property="contents"),
            Input(component_id="upload", component_property="filename"),
            Input(component_id="upload", component_property="contents"),
            Input(component_id="objects", component_property="value"),
            Input(component_id="x", component_property="value"),
            Input(component_id="y", component_property="value"),
            Input(component_id="z", component_property="value"),
            Input(component_id="color", component_property="value"),
            Input(component_id="size", component_property="value"),
            prevent_initial_call=True,
        )(self.update_params)
        self.app.callback(
            Output(component_id="download", component_property="href"),
            Input(component_id="crossplot", component_property="figure"),
        )(self.save_figure)

    def update_visibility(self, axis):
        # Change the visibility of the dash components depending on the axis selected
        if axis == "x":
            return (
                {"display": "block"},
                {"display": "none"},
                {"display": "none"},
                {"display": "none"},
                {"display": "none"},
            )
        elif axis == "y":
            return (
                {"display": "none"},
                {"display": "block"},
                {"display": "none"},
                {"display": "none"},
                {"display": "none"},
            )
        elif axis == "z":
            return (
                {"display": "none"},
                {"display": "none"},
                {"display": "block"},
                {"display": "none"},
                {"display": "none"},
            )
        elif axis == "color":
            return (
                {"display": "none"},
                {"display": "none"},
                {"display": "none"},
                {"display": "block"},
                {"display": "none"},
            )
        elif axis == "size":
            return (
                {"display": "none"},
                {"display": "none"},
                {"display": "none"},
                {"display": "none"},
                {"display": "block"},
            )

    def get_defaults(self):
        defaults = {}
        # Get initial values to initialize the dash components
        for key, value in self.params.to_dict().items():
            if key in ["x", "y", "z", "color", "size"]:
                defaults[key + "_name"] = getattr(value, "name", None)
            elif key == "objects":
                if value is None:
                    defaults[key + "_name"] = None
                    defaults["data_options"] = []
                else:
                    defaults[key + "_name"] = value.name
                    data_options = ["None"]
                    data_options.extend(value.get_data_list())
                    if "Visual Parameters" in data_options:
                        data_options.remove("Visual Parameters")
                    defaults["data_options"] = data_options
                for channel in defaults["data_options"]:
                    self.get_channel(channel)
            elif key in ["x_log", "y_log", "z_log", "color_log", "size_log"]:
                if value is True:
                    defaults[key] = ["Log10"]
                else:
                    defaults[key] = []
            else:
                defaults[key] = value

            if key == "geoh5":
                if value is None:
                    defaults["objects_options"] = []
                else:
                    defaults["objects_options"] = [
                        {"label": obj.parent.name + "/" + obj.name, "value": obj.name}
                        for obj in value.objects
                    ]
        defaults["color_maps_options"] = px.colors.named_colorscales()

        if "plot_kmeans" in self.params.to_dict().keys():
            plot_kmeans = ast.literal_eval(self.params.plot_kmeans)
            defaults["plot_kmeans"] = plot_kmeans
            axis_list = ["x", "y", "z", "color", "size"]
            for i in range(len(plot_kmeans)):
                if plot_kmeans[i]:
                    defaults[axis_list[i] + "_name"] = "kmeans"

        return defaults

    def update_plot(
        self,
        downsampling,
        x,
        x_log,
        x_thresh,
        x_min,
        x_max,
        y,
        y_log,
        y_thresh,
        y_min,
        y_max,
        z,
        z_log,
        z_thresh,
        z_min,
        z_max,
        color,
        color_log,
        color_thresh,
        color_min,
        color_max,
        color_maps,
        size,
        size_log,
        size_thresh,
        size_min,
        size_max,
        size_markers,
        clustering=False,
    ):
        new_params_dict = {}
        for key, value in self.params.to_dict().items():

            if key in locals():
                param = locals()[key]
            else:
                param = None

            if param is None:
                if key in ["x", "y", "z", "color", "size"]:
                    new_params_dict[key] = None
                else:
                    new_params_dict[key] = value
            elif (
                (key == "x")
                | (key == "y")
                | (key == "z")
                | (key == "color")
                | (key == "size")
            ) & (clustering is False):
                if (param != "None") & (param in self.data_channels.keys()):
                    new_params_dict[key] = self.data_channels[param]
                else:
                    new_params_dict[key] = None
            else:
                new_params_dict[key] = param

        ifile = InputFile(
            ui_json=self.params.input_file.ui_json,
            validation_options={"disabled": True},
        )

        ifile.data = new_params_dict
        new_params = ScatterPlotParams(input_file=ifile)

        driver = ScatterPlotDriver(new_params)
        figure = go.FigureWidget(driver.run())

        return figure

    def update_from_uijson(self, contents):
        content_type, content_string = contents.split(",")
        decoded = base64.b64decode(content_string)
        ui_json = json.loads(decoded)

        for key, value in ui_json.items():
            if hasattr(self.params, key):
                if key == "geoh5":
                    if value == "":
                        setattr(self.params, key, None)
                    else:
                        setattr(self.params, key, value)
                elif type(value) is dict:
                    if key in ["objects", "x", "y", "z", "color", "size"]:
                        if (
                            (value["value"] is None)
                            | (value["value"] == "")
                            | (self.params.geoh5 is None)
                        ):
                            setattr(self.params, key, None)
                        elif self.params.geoh5.get_entity(uuid.UUID(value["value"])):
                            setattr(
                                self.params,
                                key,
                                self.params.geoh5.get_entity(uuid.UUID(value["value"]))[
                                    0
                                ],
                            )
                    elif value["value"]:
                        setattr(self.params, key, value["value"])
                    else:
                        setattr(self.params, key, None)
                elif key == "channels":
                    setattr(self.params, key, value.replace("'", "").split(", "))
                else:
                    setattr(self.params, key, value)

        self.data_channels = {}
        defaults = self.get_defaults()

        return defaults

    def update_object_options(self, contents):
        objects, value = None, None
        if contents is not None:
            content_type, content_string = contents.split(",")
            decoded = io.BytesIO(base64.b64decode(content_string))
            self.params.geoh5 = Workspace(decoded)

        obj_list = self.params.geoh5.objects

        options = [
            {"label": obj.parent.name + "/" + obj.name, "value": obj.name}
            for obj in obj_list
        ]
        if len(options) > 0:
            value = options[0]["value"]

        return {"objects_options": options, "objects_name": value}

    def update_data_options(self, object):
        obj = None
        if getattr(
            self.params, "geoh5", None
        ) is not None and self.params.geoh5.get_entity(object):
            for entity in self.params.geoh5.get_entity(object):
                if isinstance(entity, ObjectBase):
                    obj = entity

        channel_list = ["None"]
        channel_list.extend(obj.get_data_list())

        if "Visual Parameters" in channel_list:
            channel_list.remove("Visual Parameters")

        self.data_channels = {}
        for channel in channel_list:
            self.get_channel(channel)

        options = list(self.data_channels.keys())

        return {
            "data_options": options,
            "x_name": "None",
            "y_name": "None",
            "z_name": "None",
            "color_name": "None",
            "size_name": "None",
        }

    def get_channel(self, channel):
        if channel is None:
            return None

        if channel not in self.data_channels.keys():
            if channel == "None":
                data = None
            elif self.params.geoh5.get_entity(channel):
                data = self.params.geoh5.get_entity(channel)[0]
            else:
                return

            self.data_channels[channel] = data

    def get_channel_bounds(self, channel):
        """
        Set the min and max values for the given axis channel
        """
        self.get_channel(channel)

        cmin, cmax = None, None
        if (channel in self.data_channels.keys()) & (channel != "None"):
            values = self.data_channels[channel].values
            values = values[~np.isnan(values)]
            cmin = float(f"{np.min(values):.2e}")
            cmax = float(f"{np.max(values):.2e}")

        return cmin, cmax

    def set_channel_bounds(self, x, y, z, color, size):
        x_min, x_max = self.get_channel_bounds(x)
        y_min, y_max = self.get_channel_bounds(y)
        z_min, z_max = self.get_channel_bounds(z)
        color_min, color_max = self.get_channel_bounds(color)
        size_min, size_max = self.get_channel_bounds(size)

        return {
            "x_min": x_min,
            "x_max": x_max,
            "y_min": y_min,
            "y_max": y_max,
            "z_min": z_min,
            "z_max": z_max,
            "color_min": color_min,
            "color_max": color_max,
            "size_min": size_min,
            "size_max": size_max,
        }

    def update_params(
        self,
        filename,
        contents,
        objects,
        x,
        y,
        z,
        color,
        size,
    ):
        param_list = [
            "objects_options",
            "objects_name",
            "downsampling",
            "data_options",
            "x_name",
            "x_log",
            "x_thresh",
            "x_min",
            "x_max",
            "data_options",
            "y_name",
            "y_log",
            "y_thresh",
            "y_min",
            "y_max",
            "data_options",
            "z_name",
            "z_log",
            "z_thresh",
            "z_min",
            "z_max",
            "data_options",
            "color_name",
            "color_log",
            "color_thresh",
            "color_min",
            "color_max",
            "color_maps",
            "data_options",
            "size_name",
            "size_log",
            "size_thresh",
            "size_min",
            "size_max",
            "size_markers",
            "filename",
            "contents",
        ]

        trigger = callback_context.triggered[0]["prop_id"].split(".")[0]
        update_dict = {}
        if trigger == "upload":
            if filename.endswith(".ui.json"):
                update_dict = self.update_from_uijson(contents)
            elif filename.endswith(".geoh5"):
                update_dict = self.update_object_options(contents)
                update_dict.update(
                    self.update_data_options(update_dict["objects_name"])
                )
            else:
                print("Uploaded file must be a workspace or ui.json.")
            update_dict["filename"] = None
            update_dict["contents"] = None
        elif trigger == "objects":
            update_dict = self.update_data_options(objects)
        elif trigger in ["x", "y", "z", "color", "size"]:
            update_dict = self.set_channel_bounds(x, y, z, color, size)

        outputs = []
        for param in param_list:
            if param in update_dict.keys():
                outputs.append(update_dict[param])
            else:
                outputs.append(no_update)
        return tuple(outputs)

    def save_figure(self, fig):
        buffer = io.StringIO()
        go.Figure(fig).write_html(buffer)
        html_bytes = buffer.getvalue().encode()
        encoded = base64.b64encode(html_bytes).decode()
        href = "data:text/html;base64," + encoded

        return href

    def run(self):
        # The reloader has not yet run - open the browser
        if not environ.get("WERKZEUG_RUN_MAIN"):
            webbrowser.open_new("http://127.0.0.1:8050/")

        # Otherwise, continue as normal
        self.app.run_server(host="127.0.0.1", port=8050, debug=False)


if __name__ == "__main__":
    print("Loading geoh5 file . . .")
    file = sys.argv[1]
    ifile = InputFile.read_ui_json(file)
    app = ScatterPlots(ui_json=ifile)
    print("Loaded. Building the plotly scatterplot . . .")
    app.run()
    print("Done")<|MERGE_RESOLUTION|>--- conflicted
+++ resolved
@@ -339,14 +339,6 @@
                                         "margin-right": "5px",
                                     },
                                 ),
-<<<<<<< HEAD
-                                dcc.Markdown(children="Colormap: "),
-                                dcc.Dropdown(
-                                    id="color_maps",
-                                    options=px.colors.named_colorscales(),
-                                    value=defaults["color_maps"],
-                                    style={"width": "63.3%", "margin-bottom": "20px"},
-=======
                                 dcc.Input(
                                     id="z_min",
                                     type="number",
@@ -355,7 +347,6 @@
                                         "display": "inline-block",
                                         "margin-right": "20px",
                                     },
->>>>>>> 2406a90e
                                 ),
                             ],
                             style={"margin-bottom": "20px"},
@@ -395,6 +386,7 @@
                             value=self.defaults["color_name"],
                             style={"margin-bottom": "20px"},
                         ),
+                        dcc.Markdown(children="Colormap: "),
                         dcc.Dropdown(
                             id="color_maps",
                             options=self.defaults["color_maps_options"],
