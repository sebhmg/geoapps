--- conflicted
+++ resolved
@@ -9,7 +9,6 @@
 
 import os
 import sys
-import uuid
 from time import time
 
 import numpy as np
@@ -19,11 +18,8 @@
 from flask import Flask
 from geoh5py.objects import ObjectBase
 from geoh5py.ui_json import InputFile
-<<<<<<< HEAD
+from geoh5py.workspace import Workspace
 from jupyter_dash import JupyterDash
-=======
-from geoh5py.workspace import Workspace
->>>>>>> 0cfbd1cc
 
 from geoapps.base.application import BaseApplication
 from geoapps.base.dash_application import BaseDashApplication
@@ -220,18 +216,16 @@
                 {"display": "block"},
             )
 
-<<<<<<< HEAD
     def update_data_options(self, ui_json, object_name):
         trigger = callback_context.triggered[0]["prop_id"].split(".")[0]
         options = self.get_data_options(trigger, ui_json, object_name)
 
         return options, options, options, options, options
 
-    def get_channel_bounds(self, channel: str, data: list = None) -> (float, float):
-=======
     @staticmethod
-    def get_channel_bounds(workspace: Workspace, channel: str) -> (float, float):
->>>>>>> 0cfbd1cc
+    def get_channel_bounds(
+        workspace: Workspace, channel: str, data: list = None
+    ) -> (float, float):
         """
         Set the min and max values for the given axis channel.
 
@@ -243,22 +237,13 @@
         :return cmax: Maximum value for input channel.
         """
         cmin, cmax = None, None
-<<<<<<< HEAD
-        if self.params.geoh5.get_entity(channel)[0] is not None:
-            data = self.params.geoh5.get_entity(channel)[0].values
+
+        if workspace.get_entity(channel)[0] is not None:
+            data = workspace.get_entity(channel)[0].values
 
         if data is not None:
             cmin = float(f"{np.nanmin(data):.2e}")
             cmax = float(f"{np.nanmax(data):.2e}")
-=======
-        if (
-            channel is not None
-            and workspace.get_entity(uuid.UUID(channel))[0] is not None
-        ):
-            data = workspace.get_entity(uuid.UUID(channel))[0]
-            cmin = float(f"{np.nanmin(data.values):.2e}")
-            cmax = float(f"{np.nanmax(data.values):.2e}")
->>>>>>> 0cfbd1cc
 
         return cmin, cmax
 
@@ -308,20 +293,12 @@
                 ui_json["size_max"]["value"],
             )
         else:
-<<<<<<< HEAD
-            x_min, x_max = self.get_channel_bounds(x, data)
-            y_min, y_max = self.get_channel_bounds(y, data)
-            z_min, z_max = self.get_channel_bounds(z, data)
-            color_min, color_max = self.get_channel_bounds(color, data)
-            size_min, size_max = self.get_channel_bounds(size, data)
-=======
             with self.workspace.open("r") as ws:
                 x_min, x_max = ScatterPlots.get_channel_bounds(ws, x)
                 y_min, y_max = ScatterPlots.get_channel_bounds(ws, y)
                 z_min, z_max = ScatterPlots.get_channel_bounds(ws, z)
                 color_min, color_max = ScatterPlots.get_channel_bounds(ws, color)
                 size_min, size_max = ScatterPlots.get_channel_bounds(ws, size)
->>>>>>> 0cfbd1cc
 
         return (
             x_min,
@@ -422,13 +399,8 @@
         color_thresh: float,
         color_min: float,
         color_max: float,
-<<<<<<< HEAD
         color_maps: str | list,
-        size_name: str,
-=======
-        color_maps: str,
         size: str,
->>>>>>> 0cfbd1cc
         size_log: list,
         size_thresh: float,
         size_min: float,
@@ -470,13 +442,6 @@
 
         :return figure: Scatter plot.
         """
-<<<<<<< HEAD
-        self.update_params(locals())
-        new_params = ScatterPlotParams(**self.params.to_dict())
-        # Run driver.
-        driver = ScatterPlotDriver(new_params)
-        figure = go.FigureWidget(driver.run())
-=======
         update_dict = {}
         for item in callback_context.triggered:
             update_dict[item["prop_id"].split(".")[0]] = item["value"]
@@ -491,7 +456,6 @@
             self.params.update(param_dict)
             self.driver.params = self.params
             figure = go.FigureWidget(self.driver.run())
->>>>>>> 0cfbd1cc
 
         return figure
 
