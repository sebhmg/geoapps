--- conflicted
+++ resolved
@@ -68,12 +68,9 @@
             self.params.monitoring_directory
         ):
             monitored_directory_copy(self.params.monitoring_directory, container)
-<<<<<<< HEAD
 
         workspace.close()
-=======
-        print("Isosurface completed. " f"-> {len(surfaces)} surface(s) created.")
->>>>>>> a5085987
+
         return result
 
     @staticmethod
