--- conflicted
+++ resolved
@@ -32,57 +32,45 @@
         """
         Create iso surfaces from input values.
         """
-        workspace = self.params.geoh5
-        levels = get_contours(
-            self.params.interval_min,
-            self.params.interval_max,
-            self.params.interval_spacing,
-            self.params.fixed_contours,
-        )
-
-<<<<<<< HEAD
-        if len(levels) < 1:
-=======
-        workspace = self.params.geoh5.open(mode="r+")
-        levels = input_string_2_float(self.params.contours)
-
-        if levels is None:
->>>>>>> 8a5973b7
-            return
-        print("Starting the isosurface creation.")
-        surfaces = self.iso_surface(
-            self.params.objects,
-            self.params.data.values,
-            levels,
-            resolution=self.params.resolution,
-            max_distance=self.params.max_distance,
-        )
-
-        container = ContainerGroup.create(workspace, name="Isosurface")
-        result = []
-        for surface, level in zip(surfaces, levels):
-            if len(surface[0]) > 0 and len(surface[1]) > 0:
-                result += [
-                    Surface.create(
-                        workspace,
-                        name=string_name(self.params.export_as + f"_{level:.2e}"),
-                        vertices=surface[0],
-                        cells=surface[1],
-                        parent=container,
-                    )
-                ]
-        if self.params.monitoring_directory is not None and os.path.exists(
-            self.params.monitoring_directory
-        ):
-            monitored_directory_copy(self.params.monitoring_directory, container)
-<<<<<<< HEAD
-
-        workspace.close()
-
-=======
-        print("Isosurface completed. " f"-> {len(surfaces)} surface(s) created.")
-        workspace.close()
->>>>>>> 8a5973b7
+        with self.params.geoh5.open(mode="r+") as workspace:
+            levels = get_contours(
+                self.params.interval_min,
+                self.params.interval_max,
+                self.params.interval_spacing,
+                self.params.fixed_contours,
+            )
+
+            if len(levels) < 1:
+                return
+            print("Starting the isosurface creation.")
+            surfaces = self.iso_surface(
+                self.params.objects,
+                self.params.data.values,
+                levels,
+                resolution=self.params.resolution,
+                max_distance=self.params.max_distance,
+            )
+
+            container = ContainerGroup.create(workspace, name="Isosurface")
+            result = []
+            for surface, level in zip(surfaces, levels):
+                if len(surface[0]) > 0 and len(surface[1]) > 0:
+                    result += [
+                        Surface.create(
+                            workspace,
+                            name=string_name(self.params.export_as + f"_{level:.2e}"),
+                            vertices=surface[0],
+                            cells=surface[1],
+                            parent=container,
+                        )
+                    ]
+            if self.params.monitoring_directory is not None and os.path.exists(
+                self.params.monitoring_directory
+            ):
+                monitored_directory_copy(self.params.monitoring_directory, container)
+
+            print("Isosurface completed. " f"-> {len(surfaces)} surface(s) created.")
+
         return result
 
     @staticmethod
@@ -208,14 +196,8 @@
 if __name__ == "__main__":
     print("Loading geoh5 file . . .")
     file = sys.argv[1]
-<<<<<<< HEAD
-    params = IsoSurfacesParams(InputFile.read_ui_json(file))
-    driver = IsoSurfacesDriver(params)
+    params_class = IsoSurfacesParams(InputFile.read_ui_json(file))
+    driver = IsoSurfacesDriver(params_class)
     print("Loaded. Running iso surface creation . . .")
     driver.run()
-    print("Done.")
-=======
-    params_class = IsoSurfacesParams(InputFile.read_ui_json(file))
-    driver = IsoSurfacesDriver(params_class)
-    driver.run()
->>>>>>> 8a5973b7
+    print("Done.")