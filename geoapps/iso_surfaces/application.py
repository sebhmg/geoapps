#  Copyright (c) 2022 Mira Geoscience Ltd.
#
#  This file is part of geoapps.
#
#  geoapps is distributed under the terms and conditions of the MIT License
#  (see LICENSE file at the root of this source code package).

from __future__ import annotations

import os
import uuid
from time import time

from time import time
from geoh5py.shared import Entity
from geoh5py.ui_json import InputFile

from geoapps.base.selection import ObjectDataSelection
from geoapps.iso_surfaces.constants import app_initializer
from geoapps.iso_surfaces.driver import IsoSurfacesDriver
from geoapps.iso_surfaces.params import IsoSurfacesParams
from geoapps.utils.importing import warn_module_not_found

with warn_module_not_found():
    from ipywidgets import FloatText, HBox, Label, Text, VBox, Widget


class IsoSurface(ObjectDataSelection):
    """
    Application for the conversion of conductivity/depth curves to
    a pseudo 3D conductivity model on surface.
    """

    _param_class = IsoSurfacesParams
    _add_groups = False
    _select_multiple = False

    def __init__(self, ui_json=None, **kwargs):
        app_initializer.update(kwargs)
        if ui_json is not None and os.path.exists(ui_json):
            self.params = self._param_class(InputFile(ui_json))
        else:
            self.params = self._param_class(**app_initializer)

        self.defaults = {}
        for key, value in self.params.to_dict().items():
            if isinstance(value, Entity):
                self.defaults[key] = value.uid
            else:
                self.defaults[key] = value

        self._max_distance = FloatText(
            description="Max Interpolation Distance (m):",
        )
        self._resolution = FloatText(
            description="Base grid resolution (m):",
        )
        self._contours = Text(
            value="", description="Iso-values", disabled=False, continuous_update=False
        )
        self._export_as = Text("Iso_", description="Surface:")

        self.ga_group_name.value = "ISO"
        self.data.observe(self.data_change, names="value")
        self.data.description = "Value fields: "
        self.trigger.on_click(self.trigger_click)

        super().__init__(**self.defaults)

        self.output_panel = VBox([self.export_as, self.output_panel])

    def trigger_click(self, _):

        param_dict = {}
        for key in self.__dict__:
            try:
                if isinstance(getattr(self, key), Widget) and hasattr(self.params, key):
                    value = getattr(self, key).value
                    if key[0] == "_":
                        key = key[1:]

                    if (
                        isinstance(value, uuid.UUID)
                        and self.workspace.get_entity(value)[0] is not None
                    ):
                        value = self.workspace.get_entity(value)[0]

                    param_dict[key] = value

            except AttributeError:
                continue
        temp_geoh5 = f"ISO_{time():.3f}.geoh5"
        with self.get_output_workspace(
            self.export_directory.selected_path, temp_geoh5
        ) as new_workspace:
            param_dict["objects"] = param_dict["objects"].copy(
                parent=new_workspace, copy_children=False
            )
            param_dict["data"] = param_dict["data"].copy(parent=param_dict["objects"])
            param_dict["geoh5"] = new_workspace

<<<<<<< HEAD
        temp_geoh5 = f"Isosurface_{time():.3f}.geoh5"
        with self.get_output_workspace(
            self.export_directory.selected_path, temp_geoh5
        ) as new_workspace:

            param_dict["objects"] = param_dict["objects"].copy(
                parent=new_workspace, copy_children=False
            )
            param_dict["data"] = param_dict["data"].copy(parent=param_dict["objects"])
            param_dict["geoh5"] = new_workspace

            if self.live_link.value:
                param_dict["monitoring_directory"] = self.monitoring_directory

            ifile = InputFile(
                ui_json=self.params.input_file.ui_json,
                validation_options={"disabled": True},
            )

            new_params = IsoSurfacesParams(input_file=ifile, **param_dict)
            new_params.write_input_file(name=temp_geoh5.replace(".geoh5", ".ui.json"))

=======
            if self.live_link.value:
                param_dict["monitoring_directory"] = self.monitoring_directory

            ifile = InputFile(
                ui_json=self.params.input_file.ui_json,
                validation_options={"disabled": True},
            )
            new_params = IsoSurfacesParams(input_file=ifile, **param_dict)
            new_params.write_input_file()
>>>>>>> a3281ea0
            driver = IsoSurfacesDriver(new_params)
            driver.run()

        if self.live_link.value:
            print("Live link active. Check your ANALYST session for new mesh.")

    def data_change(self, _):

        if self.data.value:
            self.export_as.value = "Iso_" + self.data.uid_name_map[self.data.value]

    @property
    def convert(self):
        """
        ipywidgets.ToggleButton()
        """
        return self._convert

    @property
    def contours(self):
        """
        :obj:`ipywidgets.Text`: String defining sets of contours.
        Contours can be defined over an interval `50:200:10` and/or at a fix value `215`.
        Any combination of the above can be used:
        50:200:10, 215 => Contours between values 50 and 200 every 10, with a contour at 215.
        """
        return self._contours

    @property
    def export_as(self):
        """
        ipywidgets.Text()
        """
        return self._export_as

    @property
    def main(self):
        if self._main is None:
            self._main = HBox(
                [
                    VBox(
                        [
                            self.project_panel,
                            self.data_panel,
                            self._contours,
                            self.max_distance,
                            self.resolution,
                            Label("Output"),
                            self.output_panel,
                        ]
                    )
                ]
            )
        return self._main

    @property
    def max_distance(self):
        """
        ipywidgets.FloatText()
        """
        return self._max_distance

    @property
    def resolution(self):
        """
        ipywidgets.FloatText()
        """
        return self._resolution<|MERGE_RESOLUTION|>--- conflicted
+++ resolved
@@ -9,7 +9,6 @@
 
 import os
 import uuid
-from time import time
 
 from time import time
 from geoh5py.shared import Entity
@@ -89,17 +88,6 @@
 
             except AttributeError:
                 continue
-        temp_geoh5 = f"ISO_{time():.3f}.geoh5"
-        with self.get_output_workspace(
-            self.export_directory.selected_path, temp_geoh5
-        ) as new_workspace:
-            param_dict["objects"] = param_dict["objects"].copy(
-                parent=new_workspace, copy_children=False
-            )
-            param_dict["data"] = param_dict["data"].copy(parent=param_dict["objects"])
-            param_dict["geoh5"] = new_workspace
-
-<<<<<<< HEAD
         temp_geoh5 = f"Isosurface_{time():.3f}.geoh5"
         with self.get_output_workspace(
             self.export_directory.selected_path, temp_geoh5
@@ -122,17 +110,6 @@
             new_params = IsoSurfacesParams(input_file=ifile, **param_dict)
             new_params.write_input_file(name=temp_geoh5.replace(".geoh5", ".ui.json"))
 
-=======
-            if self.live_link.value:
-                param_dict["monitoring_directory"] = self.monitoring_directory
-
-            ifile = InputFile(
-                ui_json=self.params.input_file.ui_json,
-                validation_options={"disabled": True},
-            )
-            new_params = IsoSurfacesParams(input_file=ifile, **param_dict)
-            new_params.write_input_file()
->>>>>>> a3281ea0
             driver = IsoSurfacesDriver(new_params)
             driver.run()
 
