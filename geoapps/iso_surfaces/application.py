#  Copyright (c) 2022 Mira Geoscience Ltd.
#
#  This file is part of geoapps.
#
#  geoapps is distributed under the terms and conditions of the MIT License
#  (see LICENSE file at the root of this source code package).

<<<<<<< HEAD
from time import time

from geoh5py.groups import ContainerGroup
from geoh5py.objects import Surface
from geoh5py.ui_json.utils import monitored_directory_copy
from ipywidgets import FloatText, HBox, Label, Text, VBox
=======
import os
import uuid
>>>>>>> 9e8d8c9c

from geoh5py.data import Data
from geoh5py.objects import ObjectBase
from geoh5py.shared import Entity
from geoh5py.ui_json import InputFile
from ipywidgets import FloatText, HBox, Label, Text, VBox, Widget

from geoapps.base.selection import ObjectDataSelection
from geoapps.iso_surfaces.constants import app_initializer
from geoapps.iso_surfaces.driver import IsoSurfacesDriver
from geoapps.iso_surfaces.params import IsoSurfacesParams


class IsoSurface(ObjectDataSelection):
    """
    Application for the conversion of conductivity/depth curves to
    a pseudo 3D conductivity model on surface.
    """

    _param_class = IsoSurfacesParams
    _add_groups = False
    _select_multiple = False

    def __init__(self, ui_json=None, **kwargs):
        app_initializer.update(kwargs)
        if ui_json is not None and os.path.exists(ui_json):
            self.params = self._param_class(InputFile(ui_json))
        else:
            self.params = self._param_class(**app_initializer)

        self.defaults = {}
        for key, value in self.params.to_dict().items():
            if isinstance(value, Entity):
                self.defaults[key] = value.uid
            else:
                self.defaults[key] = value

        self._max_distance = FloatText(
            description="Max Interpolation Distance (m):",
        )
        self._resolution = FloatText(
            description="Base grid resolution (m):",
        )
        self._contours = Text(
            value="", description="Iso-values", disabled=False, continuous_update=False
        )
        self._export_as = Text("Iso_", description="Surface:")

        self.ga_group_name.value = "ISO"
        self.data.observe(self.data_change, names="value")
        self.data.description = "Value fields: "
        self.trigger.on_click(self.trigger_click)

        super().__init__(**self.defaults)

        self.output_panel = VBox([self.export_as, self.output_panel])

    def trigger_click(self, _):

        param_dict = {}
        for key in self.__dict__:
            try:
                if isinstance(getattr(self, key), Widget) and hasattr(self.params, key):
                    value = getattr(self, key).value
                    if key[0] == "_":
                        key = key[1:]

                    if (
                        isinstance(value, uuid.UUID)
                        and self.workspace.get_entity(value)[0] is not None
                    ):
                        value = self.workspace.get_entity(value)[0]

                    param_dict[key] = value

            except AttributeError:
                continue

        new_workspace = self.get_output_workspace(
            self.export_directory.selected_path, self.ga_group_name.value
        )

<<<<<<< HEAD
        temp_geoh5 = f"{string_name(self.export_as.value)}_{time():.3f}.geoh5"
        with self.get_output_workspace(
            self.export_directory.selected_path, temp_geoh5
        ) as workspace:
            out_entity = ContainerGroup.create(workspace, name=self.ga_group_name.value)

            result = []
            for ii, (surface, level) in enumerate(zip(surfaces, levels)):
                if len(surface[0]) > 0 and len(surface[1]) > 0:
                    result += [
                        Surface.create(
                            workspace,
                            name=string_name(self.export_as.value + f"_{level:.2e}"),
                            vertices=surface[0],
                            cells=surface[1],
                            parent=out_entity,
                        )
                    ]

        if self.live_link.value:
            monitored_directory_copy(self.export_directory.selected_path, out_entity)
=======
        param_dict["objects"] = param_dict["objects"].copy(
            parent=new_workspace, copy_children=False
        )
        param_dict["data"] = param_dict["data"].copy(parent=param_dict["objects"])
        param_dict["geoh5"] = new_workspace

        if self.live_link.value:
            param_dict["monitoring_directory"] = self.monitoring_directory

        ifile = InputFile(
            ui_json=self.params.input_file.ui_json,
            validation_options={"disabled": True},
        )

        new_params = IsoSurfacesParams(input_file=ifile, **param_dict)
        new_params.write_input_file()

        driver = IsoSurfacesDriver(new_params)
        driver.run()

        if self.live_link.value:
            print("Live link active. Check your ANALYST session for new mesh.")
>>>>>>> 9e8d8c9c

    def data_change(self, _):

        if self.data.value:
            self.export_as.value = "Iso_" + self.data.uid_name_map[self.data.value]

    @property
    def convert(self):
        """
        ipywidgets.ToggleButton()
        """
        return self._convert

    @property
    def contours(self):
        """
        :obj:`ipywidgets.Text`: String defining sets of contours.
        Contours can be defined over an interval `50:200:10` and/or at a fix value `215`.
        Any combination of the above can be used:
        50:200:10, 215 => Contours between values 50 and 200 every 10, with a contour at 215.
        """
        return self._contours

    @property
    def export_as(self):
        """
        ipywidgets.Text()
        """
        return self._export_as

    @property
    def main(self):
        if self._main is None:
            self._main = HBox(
                [
                    VBox(
                        [
                            self.project_panel,
                            self.data_panel,
                            self._contours,
                            self.max_distance,
                            self.resolution,
                            Label("Output"),
                            self.output_panel,
                        ]
                    )
                ]
            )
        return self._main

    @property
    def max_distance(self):
        """
        ipywidgets.FloatText()
        """
        return self._max_distance

    @property
    def resolution(self):
        """
        ipywidgets.FloatText()
        """
        return self._resolution<|MERGE_RESOLUTION|>--- conflicted
+++ resolved
@@ -5,22 +5,15 @@
 #  geoapps is distributed under the terms and conditions of the MIT License
 #  (see LICENSE file at the root of this source code package).
 
-<<<<<<< HEAD
-from time import time
+
+import os
+import uuid
 
 from geoh5py.groups import ContainerGroup
 from geoh5py.objects import Surface
-from geoh5py.ui_json.utils import monitored_directory_copy
-from ipywidgets import FloatText, HBox, Label, Text, VBox
-=======
-import os
-import uuid
->>>>>>> 9e8d8c9c
-
-from geoh5py.data import Data
-from geoh5py.objects import ObjectBase
 from geoh5py.shared import Entity
 from geoh5py.ui_json import InputFile
+from geoh5py.ui_json.utils import monitored_directory_copy
 from ipywidgets import FloatText, HBox, Label, Text, VBox, Widget
 
 from geoapps.base.selection import ObjectDataSelection
@@ -97,30 +90,6 @@
         new_workspace = self.get_output_workspace(
             self.export_directory.selected_path, self.ga_group_name.value
         )
-
-<<<<<<< HEAD
-        temp_geoh5 = f"{string_name(self.export_as.value)}_{time():.3f}.geoh5"
-        with self.get_output_workspace(
-            self.export_directory.selected_path, temp_geoh5
-        ) as workspace:
-            out_entity = ContainerGroup.create(workspace, name=self.ga_group_name.value)
-
-            result = []
-            for ii, (surface, level) in enumerate(zip(surfaces, levels)):
-                if len(surface[0]) > 0 and len(surface[1]) > 0:
-                    result += [
-                        Surface.create(
-                            workspace,
-                            name=string_name(self.export_as.value + f"_{level:.2e}"),
-                            vertices=surface[0],
-                            cells=surface[1],
-                            parent=out_entity,
-                        )
-                    ]
-
-        if self.live_link.value:
-            monitored_directory_copy(self.export_directory.selected_path, out_entity)
-=======
         param_dict["objects"] = param_dict["objects"].copy(
             parent=new_workspace, copy_children=False
         )
@@ -143,7 +112,6 @@
 
         if self.live_link.value:
             print("Live link active. Check your ANALYST session for new mesh.")
->>>>>>> 9e8d8c9c
 
     def data_change(self, _):
 
