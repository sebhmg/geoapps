#  Copyright (c) 2021 Mira Geoscience Ltd.
#
#  This file is part of geoapps.
#
#  geoapps is distributed under the terms and conditions of the MIT License
#  (see LICENSE file at the root of this source code package).

from uuid import UUID

import numpy as np

from geoapps.io.Inversion.constants import default_ui_json as base_default_ui_json
from geoapps.io.Inversion.constants import (
    required_parameters as base_required_parameters,
)
from geoapps.io.Inversion.constants import validations as base_validations

inversion_defaults = {
    "title": "SimPEG Direct Current Inversion",
    "inversion_type": "direct current",
    "forward_only": False,
    "topography_object": None,
    "topography": None,
    "data_object": None,
    "potential_channel_bool": True,
    "potential_channel": None,
    "potential_uncertainty": 1.0,
    "starting_model_object": None,
    "starting_model": None,
    "tile_spatial": 1,
    "output_tile_files": False,
    "z_from_topo": False,
    "receivers_radar_drape": None,
    "receivers_offset_x": 0.0,
    "receivers_offset_y": 0.0,
    "receivers_offset_z": 0.0,
    "gps_receivers_offset": None,
    "ignore_values": None,
    "resolution": 0.0,
    "detrend_data": False,
    "detrend_order": None,
    "detrend_type": None,
    "max_chunk_size": 128,
    "chunk_by_rows": False,
    "mesh": None,
    "mesh_from_params": False,
    "u_cell_size": 25.0,
    "v_cell_size": 25.0,
    "w_cell_size": 25.0,
    "octree_levels_topo": [16, 8, 4, 2],
    "octree_levels_obs": [4, 4, 4, 4],
    "depth_core": 500.0,
    "max_distance": 5000.0,
    "horizontal_padding": 1000.0,
    "vertical_padding": 1000.0,
    "window_center_x": None,
    "window_center_y": None,
    "window_width": None,
    "window_height": None,
    "window_azimuth": None,
    "inversion_style": "voxel",
    "chi_factor": 1.0,
    "sens_wts_threshold": 0.0,
    "every_iteration_bool": False,
    "f_min_change": 1e-4,
    "minGNiter": 1,
    "beta_tol": 0.5,
    "prctile": 95,
    "coolingRate": 1,
    "coolEps_q": True,
    "coolEpsFact": 1.2,
    "beta_search": False,
    "max_iterations": 25,
    "max_line_search_iterations": 20,
    "max_cg_iterations": 30,
    "max_global_iterations": 100,
    "initial_beta_ratio": 10.0,
    "initial_beta": None,
    "tol_cg": 1e-4,
    "alpha_s": 1.0,
    "alpha_x": 1.0,
    "alpha_y": 1.0,
    "alpha_z": 1.0,
    "s_norm": 0.0,
    "x_norm": 2.0,
    "y_norm": 2.0,
    "z_norm": 2.0,
    "reference_model_object": None,
    "reference_model": None,
    "gradient_type": "total",
    "lower_bound_object": None,
    "lower_bound": None,
    "upper_bound_object": None,
    "upper_bound": None,
    "parallelized": True,
    "n_cpu": None,
    "max_ram": 2,
    "workspace": None,
    "out_group": "DirectCurrentInversion",
    "no_data_value": None,
    "monitoring_directory": None,
    "geoh5": None,
    "run_command": "geoapps.drivers.direct_current_inversion",
    "run_command_boolean": False,
    "conda_environment": "geoapps",
}
forward_defaults = {
    "title": "SimPEG Direct Current Forward",
    "inversion_type": "direct current",
    "forward_only": True,
    "topography_object": None,
    "topography": None,
    "data_object": None,
    "potential_channel_bool": True,
    "starting_model_object": None,
    "starting_model": None,
    "tile_spatial": 1,
    "output_tile_files": False,
    "z_from_topo": False,
    "receivers_radar_drape": None,
    "receivers_offset_x": 0.0,
    "receivers_offset_y": 0.0,
    "receivers_offset_z": 0.0,
    "gps_receivers_offset": None,
    "resolution": 0.0,
    "max_chunk_size": 128,
    "chunk_by_rows": False,
    "mesh": None,
    "mesh_from_params": False,
    "u_cell_size": 25.0,
    "v_cell_size": 25.0,
    "w_cell_size": 25.0,
    "octree_levels_topo": [16, 8, 4, 2],
    "octree_levels_obs": [4, 4, 4, 4],
    "depth_core": 500.0,
    "max_distance": 5000.0,
    "horizontal_padding": 1000.0,
    "vertical_padding": 1000.0,
    "window_center_x": None,
    "window_center_y": None,
    "window_width": None,
    "window_height": None,
    "window_azimuth": None,
    "parallelized": True,
    "n_cpu": None,
    "workspace": None,
    "out_group": "DirectCurrentForward",
    "monitoring_directory": None,
    "geoh5": None,
    "run_command": "geoapps.drivers.direct_current_inversion",
    "run_command_boolean": False,
    "conda_environment": "geoapps",
}
default_ui_json = {
    "title": "SimPEG Inversion - Direct Current",
    "inversion_type": "direct current",
    "potential_channel_bool": True,
    "potential_channel": {
        "association": ["Cell", "Vertex"],
        "dataType": "Float",
        "group": "Data",
        "main": True,
        "label": "Potential channel",
        "parent": "data_object",
        "value": None,
    },
    "potential_uncertainty": {
        "association": ["Cell", "Vertex"],
        "dataType": "Float",
        "group": "Data",
        "main": True,
        "isValue": True,
        "label": "Potential uncertainty",
        "parent": "data_object",
        "property": None,
        "value": 1.0,
    },
    "starting_model": {
        "association": ["Cell", "Vertex"],
        "dataType": "Float",
        "group": "Starting Model",
        "main": True,
        "isValue": False,
        "parent": "starting_model_object",
        "label": "Conductivity (Siemens/m)",
        "property": None,
        "value": 0.0,
    },
    "resolution": {
        "enabled": False,
        "visible": False,
        "label": "resolution",
        "value": 0.0,
    },
    "detrend_order": {
        "enabled": False,
        "visible": False,
        "label": "detrend order",
        "value": 0.0,
    },
    "detrend_type": {
        "enabled": False,
        "visible": False,
        "label": "detrend type",
        "value": "all",
    },
    "out_group": {"label": "Results group name", "value": "DirectCurrent"},
}

<<<<<<< HEAD

=======
>>>>>>> 33ea2877
base_default_ui_json.update(default_ui_json)
default_ui_json = base_default_ui_json
for k, v in inversion_defaults.items():
    if isinstance(default_ui_json[k], dict):
        key = "value"
        if "isValue" in default_ui_json[k].keys():
            if default_ui_json[k]["isValue"] == False:
                key = "property"
        default_ui_json[k][key] = v
        if "enabled" in default_ui_json[k].keys() and v is not None:
            default_ui_json[k]["enabled"] = True
    else:
        default_ui_json[k] = v

default_ui_json = {k: default_ui_json[k] for k in inversion_defaults}
default_ui_json["data_object"]["meshType"] = "{275ecee9-9c24-4378-bf94-65f3c5fbe163}"

required_parameters = ["inversion_type"]
required_parameters += base_required_parameters
validations = {
    "inversion_type": {
        "types": [str],
        "values": ["direct current"],
    },
    "potential_channel_bool": {"types": [bool]},
    "potential_channel": {
        "types": [str, UUID],
        "reqs": [("data_object")],
    },
    "potential_uncertainty": {"types": [str, int, float]},
}

validations.update(base_validations)

app_initializer = {
    "geoh5": "../../assets/FlinFlon_dcip.geoh5",
    "data_object": "{6e14de2c-9c2f-4976-84c2-b330d869cb82}",
    "potential_channel_bool": True,
    "potential_channel": "{502e7256-aafa-4016-969f-5cc3a4f27315}",
    "potential_uncertainty": "{62746129-3d82-427e-a84c-78cded00c0bc}",
    "mesh_from_params": True,
    "reference_model": 1e-1,
    "starting_model": 1e-1,
    "u_cell_size": 25.0,
    "v_cell_size": 25.0,
    "w_cell_size": 25.0,
    "resolution": 25,
    "window_center_x": None,
    "window_center_y": None,
    "window_width": None,
    "window_height": None,
    "window_azimuth": None,
    "octree_levels_topo": [0, 0, 0, 2],
    "octree_levels_obs": [5, 5, 5, 5],
    "depth_core": 500.0,
    "max_distance": np.inf,
    "horizontal_padding": 1000.0,
    "vertical_padding": 1000.0,
    "s_norm": 0.0,
    "x_norm": 2.0,
    "y_norm": 2.0,
    "z_norm": 2.0,
    "upper_bound": 100.0,
    "lower_bound": 1e-5,
    "max_iterations": 25,
    "topography_object": "{ab3c2083-6ea8-4d31-9230-7aad3ec09525}",
    "topography": "{a603a762-f6cb-4b21-afda-3160e725bf7d}",
    "z_from_topo": True,
    "receivers_offset_x": 0,
    "receivers_offset_y": 0,
    "receivers_offset_z": 0,
    "out_group": "DCInversion",
}<|MERGE_RESOLUTION|>--- conflicted
+++ resolved
@@ -207,10 +207,6 @@
     "out_group": {"label": "Results group name", "value": "DirectCurrent"},
 }
 
-<<<<<<< HEAD
-
-=======
->>>>>>> 33ea2877
 base_default_ui_json.update(default_ui_json)
 default_ui_json = base_default_ui_json
 for k, v in inversion_defaults.items():
