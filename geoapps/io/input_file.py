#  Copyright (c) 2021 Mira Geoscience Ltd.
#
#  This file is part of geoapps.
#
#  geoapps is distributed under the terms and conditions of the MIT License
#  (see LICENSE file at the root of this source code package).

from __future__ import annotations

import json
import os.path as op
from copy import deepcopy
from typing import Any, Callable
from uuid import UUID

import numpy as np
from geoh5py.workspace import Workspace

from .validators import InputValidator


class InputFile:
    """
    Handles loading input file containing inversion parameters.

    Attributes
    ----------
    filepath : Path to input file.
    workpath : Path to working directory.
    data : Input file contents parsed to dictionary.
    associations : Defines parent/child relationships.
    is_loaded : True if load() method called to populate the 'data' attribute.
    is_formatted : True if 'data' attribute contains simple key/value (not extra fields from
    ui.json format).

    Methods
    -------
    default()
        Defaults values in 'data' attribute to those stored in default_ui 'default' fields.
    write_ui_json()
        Writes a ui.json formatted file from 'data' attribute contents.
    read_ui_json()
        Reads a ui.json formatted file into 'data' attribute dictionary.  Optionally filters
        ui.json fields other than 'value'.

    """

    def __init__(self, filepath: str = None):
        self.filepath = filepath
        self.workpath = op.dirname(op.abspath(filepath)) + op.sep if filepath else None
        self.data = {}
        self.associations = {}
        self.is_loaded = False
        self.is_formatted = False
        self.input_dict = None

    @property
    def filepath(self):
        return self._filepath

    @filepath.setter
    def filepath(self, f: str):
        if f is None:
            self._filepath = f
            return
        if ".".join(f.split(".")[-2:]) != "ui.json":
            raise OSError("Input file must have 'ui.json' extension.")
        else:
            self._filepath = f

    def default(self, default_ui) -> None:
<<<<<<< HEAD
        """ defaults InputFile data using 'default' field of default_ui """
=======
        """defaults InputFile data using 'default' field of default_ui"""
>>>>>>> 9b6524d5

        for k, v in default_ui.items():
            if isinstance(v, dict):
                if "isValue" in v.keys():
                    field = "value" if v["isValue"] else "property"
                else:
                    field = "value"
                self.data[k] = v[field]
            else:
                self.data[k] = v

            self.is_loaded = True

    def write_ui_json(
        self,
        ui_dict: dict[str, Any],
        default: bool = False,
        name: str = None,
        param_dict: dict = None,
        workspace: Workspace = None,
    ) -> None:
        """
        Writes a ui.json formatted file from InputFile data

        Parameters
        ----------
        ui_dict :
            Dictionary in ui.json format, including defaults.
        default : optional
            Writes default values stored in ui_dict to file.
        name: optional
            Name of the file
        param_dict : optional
            Parameters to insert in ui_dict values.
            Defaults to the :obj:`InputFile.data` is not provided.
        workspace : optional
            Provide a workspace_geoh5 path to simulate auto-generated field in GA.
        """

        out = deepcopy(ui_dict)
        if workspace is not None:
            out["workspace_geoh5"] = workspace
            out["geoh5"] = workspace
        if not default:
            if param_dict is None:
                if self.is_loaded:
                    param_dict = self.data
                else:
                    raise OSError("No data to write.")

            for k, v in param_dict.items():
                if isinstance(out[k], dict):
                    out[k]["isValue"] = True
                    out[k]["value"] = v
                else:
                    out[k] = v

        out_file = self.filepath
        if name is not None:
            out_file = op.join(self.workpath, name + ".ui.json")

        with open(out_file, "w") as f:
            json.dump(self._stringify(out), f, indent=4)

    def read_ui_json(
        self,
        required_parameters: list[str] = None,
        validations: dict[str, Any] = None,
        reformat: bool = True,
    ) -> None:
        """
        Reads a ui.json formatted file into 'data' attribute dictionary.

        Parameters
        ----------
        validations: optional
            Provide validations dictionary to validate incoming data.
        reformat: optional
            Stores only 'value' fields from ui.json if True.
        """
        with open(self.filepath) as f:
            param_dict = json.load(f)
            self.input_from_dict(
                param_dict,
                required_parameters=required_parameters,
                validations=validations,
                reformat=reformat,
            )

    def input_from_dict(
        self,
        input_dict: dict,
        required_parameters: list[str] = None,
        validations: dict[str, Any] = None,
        reformat: bool = True,
    ):
        """
        Parse the content of input parameters.
        """
        data = self._numify(input_dict)
        self._set_associations(data)
        if reformat:
            self._ui_2_py(data)
            self.is_formatted = True
            if (validations is not None) or (required_parameters is not None):
                InputValidator(required_parameters, validations, self.data)
        else:
            self.data = data

        self.input_dict = input_dict
        self.is_loaded = True

    def _ui_2_py(self, ui_dict: dict[str, Any]) -> None:
        """
        Flatten ui.json format to simple key/value structure.

        Parameters
        ----------

        ui_dict :
            dictionary containing all keys, values, fields of a ui.json formatted file
        """

        for k, v in ui_dict.items():
            if isinstance(v, dict):
                field = "value"
                if "isValue" in v.keys():
                    field = "value" if v["isValue"] else "property"
                if "enabled" in v.keys():
                    if not v["enabled"]:
                        field = "default"
                if "visible" in v.keys():
                    if not v["visible"]:
                        field = "default"
                self.data[k] = v[field]
            else:
                self.data[k] = v

    def _stringify(self, d: dict[str, Any]) -> dict[str, Any]:
        """
        Convert inf, none, and list types to strings within a dictionary

        Parameters
        ----------

        d :
            dictionary containing ui.json keys, values, fields

        Returns
        -------
        Dictionary with inf, none and list types converted to string representations friendly for
        json format.

        """

        # map [...] to "[...]"
        excl = ["choiceList", "meshType"]
        list2str = (
            lambda k, v: str(v)[1:-1] if isinstance(v, list) & (k not in excl) else v
        )
        uuid2str = lambda k, v: str(v) if isinstance(v, UUID) else v
        none2str = lambda k, v: "" if v is None else v  # map None to ""

        def inf2str(k, v):  # map np.inf to "inf"
            if not isinstance(v, (int, float)):
                return v
            else:
                return str(v) if not np.isfinite(v) else v

        for k, v in d.items():
            v = self._dict_mapper(k, v, [list2str, none2str, inf2str, uuid2str])
            d[k] = v

        return d

    def _numify(self, d: dict[str, Any]) -> dict[str, Any]:
        """
        Convert inf, none and list strings to numerical types within a dictionary

        Parameters
        ----------

        d :
            dictionary containing ui.json keys, values, fields

        Returns
        -------
        Dictionary with inf, none and list string representations converted numerical types.

        """

        def s2l(k, v):  # map "[...]" to [...]
            if isinstance(v, str):
                if v in ["inf", "-inf", ""]:
                    return v
                try:
                    return [float(n) for n in v.split(",") if n != ""]
                except ValueError:
                    return v
            else:
                return v

        s2n = lambda k, v: None if v == "" else v  # map "" to None
        s2i = (
            lambda k, v: float(v) if v in ["inf", "-inf"] else v
        )  # map "inf" to np.inf
        for k, v in d.items():
            mappers = [s2n, s2i] if k == "ignore_values" else [s2l, s2n, s2i]
            v = self._dict_mapper(k, v, mappers)
            d[k] = v

        return d

    def _dict_mapper(self, key: str, val: Any, string_funcs: Callable) -> None:
        """
        Recurses through nested dictionary and applies mapping funcs to all values

        Parameters
        ----------
        key :
            Dictionary key.
        val :
            Dictionary val (could be another dictionary).
        string_funcs:
            Function to apply to values within dictionary.
        """

        if isinstance(val, dict):
            for k, v in val.items():
                val[k] = self._dict_mapper(k, v, string_funcs)
            return val
        else:
            for f in string_funcs:
                val = f(key, val)
            return val

    def _set_associations(self, d: dict[str, Any]) -> None:
        """
        Set parent/child associations for ui.json fields.

        Parameters
        ----------

        d :
            Dictionary containing ui.json keys/values/fields.
        """
        for k, v in d.items():
            if isinstance(v, dict):
                if "isValue" in v.keys():
                    field = "value" if v["isValue"] else "property"
                else:
                    field = "value"
                if "parent" in v.keys():
                    if v["parent"] is not None:
                        try:
                            self.associations[k] = v["parent"]
                            try:
                                child_key = UUID(v[field])
                            except (ValueError, TypeError):
                                child_key = v[field]
                            parent_uuid = UUID(d[v["parent"]]["value"])
                            self.associations[child_key] = parent_uuid
                        except:
                            continue

            else:
                continue<|MERGE_RESOLUTION|>--- conflicted
+++ resolved
@@ -69,11 +69,7 @@
             self._filepath = f
 
     def default(self, default_ui) -> None:
-<<<<<<< HEAD
-        """ defaults InputFile data using 'default' field of default_ui """
-=======
         """defaults InputFile data using 'default' field of default_ui"""
->>>>>>> 9b6524d5
 
         for k, v in default_ui.items():
             if isinstance(v, dict):
