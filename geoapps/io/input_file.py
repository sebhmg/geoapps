--- conflicted
+++ resolved
@@ -117,7 +117,6 @@
                     param_dict = self.data
                 else:
                     raise OSError("No data to write.")
-<<<<<<< HEAD
 
             for k, v in param_dict.items():
                 if isinstance(out[k], dict):
@@ -128,18 +127,6 @@
 
         out_file = self.filepath
 
-=======
-
-            for k, v in param_dict.items():
-                if isinstance(out[k], dict):
-                    out[k]["isValue"] = True
-                    out[k]["value"] = v
-                else:
-                    out[k] = v
-
-        out_file = self.filepath
-
->>>>>>> 8d42eefa
         if name is not None:
             out_file = op.join(op.dirname(self.filepath), name + ".ui.json")
 
