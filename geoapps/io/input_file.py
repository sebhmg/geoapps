#  Copyright (c) 2021 Mira Geoscience Ltd.
#
#  This file is part of geoapps.
#
#  geoapps is distributed under the terms and conditions of the MIT License
#  (see LICENSE file at the root of this source code package).

from __future__ import annotations

import json
import os
import warnings
from copy import deepcopy
from typing import Any, Callable
from uuid import UUID

import numpy as np
from geoh5py.groups import ContainerGroup
from geoh5py.workspace import Workspace

from .validators import InputValidator


class InputFile:
    """
    Handles loading input file containing inversion parameters.

    Attributes
    ----------
    filepath : Path to input file.
    workpath : Path to working directory.
    data : Input file contents parsed to dictionary.
    associations : Defines parent/child relationships.
    is_loaded : True if load() method called to populate the 'data' attribute.
    is_formatted : True if 'data' attribute contains simple key/value (not extra fields from
    ui.json format).

    Methods
    -------
    default()
        Defaults values in 'data' attribute to those stored in default_ui 'default' fields.
    write_ui_json()
        Writes a ui.json formatted file from 'data' attribute contents.
    read_ui_json()
        Reads a ui.json formatted file into 'data' attribute dictionary.  Optionally filters
        ui.json fields other than 'value'.

    """

    _workpath: str = None
    _free_params_dict = {}

    def __init__(
        self,
        filepath: str = None,
        validator: InputValidator = None,
        workspace: Workspace = None,
    ):
        self.filepath = filepath
        self.validator = validator
        self.workspace = workspace
        self.data: dict[str, Any] = {}
        self.associations: dict[str | UUID, str | UUID] = {}
        self.is_loaded: bool = False
        self.is_formatted: bool = False
        self._initialize()

    def _initialize(self):
        """Default construction behaviour."""

        if self.filepath is not None:
            with open(self.filepath) as f:
                data = json.load(f)
                self.load(data, self.validator)

    @classmethod
    def from_dict(cls, dict: dict[str, Any], validator: InputValidator = None):
        ifile = cls()
        ifile.load(dict, validator)
        return ifile

    def load(self, input_dict: dict[str, Any], validator: InputValidator = None):
        """Load data from dictionary and validate."""

        input_dict = self._numify(input_dict)
        input_dict = self._demote(input_dict)
        self._set_associations(input_dict)
        self.input_dict = input_dict

        self.data = self._ui_2_py(input_dict)

        for p in ["geoh5", "workspace"]:
            if p in self.data.keys() and self.workspace is None:
                if self.data[p] is not None:
                    if validator is not None:
                        validator.validate(p, self.data[p], validator.validations[p])
                    self.workspace = Workspace(self.data[p])

        if validator is not None:
            validator.workspace = self.workspace
            validator.validate_input(self)

        self.is_formatted = True
        self.is_loaded = True

    @property
    def filepath(self):
        if getattr(self, "_filepath", None) is None:

            if getattr(self, "workpath", None) is not None:
                self._filepath = os.path.join(self.workpath, "default.ui.json")

        return self._filepath

    @filepath.setter
    def filepath(self, f: str):
        if f is None:
            self._filepath = f
            self._workpath = None
            return
        if ".".join(f.split(".")[-2:]) != "ui.json":
            raise OSError("Input file must have 'ui.json' extension.")
        else:
            self._filepath = f
            self._workpath = None

    @property
    def workpath(self):
        if getattr(self, "_workpath", None) is None:
            path = None
            if getattr(self, "_filepath", None) is not None:
                path = self.filepath
            elif getattr(self, "workspace", None) is not None:
                if isinstance(self.workspace, str):
                    path = self.workspace
                else:
                    path = self.workspace.h5file

            if path is not None:
                self._workpath: str = (
                    os.path.dirname(os.path.abspath(path)) + os.path.sep
                )
        return self._workpath

    @workpath.setter
    def workpath(self, v):
        self._workpath = v

    def write_ui_json(
        self,
        ui_dict: dict[str, Any],
        default: bool = False,
        name: str = None,
        workspace: Workspace = None,
        none_map: dict[str, Any] = {},
    ) -> None:
        """
        Writes a ui.json formatted file from InputFile data
        Parameters
        ----------
        ui_dict :
            Dictionary in ui.json format, including defaults.
        default :
            Write default values. Ignoring contents of self.data.
        name: optional
            Name of the file
        workspace : optional
            Provide a geoh5 path to simulate auto-generated field in Geoscience ANALYST.
        none_map : optional
            Map parameter None values to non-null numeric types.  The parameters in the
            dictionary will also be map optional and disabled, ensuring that if not
            updated by the user they would read back as None.
        """
        out = deepcopy(ui_dict)

        if workspace is not None:
            out["geoh5"] = workspace

        if not default:
            for k, v in self.data.items():
                msg = f"Overriding param: {k} 'None' value to zero since 'dataType' is 'Float'."
                if isinstance(out[k], dict):
                    field = "value"
                    if "isValue" in out[k].keys():
                        if not out[k]["isValue"]:
                            field = "property"
                        else:
                            if "dataType" in out[k].keys():
                                if ("dataType" == "Float") & (v is None):
                                    v = 0.0
                                    warnings.warn(msg)

                    out[k][field] = v
                    if v is not None:
                        out[k]["visible"] = True
                        out[k]["enabled"] = True
                else:
                    out[k] = v

        if name is not None:
            if ".ui.json" not in name:
                name += ".ui.json"
            if self.workpath is not None:
                out_file = os.path.join(self.workpath, name)
            else:
                out_file = os.path.abspath(name)
        else:
            out_file = self.filepath

        with open(out_file, "w") as f:
            json.dump(self._stringify(self._demote(out), none_map), f, indent=4)

    def _ui_2_py(self, ui_dict: dict[str, Any]) -> dict[str, Any]:
        """
        Flatten ui.json format to simple key/value structure.

        Parameters
        ----------

        ui_dict :
            dictionary containing all keys, values, fields of a ui.json formatted file
        """
        uijson = UIJson(ui_dict)
        return uijson.data()

    def _stringify(
        self, d: dict[str, Any], none_map: dict[str, Any] = {}
    ) -> dict[str, Any]:
        """
        Convert inf, none, and list types to strings within a dictionary

        Parameters
        ----------

        d :
            dictionary containing ui.json keys, values, fields

        Returns
        -------
        Dictionary with inf, none and list types converted to string representations friendly for
        json format.

        """

        uijson = UIJson(d)
        # map [...] to "[...]"
        excl = ["choiceList", "meshType", "dataType", "association"]
        list2str = (
            lambda k, v: str(v)[1:-1] if isinstance(v, list) & (k not in excl) else v
        )
        uuid2str = lambda k, v: str(v) if isinstance(v, UUID) else v
        none2str = lambda k, v: "" if v is None else v

        def inf2str(k, v):  # map np.inf to "inf"
            if not isinstance(v, (int, float)):
                return v
            else:
                return str(v) if not np.isfinite(v) else v

        for k, v in d.items():
            # Handle special cases of None values
            if isinstance(v, dict):
                if v["value"] is None:
                    if k in none_map.keys():
                        v["value"] = none_map[k]
                        if "group" in v.keys():
                            if uijson._group_optional(d, v["group"]):
                                v["enabled"] = False
                            else:
                                v["optional"] = True
                                v["enabled"] = False
                        else:
                            v["optional"] = True
                            v["enabled"] = False
                    elif "meshType" in v.keys():
                        v["value"] = ""
                    elif "isValue" in v.keys():
                        if v["isValue"]:
                            v["isValue"] = False
                            v["property"] = ""
                            v["value"] = 0.0

            v = self._dict_mapper(k, v, [list2str, inf2str, uuid2str, none2str])
            d[k] = v

        return d

    def _numify(self, d: dict[str, Any]) -> dict[str, Any]:
        """
        Convert inf, none and list strings to numerical types within a dictionary

        Parameters
        ----------

        d :
            dictionary containing ui.json keys, values, fields

        Returns
        -------
        Dictionary with inf, none and list string representations converted numerical types.

        """

        def s2l(k, v):  # map "[...]" to [...]
            if isinstance(v, str):
                if v in ["inf", "-inf", ""]:
                    return v
                try:
                    return [float(n) for n in v.split(",") if n != ""]
                except ValueError:
                    return v
            else:
                return v

        s2n = lambda k, v: None if v == "" else v  # map "" to None
        s2i = (
            lambda k, v: float(v) if v in ["inf", "-inf"] else v
        )  # map "inf" to np.inf
        for k, v in d.items():
            mappers = [s2n, s2i] if k == "ignore_values" else [s2l, s2n, s2i]
            v = self._dict_mapper(k, v, mappers)
            d[k] = v

        return d

    def _demote(self, d: dict[k, v]) -> dict[k, v]:
        """Converts promoted parameter values to their string representations."""
        uuid2str = lambda k, v: f"{{{str(v)}}}" if isinstance(v, UUID) else v
        workspace2path = lambda k, v: v.h5file if isinstance(v, Workspace) else v
        containergroup2name = (
            lambda k, v: v.name if isinstance(v, ContainerGroup) else v
        )
        mappers = [uuid2str, workspace2path, containergroup2name]
        for k, v in d.items():
            v = self._dict_mapper(k, v, mappers)
            d[k] = v

        return d

    def _dict_mapper(self, key: str, val: Any, string_funcs: Callable) -> None:
        """
        Recurses through nested dictionary and applies mapping funcs to all values

        Parameters
        ----------
        key :
            Dictionary key.
        val :
            Dictionary val (could be another dictionary).
        string_funcs:
            Function to apply to values within dictionary.
        """

        if isinstance(val, dict):
            for k, v in val.items():
                val[k] = self._dict_mapper(k, v, string_funcs)
            return val
        else:
            for f in string_funcs:
                val = f(key, val)
            return val

    def _set_associations(self, d: dict[str, Any]) -> None:
        """
        Set parent/child associations for ui.json fields.

        Parameters
        ----------

        d :
            Dictionary containing ui.json keys/values/fields.
        """
        for k, v in d.items():
            if isinstance(v, dict):
                if "isValue" in v.keys():
                    field = "value" if v["isValue"] else "property"
                else:
                    field = "value"
                if "parent" in v.keys():
                    if v["parent"] is not None:
                        try:
                            self.associations[k] = v["parent"]
                            try:
                                child_key = UUID(v[field])
                            except (ValueError, TypeError):
                                child_key = v[field]
                            parent_uuid = UUID(d[v["parent"]]["value"])
                            self.associations[child_key] = parent_uuid
                        except:
                            continue

            else:
                continue


class UIJson:
    """Encodes the ui.json format and provides utilities."""

    def __init__(self, ui: dict[str, Any]):
        self.ui = ui

    @staticmethod
    def _data(d: dict[str, Any]) -> dict[str, Any]:
        """Flattens ui.json format to simple key/value pair."""
        data = {}
        for k, v in d.items():
            if isinstance(v, dict):
<<<<<<< HEAD
                field = "value" if UIJson._truth(d, k, "isValue") else "property"
                if not UIJson._truth(d, k, "enabled"):
                    data[k] = None
                else:
                    data[k] = v[field]
=======
                field = "value"
                if "isValue" in v.keys():
                    field = "value" if v["isValue"] else "property"
                if "enabled" in v.keys():
                    if v["enabled"] is False:
                        data[k] = None
                    else:
                        data[k] = v[field]
>>>>>>> ea2f7a07
            else:
                data[k] = v

        return data

    def data(self):
        """Applies _data to self.ui."""
        return UIJson._data(self.ui)

    @staticmethod
    def _collect(d: dict[str, Any], field: str, value: Any = None) -> dict[str, Any]:
        """Collects ui parameters with common field and optional value."""
        data = {}
        for k, v in d.items():
            if isinstance(v, dict):
                if field in v.keys():
                    if value is None:
                        data[k] = v
                    else:
                        if v[field] == value:
                            data[k] = v
        return data if data else None

    def collect(self, field: str, value: Any = None) -> dict[str, Any]:
        """Applies _collect to self.ui."""
        return UIJson._collect(self.ui, field, value)

    @staticmethod
    def _group(d: dict[str, Any], name: str) -> dict[str, Any]:
        """Retrieves ui elements with common group name."""
        return UIJson._collect(d, "group", name)

    def group(self, name: str):
        """Applies _group to self.ui."""
        return UIJson._group(self.ui, name)

    @staticmethod
    def _group_optional(d: dict[str, Any], name: str) -> bool:
        """Returns groupOptional bool for group name."""
        group = UIJson._group(d, name)
        param = UIJson._collect(group, "groupOptional")
        return list(param.values())[0]["groupOptional"] if param is not None else False

    def group_optional(self, name: str) -> bool:
        """Applies _group_enabled to self.ui."""
        return UIJson._group_enabled(self.ui, name)

    @staticmethod
    def _group_enabled(d: dict[str, Any], name: str) -> bool:
        """Returns enabled status of member of group containing groupOptional:True field."""
        group = UIJson._group(d, name)
        if UIJson._group_optional(group, name):
            param = UIJson._collect(group, "groupOptional")
            return list(param.values())[0]["enabled"]
        else:
            return True

    def group_enabled(self, name: str) -> bool:
        """Applies _group_enabled to self.ui."""
        return UIJson._group_enabled(self.ui, name)

    @staticmethod
    def _truth(d: dict[str, Any], name: str, field: str) -> bool:
        default_states = {
            "enabled": True,
            "optional": False,
            "groupOptional": False,
            "main": False,
            "isValue": True,
        }
        if field in d[name].keys():
            return d[name][field]
        elif field in default_states.keys():
            return default_states[field]
        else:
            raise ValueError(
                f"Field: {field} was not provided in ui.json and does not have a default state."
            )

    def truth(self, name: str, field: str) -> bool:
        """Applies _truth to self.ui."""
        return UIJson._truth(self.ui, name, field)<|MERGE_RESOLUTION|>--- conflicted
+++ resolved
@@ -393,6 +393,7 @@
                 continue
 
 
+
 class UIJson:
     """Encodes the ui.json format and provides utilities."""
 
@@ -405,27 +406,15 @@
         data = {}
         for k, v in d.items():
             if isinstance(v, dict):
-<<<<<<< HEAD
                 field = "value" if UIJson._truth(d, k, "isValue") else "property"
                 if not UIJson._truth(d, k, "enabled"):
                     data[k] = None
                 else:
                     data[k] = v[field]
-=======
-                field = "value"
-                if "isValue" in v.keys():
-                    field = "value" if v["isValue"] else "property"
-                if "enabled" in v.keys():
-                    if v["enabled"] is False:
-                        data[k] = None
-                    else:
-                        data[k] = v[field]
->>>>>>> ea2f7a07
             else:
                 data[k] = v
 
         return data
-
     def data(self):
         """Applies _data to self.ui."""
         return UIJson._data(self.ui)
