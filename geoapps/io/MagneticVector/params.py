#  Copyright (c) 2021 Mira Geoscience Ltd.
#
#  This file is part of geoapps.
#
#  geoapps is distributed under the terms and conditions of the MIT License
#  (see LICENSE file at the root of this source code package).

from __future__ import annotations

from uuid import UUID

from geoapps.io.Inversion import InversionParams

from ..validators import InputValidator
from .constants import (
    default_ui_json,
    forward_defaults,
    inversion_defaults,
    required_parameters,
    validations,
)


class MagneticVectorParams(InversionParams):

    _required_parameters = required_parameters
    _validations = validations
<<<<<<< HEAD
    _directive_list = [
        "VectorInversion",
        "UpdateSensitivityWeights",
        "Update_IRLS",
        "BetaEstimate_ByEig",
        "UpdatePreconditioner",
        "SaveIterationsGeoH5",
    ]
=======
    forward_defaults = forward_defaults
    inversion_defaults = inversion_defaults
>>>>>>> 90f0c5f4

    def __init__(self, forward=False, **kwargs):

        self.validator: InputValidator = InputValidator(
            required_parameters, validations
        )

        self.inversion_type: str = "magnetic vector"
        self.inducing_field_strength: float = None
        self.inducing_field_inclination: float = None
        self.inducing_field_declination: float = None
        self.tmi_channel_bool: bool = None
        self.tmi_channel: str = None
        self.tmi_uncertainty: float = None
        self.bx_channel_bool: bool = None
        self.bx_channel: str = None
        self.bx_uncertainty: float = None
        self.by_channel_bool: bool = None
        self.by_channel: str = None
        self.by_uncertainty: float = None
        self.bz_channel_bool: bool = None
        self.bz_channel: str = None
        self.bz_uncertainty: float = None
        self.starting_inclination_object: UUID = None
        self.starting_declination_object: UUID = None
        self.starting_inclination = None
        self.starting_declination = None
        self.reference_inclination_object: UUID = None
        self.reference_declination_object: UUID = None
        self.reference_inclination = None
        self.reference_declination = None

        self.defaults = inversion_defaults
        self.default_ui_json = {k: default_ui_json[k] for k in self.defaults}
        self.param_names = list(self.default_ui_json.keys())

        for k, v in self.default_ui_json.items():
            if isinstance(v, dict):
                field = "value"
                if "isValue" in v.keys():
                    if not v["isValue"] or self.defaults[k] is None:
                        v["isValue"] = False
                        field = "property"
                self.default_ui_json[k][field] = self.defaults[k]
            else:
                self.default_ui_json[k] = self.defaults[k]

        super().__init__(**kwargs)

    def components(self) -> list[str]:
        comps = super().components()
        if self.forward_only:
            if len(comps) == 0:
                comps = ["tmi"]
        return comps

    def inducing_field_aid(self) -> list[float]:
        """Returns inducing field components as a list."""
        return [
            self.inducing_field_strength,
            self.inducing_field_inclination,
            self.inducing_field_declination,
        ]

    @property
    def inversion_type(self):
        return self._inversion_type

    @inversion_type.setter
    def inversion_type(self, val):
        if val is None:
            self._inversion_type = val
            return
        p = "inversion_type"
        self.validator.validate(
            p, val, self.validations[p], self.workspace, self.associations
        )
        self._inversion_type = val

    @property
    def inducing_field_strength(self):
        return self._inducing_field_strength

    @inducing_field_strength.setter
    def inducing_field_strength(self, val):
        if val is None:
            self._inducing_field_strength = val
            return
        p = "inducing_field_strength"
        self.validator.validate(
            p, val, self.validations[p], self.workspace, self.associations
        )
        if val <= 0:
            raise ValueError("inducing_field_strength must be greater than 0.")
        self._inducing_field_strength = UUID(val) if isinstance(val, str) else val

    @property
    def inducing_field_inclination(self):
        return self._inducing_field_inclination

    @inducing_field_inclination.setter
    def inducing_field_inclination(self, val):
        if val is None:
            self._inducing_field_inclination = val
            return
        p = "inducing_field_inclination"
        self.validator.validate(
            p, val, self.validations[p], self.workspace, self.associations
        )
        self._inducing_field_inclination = UUID(val) if isinstance(val, str) else val

    @property
    def inducing_field_declination(self):
        return self._inducing_field_declination

    @inducing_field_declination.setter
    def inducing_field_declination(self, val):
        if val is None:
            self._inducing_field_declination = val
            return
        p = "inducing_field_declination"
        self.validator.validate(
            p, val, self.validations[p], self.workspace, self.associations
        )
        self._inducing_field_declination = UUID(val) if isinstance(val, str) else val

    @property
    def tmi_channel_bool(self):
        return self._tmi_channel_bool

    @tmi_channel_bool.setter
    def tmi_channel_bool(self, val):
        if val is None:
            self._tmi_channel_bool = val
            return
        p = "tmi_channel_bool"
        self.validator.validate(
            p, val, self.validations[p], self.workspace, self.associations
        )
        self._tmi_channel_bool = val

    @property
    def tmi_channel(self):
        return self._tmi_channel

    @tmi_channel.setter
    def tmi_channel(self, val):
        if val is None:
            self._tmi_channel = val
            return
        p = "tmi_channel"
        self.validator.validate(
            p, val, self.validations[p], self.workspace, self.associations
        )
        self._tmi_channel = UUID(val) if isinstance(val, str) else val

    @property
    def tmi_uncertainty(self):
        return self._tmi_uncertainty

    @tmi_uncertainty.setter
    def tmi_uncertainty(self, val):
        if val is None:
            self._tmi_uncertainty = val
            return
        p = "tmi_uncertainty"
        self.validator.validate(
            p, val, self.validations[p], self.workspace, self.associations
        )
        self._tmi_uncertainty = UUID(val) if isinstance(val, str) else val

    @property
    def bx_channel_bool(self):
        return self._bx_channel_bool

    @bx_channel_bool.setter
    def bx_channel_bool(self, val):
        if val is None:
            self._bx_channel_bool = val
            return
        p = "bx_channel_bool"
        self.validator.validate(
            p, val, self.validations[p], self.workspace, self.associations
        )
        self._bx_channel_bool = val

    @property
    def bx_channel(self):
        return self._bx_channel

    @bx_channel.setter
    def bx_channel(self, val):
        if val is None:
            self._bx_channel = val
            return
        p = "bx_channel"
        self.validator.validate(
            p, val, self.validations[p], self.workspace, self.associations
        )
        self._bx_channel = UUID(val) if isinstance(val, str) else val

    @property
    def bx_uncertainty(self):
        return self._bx_uncertainty

    @bx_uncertainty.setter
    def bx_uncertainty(self, val):
        if val is None:
            self._bx_uncertainty = val
            return
        p = "bx_uncertainty"
        self.validator.validate(
            p, val, self.validations[p], self.workspace, self.associations
        )
        self._bx_uncertainty = UUID(val) if isinstance(val, str) else val

    @property
    def by_channel_bool(self):
        return self._by_channel_bool

    @by_channel_bool.setter
    def by_channel_bool(self, val):
        if val is None:
            self._by_channel_bool = val
            return
        p = "by_channel_bool"
        self.validator.validate(
            p, val, self.validations[p], self.workspace, self.associations
        )
        self._by_channel_bool = val

    @property
    def by_channel(self):
        return self._by_channel

    @by_channel.setter
    def by_channel(self, val):
        if val is None:
            self._by_channel = val
            return
        p = "by_channel"
        self.validator.validate(
            p, val, self.validations[p], self.workspace, self.associations
        )
        self._by_channel = UUID(val) if isinstance(val, str) else val

    @property
    def by_uncertainty(self):
        return self._by_uncertainty

    @by_uncertainty.setter
    def by_uncertainty(self, val):
        if val is None:
            self._by_uncertainty = val
            return
        p = "by_uncertainty"
        self.validator.validate(
            p, val, self.validations[p], self.workspace, self.associations
        )
        self._by_uncertainty = UUID(val) if isinstance(val, str) else val

    @property
    def bz_channel_bool(self):
        return self._bz_channel_bool

    @bz_channel_bool.setter
    def bz_channel_bool(self, val):
        if val is None:
            self._bz_channel_bool = val
            return
        p = "bz_channel_bool"
        self.validator.validate(
            p, val, self.validations[p], self.workspace, self.associations
        )
        self._bz_channel_bool = val

    @property
    def bz_channel(self):
        return self._bz_channel

    @bz_channel.setter
    def bz_channel(self, val):
        if val is None:
            self._bz_channel = val
            return
        p = "bz_channel"
        self.validator.validate(
            p, val, self.validations[p], self.workspace, self.associations
        )
        self._bz_channel = UUID(val) if isinstance(val, str) else val

    @property
    def bz_uncertainty(self):
        return self._bz_uncertainty

    @bz_uncertainty.setter
    def bz_uncertainty(self, val):
        if val is None:
            self._bz_uncertainty = val
            return
        p = "bz_uncertainty"
        self.validator.validate(
            p, val, self.validations[p], self.workspace, self.associations
        )
        self._bz_uncertainty = UUID(val) if isinstance(val, str) else val

    @property
    def starting_inclination_object(self):
        return self._starting_inclination_object

    @starting_inclination_object.setter
    def starting_inclination_object(self, val):
        if val is None:
            self._starting_inclination_object = val
            return
        p = "starting_inclination_object"
        self.validator.validate(
            p, val, self.validations[p], self.workspace, self.associations
        )
        self._starting_inclination_object = UUID(val) if isinstance(val, str) else val

    @property
    def starting_declination_object(self):
        return self._starting_declination_object

    @starting_declination_object.setter
    def starting_declination_object(self, val):
        if val is None:
            self._starting_declination_object = val
            return
        p = "starting_declination_object"
        self.validator.validate(
            p, val, self.validations[p], self.workspace, self.associations
        )
        self._starting_declination_object = UUID(val) if isinstance(val, str) else val

    @property
    def starting_inclination(self):
        return self._starting_inclination

    @starting_inclination.setter
    def starting_inclination(self, val):
        if val is None:
            self._starting_inclination = val
            return
        p = "starting_inclination"
        self.validator.validate(
            p, val, self.validations[p], self.workspace, self.associations
        )
        self._starting_inclination = UUID(val) if isinstance(val, str) else val

    @property
    def starting_declination(self):
        return self._starting_declination

    @starting_declination.setter
    def starting_declination(self, val):
        if val is None:
            self._starting_declination = val
            return
        p = "starting_declination"
        self.validator.validate(
            p, val, self.validations[p], self.workspace, self.associations
        )
        self._starting_declination = UUID(val) if isinstance(val, str) else val

    @property
    def reference_inclination_object(self):
        return self._reference_inclination_object

    @reference_inclination_object.setter
    def reference_inclination_object(self, val):
        if val is None:
            self._reference_inclination_object = val
            return
        p = "reference_inclination_object"
        self.validator.validate(
            p, val, self.validations[p], self.workspace, self.associations
        )
        self._reference_inclination_object = UUID(val) if isinstance(val, str) else val

    @property
    def reference_declination_object(self):
        return self._reference_declination_object

    @reference_declination_object.setter
    def reference_declination_object(self, val):
        if val is None:
            self._reference_declination_object = val
            return
        p = "reference_declination_object"
        self.validator.validate(
            p, val, self.validations[p], self.workspace, self.associations
        )
        self._reference_declination_object = UUID(val) if isinstance(val, str) else val

    @property
    def reference_inclination(self):
        return self._reference_inclination

    @reference_inclination.setter
    def reference_inclination(self, val):
        if val is None:
            self._reference_inclination = val
            return
        p = "reference_inclination"
        self.validator.validate(
            p, val, self.validations[p], self.workspace, self.associations
        )
        self._reference_inclination = UUID(val) if isinstance(val, str) else val

    @property
    def reference_declination(self):
        return self._reference_declination

    @reference_declination.setter
    def reference_declination(self, val):
        if val is None:
            self._reference_declination = val
            return
        p = "reference_declination"
        self.validator.validate(
            p, val, self.validations[p], self.workspace, self.associations
        )
        self._reference_declination = UUID(val) if isinstance(val, str) else val<|MERGE_RESOLUTION|>--- conflicted
+++ resolved
@@ -25,7 +25,8 @@
 
     _required_parameters = required_parameters
     _validations = validations
-<<<<<<< HEAD
+    forward_defaults = forward_defaults
+    inversion_defaults = inversion_defaults
     _directive_list = [
         "VectorInversion",
         "UpdateSensitivityWeights",
@@ -34,10 +35,6 @@
         "UpdatePreconditioner",
         "SaveIterationsGeoH5",
     ]
-=======
-    forward_defaults = forward_defaults
-    inversion_defaults = inversion_defaults
->>>>>>> 90f0c5f4
 
     def __init__(self, forward=False, **kwargs):
 
