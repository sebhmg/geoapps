--- conflicted
+++ resolved
@@ -28,7 +28,6 @@
     _inversion_type = None
     _ga_group = None
 
-<<<<<<< HEAD
     def __init__(self, input_file=None, forward_only=False, **kwargs):
         self._forward_only: bool = forward_only
         self._topography_object: UUID = None
@@ -124,138 +123,6 @@
             )
 
         super().__init__(input_file=input_file, **kwargs)
-=======
-    def __init__(
-        self, input_file=None, default=True, validate=True, validator_opts={}, **kwargs
-    ):
-
-        self._forward_only: bool | None = None
-        self._topography_object: UUID | None = None
-        self._topography: UUID | float | None = None
-        self._data_object: UUID | None = None
-        self._starting_model_object: UUID | None = None
-        self._starting_model: UUID | float | None = None
-        self._tile_spatial = None
-        self._z_from_topo: bool | None = None
-        self._receivers_radar_drape = None
-        self._receivers_offset_x: float | None = None
-        self._receivers_offset_y: float | None = None
-        self._receivers_offset_z: float | None = None
-        self._gps_receivers_offset = None
-        self._ignore_values: str | None = None
-        self._resolution: float | None = None
-        self._detrend_order: int | None = None
-        self._detrend_type: str | None = None
-        self._max_chunk_size: int | None = None
-        self._chunk_by_rows: bool | None = None
-        self._output_tile_files: bool | None = None
-        self._mesh = None
-        self._u_cell_size: float | None = None
-        self._v_cell_size: float | None = None
-        self._w_cell_size: float | None = None
-        self._octree_levels_topo: list[int] | None = None
-        self._octree_levels_obs: list[int] | None = None
-        self._depth_core: float | None = None
-        self._max_distance: float | None = None
-        self._horizontal_padding: float | None = None
-        self._vertical_padding: float | None = None
-        self._window_azimuth: float | None = None
-        self._window_center_x: float | None = None
-        self._window_center_y: float | None = None
-        self._window_height: float | None = None
-        self._window_width: float | None = None
-        self._inversion_style: str | None = None
-        self._chi_factor: float | None = None
-        self._sens_wts_threshold: float | None = None
-        self._every_iteration_bool: bool | None = None
-        self._f_min_change: float | None = None
-        self._minGNiter: float | None = None
-        self._beta_tol: float | None = None
-        self._prctile: float | None = None
-        self._coolingRate: float | None = None
-        self._coolEps_q: bool | None = None
-        self._coolEpsFact: float | None = None
-        self._beta_search: bool | None = None
-        self._starting_chi_factor: float | None = None
-        self._max_iterations: int | None = None
-        self._max_line_search_iterations: int | None = None
-        self._max_cg_iterations: int | None = None
-        self._max_global_iterations: int | None = None
-        self._initial_beta: float | None = None
-        self._initial_beta_ratio: float | None = None
-        self._tol_cg: float | None = None
-        self._alpha_s: float | None = None
-        self._alpha_x: float | None = None
-        self._alpha_y: float | None = None
-        self._alpha_z: float | None = None
-        self._s_norm: float | None = None
-        self._x_norm: float | None = None
-        self._y_norm: float | None = None
-        self._z_norm: float | None = None
-        self._reference_model_object: UUID | None = None
-        self._reference_model = None
-        self._gradient_type: str | None = None
-        self._lower_bound_object: UUID | None = None
-        self._lower_bound = None
-        self._upper_bound_object: UUID | None = None
-        self._upper_bound = None
-        self._parallelized: bool | None = None
-        self._n_cpu: int | None = None
-        self._max_ram: float | None = None
-        self._out_group = None
-        self._no_data_value: float | None = None
-        self._monitoring_directory: str | None = None
-        self._workspace_geoh5: str | None = None
-        self._geoh5 = None
-        self._run_command: str | None = None
-        self._run_command_boolean: bool | None = None
-        self._conda_environment: str | None = None
-        self._conda_environment_boolean: bool | None = None
-        self._distributed_workers = None
-        super().__init__(input_file, default, validate, validator_opts, **kwargs)
-
-        self._initialize(kwargs)
-
-    def _initialize(self, params_dict):
-
-        # Collect params_dict from superposition of kwargs onto input_file.data
-        # and determine forward_only state.
-        fwd = False
-        if self.input_file:
-            params_dict = dict(self.input_file.data, **params_dict)
-        if "forward_only" in params_dict.keys():
-            fwd = params_dict["forward_only"]
-
-        # Use forward_only state to determine defaults and default_ui_json.
-        self.defaults = self._forward_defaults if fwd else self._inversion_defaults
-        self.default_ui_json.update(
-            self.forward_ui_json if fwd else self.inversion_ui_json
-        )
-        self.default_ui_json = {
-            k: self.default_ui_json[k] for k in self.defaults.keys()
-        }
-        self.param_names = list(self.defaults.keys())
-
-        # Superimpose params_dict onto defaults.
-        if self.default:
-            params_dict = dict(self.defaults, **params_dict)
-
-        self.geoh5 = params_dict["geoh5"]
-        self.validator: InputValidator = InputValidator(
-            self._required_parameters,
-            self._validations,
-            self.geoh5,
-            **self.validator_opts,
-        )
-        self.associations = self.get_associations(params_dict)
-
-        # Validate.
-        if self.validate:
-            self.validator.validate_chunk(params_dict, self.associations)
-
-        # Set params attributes from validated input.
-        self.update(params_dict, validate=False)
->>>>>>> de5ef835
 
     def data_channel(self, component: str):
         """Return uuid of data channel."""
