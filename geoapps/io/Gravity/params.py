#  Copyright (c) 2021 Mira Geoscience Ltd.
#
#  This file is part of geoapps.
#
#  geoapps is distributed under the terms and conditions of the MIT License
#  (see LICENSE file at the root of this source code package).

from __future__ import annotations

from uuid import UUID

from geoapps.io.Inversion import InversionParams

from ..validators import InputValidator
from .constants import (
    default_ui_json,
    forward_defaults,
    inversion_defaults,
    required_parameters,
    validations,
)


class GravityParams(InversionParams):

    _required_parameters = required_parameters
    _validations = validations
<<<<<<< HEAD
    _directive_list = [
        "UpdateSensitivityWeights",
        "Update_IRLS",
        "BetaEstimate_ByEig",
        "UpdatePreconditioner",
        "SaveIterationsGeoH5",
    ]
=======
    forward_defaults = forward_defaults
    inversion_defaults = inversion_defaults
>>>>>>> 1adec01f

    def __init__(self, **kwargs):

        self.validator: InputValidator = InputValidator(
            required_parameters, validations
        )
        self.inversion_type = "gravity"
        self.gx_channel_bool = None
        self.gx_channel = None
        self.gx_uncertainty = None
        self.gy_channel_bool = None
        self.gy_channel = None
        self.gy_uncertainty = None
        self.gz_channel_bool = None
        self.gz_channel = None
        self.gz_uncertainty = None
        self.out_group = None
        self.defaults = inversion_defaults
        self.default_ui_json = {k: default_ui_json[k] for k in self.defaults}
        self.param_names = list(self.default_ui_json.keys())

        for k, v in self.default_ui_json.items():
            if isinstance(v, dict):
                field = "value"
                if "isValue" in v.keys():
                    if not v["isValue"] or self.defaults[k] is None:
                        v["isValue"] = False
                        field = "property"
                self.default_ui_json[k][field] = self.defaults[k]
            else:
                self.default_ui_json[k] = self.defaults[k]

        super().__init__(**kwargs)

    def components(self) -> list[str]:
        """Retrieve component names used to index channel and uncertainty data."""
        comps = super().components()
        if self.forward_only:
            if len(comps) == 0:
                comps = ["gz"]
        return comps

    @property
    def inversion_type(self):
        return self._inversion_type

    @inversion_type.setter
    def inversion_type(self, val):
        if val is None:
            self._inversion_type = val
            return
        p = "inversion_type"
        self.validator.validate(
            p, val, self.validations[p], self.workspace, self.associations
        )
        self._inversion_type = val

    @property
    def gx_channel_bool(self):
        return self._gx_channel_bool

    @gx_channel_bool.setter
    def gx_channel_bool(self, val):
        if val is None:
            self._gx_channel_bool = val
            return
        p = "gx_channel_bool"
        self.validator.validate(
            p, val, self.validations[p], self.workspace, self.associations
        )
        self._gx_channel_bool = val

    @property
    def gx_channel(self):
        return self._gx_channel

    @gx_channel.setter
    def gx_channel(self, val):
        if val is None:
            self._gx_channel = val
            return
        p = "gx_channel"
        self.validator.validate(
            p, val, self.validations[p], self.workspace, self.associations
        )
        self._gx_channel = UUID(val) if isinstance(val, str) else val

    @property
    def gx_uncertainty(self):
        return self._gx_uncertainty

    @gx_uncertainty.setter
    def gx_uncertainty(self, val):
        if val is None:
            self._gx_uncertainty = val
            return
        p = "gx_uncertainty"
        self.validator.validate(
            p, val, self.validations[p], self.workspace, self.associations
        )
        self._gx_uncertainty = UUID(val) if isinstance(val, str) else val

    @property
    def gy_channel_bool(self):
        return self._gy_channel_bool

    @gy_channel_bool.setter
    def gy_channel_bool(self, val):
        if val is None:
            self._gy_channel_bool = val
            return
        p = "gy_channel_bool"
        self.validator.validate(
            p, val, self.validations[p], self.workspace, self.associations
        )
        self._gy_channel_bool = val

    @property
    def gy_channel(self):
        return self._gy_channel

    @gy_channel.setter
    def gy_channel(self, val):
        if val is None:
            self._gy_channel = val
            return
        p = "gy_channel"
        self.validator.validate(
            p, val, self.validations[p], self.workspace, self.associations
        )
        self._gy_channel = UUID(val) if isinstance(val, str) else val

    @property
    def gy_uncertainty(self):
        return self._gy_uncertainty

    @gy_uncertainty.setter
    def gy_uncertainty(self, val):
        if val is None:
            self._gy_uncertainty = val
            return
        p = "gy_uncertainty"
        self.validator.validate(
            p, val, self.validations[p], self.workspace, self.associations
        )
        self._gy_uncertainty = UUID(val) if isinstance(val, str) else val

    @property
    def gz_channel_bool(self):
        return self._gz_channel_bool

    @gz_channel_bool.setter
    def gz_channel_bool(self, val):
        if val is None:
            self._gz_channel_bool = val
            return
        p = "gz_channel_bool"
        self.validator.validate(
            p, val, self.validations[p], self.workspace, self.associations
        )
        self._gz_channel_bool = val

    @property
    def gz_channel(self):
        return self._gz_channel

    @gz_channel.setter
    def gz_channel(self, val):
        if val is None:
            self._gz_channel = val
            return
        p = "gz_channel"
        self.validator.validate(
            p, val, self.validations[p], self.workspace, self.associations
        )
        self._gz_channel = UUID(val) if isinstance(val, str) else val

    @property
    def gz_uncertainty(self):
        return self._gz_uncertainty

    @gz_uncertainty.setter
    def gz_uncertainty(self, val):
        if val is None:
            self._gz_uncertainty = val
            return
        p = "gz_uncertainty"
        self.validator.validate(
            p, val, self.validations[p], self.workspace, self.associations
        )
        self._gz_uncertainty = UUID(val) if isinstance(val, str) else val<|MERGE_RESOLUTION|>--- conflicted
+++ resolved
@@ -25,7 +25,8 @@
 
     _required_parameters = required_parameters
     _validations = validations
-<<<<<<< HEAD
+    forward_defaults = forward_defaults
+    inversion_defaults = inversion_defaults
     _directive_list = [
         "UpdateSensitivityWeights",
         "Update_IRLS",
@@ -33,10 +34,6 @@
         "UpdatePreconditioner",
         "SaveIterationsGeoH5",
     ]
-=======
-    forward_defaults = forward_defaults
-    inversion_defaults = inversion_defaults
->>>>>>> 1adec01f
 
     def __init__(self, **kwargs):
 
