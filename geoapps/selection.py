--- conflicted
+++ resolved
@@ -5,12 +5,9 @@
 #  geoapps is distributed under the terms and conditions of the MIT License
 #  (see LICENSE file at the root of this source code package).
 
-<<<<<<< HEAD
 from __future__ import annotations
-=======
-from typing import Optional, Union
+
 from uuid import UUID
->>>>>>> f1f314ce
 
 import ipywidgets as widgets
 import numpy as np
