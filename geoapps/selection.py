#  Copyright (c) 2021 Mira Geoscience Ltd.
#
#  This file is part of geoapps.
#
#  geoapps is distributed under the terms and conditions of the MIT License
#  (see LICENSE file at the root of this source code package).

import ipywidgets as widgets
<<<<<<< HEAD
from ipywidgets import Dropdown, SelectMultiple, VBox, FloatText
from geoh5py.workspace import Workspace
from geoh5py.objects.object_base import ObjectBase
from geoh5py.data import FloatData, IntegerData, ReferencedData
from geoapps.base import BaseApplication
=======
import numpy as np
from geoh5py.data import FloatData, IntegerData
from geoh5py.objects.object_base import ObjectBase
from geoh5py.workspace import Workspace
from ipywidgets import Dropdown, FloatText, SelectMultiple, VBox

>>>>>>> 469ae2f0
from geoapps import utils
from geoapps.base import BaseApplication


class ObjectDataSelection(BaseApplication):
    """
    Application to select an object and corresponding data
    """

    defaults = {}

    def __init__(self, **kwargs):
        kwargs = self.apply_defaults(**kwargs)

        self._add_groups = False
        self._find_label = []
        self._object_types = []
        self._select_multiple = False

        super().__init__(**kwargs)
        self.data_panel = VBox([self.objects, self.data])
        self.update_data_list(None)
        self._main = self.data_panel

    @property
    def add_groups(self):
        """
        bool: Add data groups to the list of data choices
        """
        return self._add_groups

    @add_groups.setter
    def add_groups(self, value):
        assert isinstance(value, (bool, str)), "add_groups must be of type bool"
        self._add_groups = value

    @property
    def data(self):
        """
        Data selector
        """
        if getattr(self, "_data", None) is None:
            if self.select_multiple:
                self._data = SelectMultiple(
                    description="Data: ",
                )
            else:
                self._data = Dropdown(
                    description="Data: ",
                )
        return self._data

    @data.setter
    def data(self, value):
        assert isinstance(
            value, (Dropdown, SelectMultiple)
        ), f"'Objects' must be of type {Dropdown} or {SelectMultiple}"
        self._data = value

    @property
    def objects(self):
        """
        Object selector
        """
        if getattr(self, "_objects", None) is None:
            self.objects = Dropdown(description="Object:", options=[""])

        return self._objects

    @objects.setter
    def objects(self, value):
        assert isinstance(value, Dropdown), f"'Objects' must be of type {Dropdown}"
        self._objects = value
        self._objects.observe(self.update_data_list, names="value")

    @property
    def object_types(self):
        """
        Entity type
        """
        if getattr(self, "_object_types", None) is None:
            self._object_types = []

        return self._object_types

    @object_types.setter
    def object_types(self, entity_types):
        if not isinstance(entity_types, list):
            entity_types = [entity_types]

        for entity_type in entity_types:
            assert issubclass(
                entity_type, ObjectBase
            ), f"Provided object_types must be instances of {ObjectBase}"

        self._object_types = tuple(entity_types)

    @property
    def find_label(self):
        """
        Object selector
        """
        if getattr(self, "_find_label", None) is None:
            return []

        return self._find_label

    @find_label.setter
    def find_label(self, values):
        """
        Object selector
        """
        if not isinstance(values, list):
            values = [values]

        for value in values:
            assert isinstance(
                value, str
            ), f"Labels to find must be strings. Value {value} of type {type(value)} provided"
        self._find_label = values

    @property
    def select_multiple(self):
        """
        bool: ALlow to select multiple data
        """
        if getattr(self, "_select_multiple", None) is None:
            self._select_multiple = False

        return self._select_multiple

    @select_multiple.setter
    def select_multiple(self, value):
        if getattr(self, "_data", None) is not None:
            options = self._data.options
        else:
            options = []

        self._select_multiple = value

        if value:
            self._data = SelectMultiple(description="Data: ", options=options)
        else:
            self._data = Dropdown(description="Data: ", options=options)

    @property
    def workspace(self):
        """
        Target geoh5py workspace
        """
        if (
            getattr(self, "_workspace", None) is None
            and getattr(self, "_h5file", None) is not None
        ):
            self.workspace = Workspace(self.h5file)
        return self._workspace

    @workspace.setter
    def workspace(self, workspace):
        assert isinstance(workspace, Workspace), f"Workspace must of class {Workspace}"
        self._workspace = workspace
        self._h5file = workspace.h5file

        # Refresh the list of objects
        self.update_objects_list()

    def get_selected_entities(self):
        """
        Get entities from an active geoh5py Workspace
        """
        if getattr(self, "_workspace", None) is not None and self._workspace.get_entity(
            self.objects.value
        ):
            for entity in self._workspace.get_entity(self.objects.value):
                if isinstance(entity, ObjectBase):
                    obj = entity

            if isinstance(self.data, Dropdown):
                values = [self.data.value]
            else:
                values = self.data.value

            data = []
            for value in values:
                if obj.get_data(value):
                    data += obj.get_data(value)

                elif any([pg.name == value for pg in obj.property_groups]):
                    data += [
                        self.workspace.get_entity(prop)[0]
                        for prop in obj.get_property_group(value).properties
                    ]

            return obj, data
        else:
            return None, None

    def update_data_list(self, _):
        self.refresh.value = False
        if getattr(self, "_workspace", None) is not None and self._workspace.get_entity(
            self.objects.value
        ):

            for entity in self._workspace.get_entity(self.objects.value):
                if isinstance(entity, ObjectBase):
                    obj = entity

            if getattr(obj, "get_data_list", None) is None:
                return

            options = [""]

            if (self.add_groups or self.add_groups == "only") and obj.property_groups:
                options = (
                    options
                    + ["-- Groups --"]
                    + [p_g.name for p_g in obj.property_groups]
                )

            if self.add_groups != "only":
                data_list = obj.get_data_list()
                options = (
                    options
                    + ["--- Channels ---"]
                    + [
                        obj.get_data(uid)[0].name
                        for uid in data_list
                        if isinstance(obj.get_data(uid)[0], (IntegerData, FloatData))
                    ]
                    + ["Z"]
                )

            value = self.data.value
            self.data.options = options

            if self.select_multiple and any([val in options for val in value]):
                self.data.value = [val for val in value if val in options]
            elif value in options:
                self.data.value = value
            elif self.find_label:
                self.data.value = utils.find_value(self.data.options, self.find_label)
        else:
            self.data.options = []

        self.refresh.value = True

    def update_objects_list(self):
        if getattr(self, "_workspace", None) is not None:
            value = self.objects.value

            if len(self.object_types) > 0:
                options = [""] + [
                    obj.name
                    for obj in self._workspace.all_objects()
                    if isinstance(obj, self.object_types)
                ]
            else:
                options = [""] + list(self._workspace.list_objects_name.values())

            if value in options:  # Silent update
                self.objects.unobserve(self.update_data_list, names="value")
                self.objects.options = options
                self.objects.value = value
                self._objects.observe(self.update_data_list, names="value")
            else:
                self.objects.options = options


class LineOptions(ObjectDataSelection):
    """
    Unique lines selection from selected data channel
    """

    defaults = {"find_label": "line"}

    def __init__(self, **kwargs):
        kwargs = self.apply_defaults(**kwargs)

        self._multiple_lines = None

        super().__init__(**kwargs)

        if "objects" in kwargs.keys() and isinstance(kwargs["objects"], Dropdown):
            self._objects.observe(self.update_data_list, names="value")

        self._data.observe(self.update_line_list, names="value")
        self.update_data_list(None)
        self.update_line_list(None)

        self._main = VBox([self._data, self.lines])
        self._data.description = "Lines field"

    @property
    def lines(self):
        """
        Widget.SelectMultiple or Widget.Dropdown
        """
        if getattr(self, "_lines", None) is None:
            if self.multiple_lines:
                self._lines = widgets.SelectMultiple(
                    description="Select lines:",
                )
            else:
                self._lines = widgets.Dropdown(
                    description="Select line:",
                )

        return self._lines

    @property
    def multiple_lines(self):
        if getattr(self, "_multiple_lines", None) is None:
            self._multiple_lines = True

        return self._multiple_lines

    @multiple_lines.setter
    def multiple_lines(self, value):
        assert isinstance(
            value, bool
        ), f"'multiple_lines' property must be of type {bool}"
        self._multiple_lines = value

    def update_line_list(self, _):
        _, data = self.get_selected_entities()
        if data and getattr(data[0], "values", None) is not None:
            if isinstance(data[0], ReferencedData):
                self.lines.options = [""] + list(data[0].value_map.map.values())
            else:
                self.lines.options = [""] + np.unique(data[0].values).tolist()


class TopographyOptions(ObjectDataSelection):
    """
    Define the topography used by the inversion
    """

    def __init__(self, **kwargs):
        self.find_label = ["topo", "dem", "dtm", "elevation", "Z"]
        self._offset = FloatText(description="Vertical offset (+ve up)")
        self._constant = FloatText(
            description="Elevation (m)",
        )

        super().__init__(**kwargs)

        self.objects.value = utils.find_value(self.objects.options, self.find_label)
        self.option_list = {
            "Object": self.main,
            "Relative to Sensor": self.offset,
            "Constant": self.constant,
            "None": widgets.Label("No topography"),
        }
        self._options = widgets.RadioButtons(
            options=["Object", "Relative to Sensor", "Constant"],
            description="Define by:",
        )

        def update_options(_):
            self.update_options()

        self.options.observe(update_options)
        self._main = VBox([self.options, self.option_list[self.options.value]])

    @property
    def panel(self):
        return self._panel

    @property
    def constant(self):
        return self._constant

    @property
    def offset(self):
        return self._offset

    @property
    def options(self):
        return self._options

    def update_options(self):
        self._main.children = [
            self.options,
            self.option_list[self.options.value],
        ]<|MERGE_RESOLUTION|>--- conflicted
+++ resolved
@@ -6,20 +6,12 @@
 #  (see LICENSE file at the root of this source code package).
 
 import ipywidgets as widgets
-<<<<<<< HEAD
-from ipywidgets import Dropdown, SelectMultiple, VBox, FloatText
-from geoh5py.workspace import Workspace
-from geoh5py.objects.object_base import ObjectBase
+import numpy as np
 from geoh5py.data import FloatData, IntegerData, ReferencedData
-from geoapps.base import BaseApplication
-=======
-import numpy as np
-from geoh5py.data import FloatData, IntegerData
 from geoh5py.objects.object_base import ObjectBase
 from geoh5py.workspace import Workspace
 from ipywidgets import Dropdown, FloatText, SelectMultiple, VBox
 
->>>>>>> 469ae2f0
 from geoapps import utils
 from geoapps.base import BaseApplication
 
