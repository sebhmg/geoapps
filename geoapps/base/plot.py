--- conflicted
+++ resolved
@@ -11,13 +11,9 @@
 from geoh5py.objects import Curve, Grid2D, Points, Surface
 
 from geoapps.base.selection import ObjectDataSelection
-<<<<<<< HEAD
+from geoapps.shared_utils.utils import get_contours, rotate_xy
+from geoapps.utils import warn_module_not_found
 from geoapps.utils.plotting import plot_plan_data_selection
-from geoapps.utils.utils import get_contours, rotate_xy
-=======
-from geoapps.shared_utils.utils import rotate_xy
-from geoapps.utils import warn_module_not_found
-from geoapps.utils.plotting import input_string_2_float, plot_plan_data_selection
 
 with warn_module_not_found():
     from matplotlib import pyplot as plt
@@ -33,7 +29,6 @@
         ToggleButton,
         VBox,
     )
->>>>>>> 7bd55412
 
 
 class PlotSelection2D(ObjectDataSelection):
