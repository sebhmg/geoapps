#  Copyright (c) 2022 Mira Geoscience Ltd.
#
#  This file is part of geoapps.
#
#  geoapps is distributed under the terms and conditions of the MIT License
#  (see LICENSE file at the root of this source code package).

import base64
import io
import json
import os
import socket
import uuid
import webbrowser
from os import environ

import numpy as np
from dash import callback_context, no_update
from geoh5py.data import Data
from geoh5py.objects import ObjectBase
from geoh5py.shared import Entity
from geoh5py.shared.utils import is_uuid
from geoh5py.ui_json import InputFile
from geoh5py.workspace import Workspace

from geoapps.driver_base.params import BaseParams


class BaseDashApplication:
    """
    Base class for geoapps dash applications
    """

    _params = None
    _param_class = BaseParams
    _driver_class = None
    _workspace = None

    def __init__(self):
        self.workspace = self.params.geoh5
<<<<<<< HEAD
        if self._driver_class is not None:
            self.driver = self._driver_class(self.params)
=======
        self.driver = self._driver_class(self.params)  # pylint: disable=E1102
        self.app = None
>>>>>>> 95a04a2f

    def update_object_options(
        self, filename: str, contents: str, param_name: str = None, trigger: str = None
    ) -> (list, str, dict, None, None):
        """
        This function is called when a file is uploaded. It sets the new workspace, sets the dcc ui_json_data component,
        and sets the new object options and values.

        :param filename: Uploaded filename. Workspace or ui.json.
        :param contents: Uploaded file contents. Workspace or ui.json.
        :param trigger: Dash component which triggered the callback.

        :return object_options: New object dropdown options.
        :return object_value: New object value.
        :return ui_json_data: Uploaded ui_json data.
        :return filename: Return None to reset the filename so the same file can be chosen twice in a row.
        :return contents: Return None to reset the contents so the same file can be chosen twice in a row.
        """
        ui_json_data, object_options, object_value = no_update, no_update, None

        if param_name is None:
            param_name = callback_context.outputs_list[0]["id"]
        if trigger is None:
            trigger = callback_context.triggered[0]["prop_id"].split(".")[0]
        if contents is not None or trigger == "":
            if filename is not None and filename.endswith(".ui.json"):
                # Uploaded ui.json
                _, content_string = contents.split(",")
                decoded = base64.b64decode(content_string)
                ui_json = json.loads(decoded)
                self.workspace = Workspace(ui_json["geoh5"], mode="r")
                self.params = self._param_class(**{"geoh5": self.workspace})
                self.driver.params = self.params
<<<<<<< HEAD
                ui_json = BaseDashApplication.load_ui_json(ui_json)
                if is_uuid(ui_json[param_name]["value"]):
                    object_value = str(ui_json[param_name]["value"])
=======
                # Create ifile from ui.json
                ifile = InputFile(ui_json=ui_json)
                # Demote ifile data so it can be stored as a string
                ui_json_data = ifile._demote(ifile.data)  # pylint: disable=W0212
                # Get new object value for dropdown from ui.json
                object_value = ui_json_data["objects"]
>>>>>>> 95a04a2f
            elif filename is not None and filename.endswith(".geoh5"):
                # Uploaded workspace
                _, content_string = contents.split(",")
                decoded = io.BytesIO(base64.b64decode(content_string))
                self.workspace = Workspace(decoded, mode="r")
                # Update self.params with new workspace, but keep unaffected params the same.
                new_params = self.params.to_dict()
                for key, value in new_params.items():
                    if isinstance(value, Entity):
                        new_params[key] = None
                new_params["geoh5"] = self.workspace
                self.params = self._param_class(**new_params)
                self.driver.params = self.params
                ui_json_data = no_update
            elif trigger == "":
                # Initialization of app from self.params.
                ifile = InputFile(
                    ui_json=self.params.input_file.ui_json,
                    validation_options={"disabled": True},
                )
                ifile.update_ui_values(self.params.to_dict())
<<<<<<< HEAD
                ui_json = BaseDashApplication.load_ui_json(ifile.ui_json)
                if is_uuid(ui_json[param_name]["value"]):
                    object_value = str(ui_json[param_name]["value"])
=======
                ui_json_data = ifile._demote(ifile.data)  # pylint: disable=W0212
                object_value = ui_json_data["objects"]
>>>>>>> 95a04a2f

            # Get new options for object dropdown
            object_options = [
                {
                    "label": obj.parent.name + "/" + obj.name,
                    "value": "{" + str(obj.uid) + "}",
                }
                for obj in self.workspace.objects
            ]

        return object_options, object_value, ui_json_data, None, None

    def get_data_options(self, trigger: str, ui_json_data: dict, object_uid: str):
        """
        Get data dropdown options from a given object.

        :param trigger: Callback trigger.
        :param ui_json_data: Uploaded ui.json data to read object from.
        :param object_uid: Selected object in object dropdown.

        :return options: Data dropdown options.
        :return value: Data dropdown value.
        """
        obj = None

        if trigger == "ui_json_data" and "objects" in ui_json_data:
            if self.workspace.get_entity(ui_json_data["objects"])[0] is not None:
                object_uid = self.workspace.get_entity(ui_json_data["objects"])[0].uid

        if object_uid is not None:
            for entity in self.workspace.get_entity(uuid.UUID(object_uid)):
                if isinstance(entity, ObjectBase):
                    obj = entity

        if obj:
            options = []
            for child in obj.children:
                if isinstance(child, Data):
                    if child.name != "Visual Parameters":
                        options.append(
                            {"label": child.name, "value": "{" + str(child.uid) + "}"}
                        )
            options = sorted(options, key=lambda d: d["label"])

            return options
        else:
            return []

    def get_params_dict(self, update_dict: dict):
        """
        Get dict of current params.

        :param update_dict: Dict of parameters with new values to convert to a params dict.

        :return output_dict: Dict of current params.
        """
        output_dict = {}
        # Get validations to know expected type for keys in self.params.
        validations = self.params.validations

        # Loop through self.params and update self.params with locals_dict.
        for key in self.params.to_dict():
            if key in update_dict:
                if bool in validations[key]["types"] and type(update_dict[key]) == list:
                    # Convert from dash component checklist to bool
                    if not update_dict[key]:
                        output_dict[key] = False
                    else:
                        output_dict[key] = True
                elif (
                    float in validations[key]["types"] and type(update_dict[key]) == int
                ):
                    # Checking for values that Dash has given as int when they should be float.
                    output_dict[key] = float(update_dict[key])
                elif is_uuid(update_dict[key]):
                    output_dict[key] = self.workspace.get_entity(
                        uuid.UUID(update_dict[key])
                    )[0]
                else:
                    output_dict[key] = update_dict[key]

        return output_dict

    def update_remainder_from_ui_json(
        self, ui_json_data: dict, output_ids: list = None, trigger: str = None
    ) -> tuple:
        """
        Update parameters from uploaded ui_json that aren't involved in another callback.

        :param ui_json_data: Uploaded ui_json data.
        :param output_ids: List of parameters to update. Used by tests.
        :param trigger: Callback trigger.

        :return outputs: List of outputs corresponding to the callback expected outputs.
        """
        # Get list of needed outputs from the callback.
        if output_ids is None:
            output_ids = [item["id"] for item in callback_context.outputs_list]

        # Get update_dict from ui_json data.
        update_dict = {}
<<<<<<< HEAD
        if ui_json is not None:
            # Loop through uijson, and add items that are also in param_list
            for key, value in ui_json.items():
                if key + "_value" in output_ids:
                    if type(value) is dict:
                        if type(value["value"]) is bool:
                            if value["value"]:
                                update_dict[key + "_value"] = [True]
                            else:
                                update_dict[key + "_value"] = []
                        elif is_uuid(value["value"]):
                            update_dict[key + "_value"] = str(value["value"])
                        elif type(value["value"]) is list:
                            update_dict[key + "_value"] = (
                                str(value["value"]).replace("[", "").replace("]", "")
                            )
=======
        if ui_json_data is not None:
            # Loop through ui_json_data, and add items that are also in param_list
            for key, value in ui_json_data.items():
                if key in output_ids:
                    if type(value) is bool:
                        if value:
                            update_dict[key] = [True]
>>>>>>> 95a04a2f
                        else:
                            update_dict[key] = []
                    else:
                        update_dict[key] = value

        if trigger is None:
            trigger = callback_context.triggered[0]["prop_id"].split(".")[0]
        if trigger == "ui_json_data":
            # If the monitoring directory is empty, use path from workspace.
            if "monitoring_directory" in update_dict and (
                update_dict["monitoring_directory"] == ""
                or update_dict["monitoring_directory"] is None
            ):
                if self.workspace is not None:
                    update_dict["monitoring_directory_value"] = os.path.abspath(
                        os.path.dirname(self.workspace.h5file)
                    )

        # Format updated params to return to the callback
        outputs = []
        for param in output_ids:
            if param in update_dict:
                outputs.append(update_dict[param])
            else:
                outputs.append(None)

        return tuple(outputs)

    @staticmethod
    def get_port() -> int:
        """
        Loop through a list of ports to find an available port.

        :return port: Available port.
        """
        port = None
        for p in np.arange(8050, 8101):
            with socket.socket(socket.AF_INET, socket.SOCK_STREAM) as s:
                in_use = s.connect_ex(("localhost", p)) == 0
            if in_use is False:
                port = p
                break
        if port is None:
            print("No open port found.")
        return port

    def run(self):
        """
        Open a browser with the correct url and run the dash.
        """
        port = BaseDashApplication.get_port()
        if port is not None:
            # The reloader has not yet run - open the browser
            if not environ.get("WERKZEUG_RUN_MAIN"):
                webbrowser.open_new("http://127.0.0.1:" + str(port) + "/")

            # Otherwise, continue as normal
            self.app.run_server(host="127.0.0.1", port=port, debug=False)

    @property
    def params(self) -> BaseParams:
        """
        Application parameters
        """
        return self._params

    @params.setter
    def params(self, params: BaseParams):
        assert isinstance(
            params, BaseParams
        ), f"Input parameters must be an instance of {BaseParams}"

        self._params = params

    @property
    def workspace(self):
        """
        Current workspace.
        """
        return self._workspace

    @workspace.setter
    def workspace(self, workspace):
        # Close old workspace
        if self._workspace is not None:
            self._workspace.close()
        self._workspace = workspace<|MERGE_RESOLUTION|>--- conflicted
+++ resolved
@@ -38,13 +38,8 @@
 
     def __init__(self):
         self.workspace = self.params.geoh5
-<<<<<<< HEAD
-        if self._driver_class is not None:
-            self.driver = self._driver_class(self.params)
-=======
         self.driver = self._driver_class(self.params)  # pylint: disable=E1102
         self.app = None
->>>>>>> 95a04a2f
 
     def update_object_options(
         self, filename: str, contents: str, param_name: str = None, trigger: str = None
@@ -78,18 +73,12 @@
                 self.workspace = Workspace(ui_json["geoh5"], mode="r")
                 self.params = self._param_class(**{"geoh5": self.workspace})
                 self.driver.params = self.params
-<<<<<<< HEAD
-                ui_json = BaseDashApplication.load_ui_json(ui_json)
-                if is_uuid(ui_json[param_name]["value"]):
-                    object_value = str(ui_json[param_name]["value"])
-=======
                 # Create ifile from ui.json
                 ifile = InputFile(ui_json=ui_json)
                 # Demote ifile data so it can be stored as a string
                 ui_json_data = ifile._demote(ifile.data)  # pylint: disable=W0212
                 # Get new object value for dropdown from ui.json
                 object_value = ui_json_data["objects"]
->>>>>>> 95a04a2f
             elif filename is not None and filename.endswith(".geoh5"):
                 # Uploaded workspace
                 _, content_string = contents.split(",")
@@ -111,14 +100,8 @@
                     validation_options={"disabled": True},
                 )
                 ifile.update_ui_values(self.params.to_dict())
-<<<<<<< HEAD
-                ui_json = BaseDashApplication.load_ui_json(ifile.ui_json)
-                if is_uuid(ui_json[param_name]["value"]):
-                    object_value = str(ui_json[param_name]["value"])
-=======
                 ui_json_data = ifile._demote(ifile.data)  # pylint: disable=W0212
                 object_value = ui_json_data["objects"]
->>>>>>> 95a04a2f
 
             # Get new options for object dropdown
             object_options = [
@@ -220,24 +203,6 @@
 
         # Get update_dict from ui_json data.
         update_dict = {}
-<<<<<<< HEAD
-        if ui_json is not None:
-            # Loop through uijson, and add items that are also in param_list
-            for key, value in ui_json.items():
-                if key + "_value" in output_ids:
-                    if type(value) is dict:
-                        if type(value["value"]) is bool:
-                            if value["value"]:
-                                update_dict[key + "_value"] = [True]
-                            else:
-                                update_dict[key + "_value"] = []
-                        elif is_uuid(value["value"]):
-                            update_dict[key + "_value"] = str(value["value"])
-                        elif type(value["value"]) is list:
-                            update_dict[key + "_value"] = (
-                                str(value["value"]).replace("[", "").replace("]", "")
-                            )
-=======
         if ui_json_data is not None:
             # Loop through ui_json_data, and add items that are also in param_list
             for key, value in ui_json_data.items():
@@ -245,7 +210,6 @@
                     if type(value) is bool:
                         if value:
                             update_dict[key] = [True]
->>>>>>> 95a04a2f
                         else:
                             update_dict[key] = []
                     else:
