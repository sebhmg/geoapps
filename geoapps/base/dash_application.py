#  Copyright (c) 2022 Mira Geoscience Ltd.
#
#  This file is part of geoapps.
#
#  geoapps is distributed under the terms and conditions of the MIT License
#  (see LICENSE file at the root of this source code package).

import base64
import io
import json
import os
import socket
import uuid
import webbrowser
from os import environ

import numpy as np
from dash import callback_context, no_update
from flask import Flask
from geoh5py.data import Data
from geoh5py.objects import ObjectBase
from geoh5py.ui_json import InputFile
from geoh5py.workspace import Workspace
from jupyter_dash import JupyterDash

from geoapps.driver_base.params import BaseParams


class BaseDashApplication:
    """
    Base class for geoapps dash applications
    """

    _params = None
    _workspace = None

    def __init__(self, **kwargs):
        self.workspace = self.params.geoh5

        external_stylesheets = ["https://codepen.io/chriddyp/pen/bWLwgP.css"]
        server = Flask(__name__)
        self.app = JupyterDash(
            server=server,
            url_base_pathname=environ.get("JUPYTERHUB_SERVICE_PREFIX", "/"),
            external_stylesheets=external_stylesheets,
        )

    def update_object_options(
        self, filename: str, contents: str, trigger: str = None
    ) -> (list, dict, None, None):
        """
        This function is called when a file is uploaded. It sets the new workspace, sets the dcc ui_json component,
        and sets the new object options.

        :param filename: Uploaded filename. Workspace or ui.json.
        :param contents: Uploaded file contents. Workspace or ui.json.
        :param trigger: Dash component which triggered the callback.

        :return ui_json: Uploaded ui_json.
        :return options: New dropdown options.
        """
        ui_json, options = no_update, no_update

        if trigger is None:
            trigger = callback_context.triggered[0]["prop_id"].split(".")[0]
        if contents is not None or trigger == "":
            if filename is not None and filename.endswith(".ui.json"):
                content_type, content_string = contents.split(",")
                decoded = base64.b64decode(content_string)
                ui_json = json.loads(decoded)
                self.workspace = Workspace(ui_json["geoh5"])
                ui_json = self.load_ui_json(ui_json)
            elif filename is not None and filename.endswith(".geoh5"):
                content_type, content_string = contents.split(",")
                decoded = io.BytesIO(base64.b64decode(content_string))
                self.workspace = Workspace(decoded)
                ui_json = no_update
            elif trigger == "":
                ifile = InputFile(
                    ui_json=self.params.input_file.ui_json,
                    validation_options={"disabled": True},
                )
                ifile.update_ui_values(self.params.to_dict())
                ui_json = self.load_ui_json(ifile.ui_json)
            options = [
                {"label": obj.parent.name + "/" + obj.name, "value": obj.name}
                for obj in self.workspace.objects
            ]

        return ui_json, options, None, None

    def update_data_options(self, ui_json: dict, object_name: str):
        """
        Update data dropdown options after object change.

        :param ui_json: Uploaded ui.json.
        :param object_name: Selected object in object dropdown.

        :return options: Data dropdown options for x-axis of scatter plot.
        :return options: Data dropdown options for y-axis of scatter plot.
        :return options: Data dropdown options for z-axis of scatter plot.
        :return options: Data dropdown options for color axis of scatter plot.
        :return options: Data dropdown options for size axis of scatter plot.
        """
        options = []
        trigger = callback_context.triggered[0]["prop_id"].split(".")[0]
        if trigger == "ui_json" and "objects" in ui_json:
            if self.params.geoh5.get_entity(ui_json["objects"]["value"])[0] is not None:
                object_name = self.params.geoh5.get_entity(ui_json["objects"]["value"])[
                    0
                ].name

        obj = None
        if getattr(
            self.params, "geoh5", None
        ) is not None and self.params.geoh5.get_entity(object_name):
            for entity in self.params.geoh5.get_entity(object_name):
                if isinstance(entity, ObjectBase):
                    obj = entity

        if obj:
            options = obj.get_data_list()

            if "Visual Parameters" in options:
                options.remove("Visual Parameters")

        return options, options, options, options, options

    @staticmethod
    def is_valid_uuid(val: str):
        """
        Check if input string is a valid uuid.

        :param val: Input string.

        :returns bool: If the input is a valid uuid.
        """
        try:
            uuid.UUID(str(val))
            return True
        except ValueError:
            return False

    def serialize_item(self, item):
        """
        Default function for json.dumps.

        :param item: Item in ui_json to serialize.

        :return serialized_item: A serialized version of the input item.
        """
        if isinstance(item, Workspace):
            return getattr(item, "h5file", None)
        elif isinstance(item, ObjectBase) | isinstance(item, Data):
            return getattr(item, "name", None)
        elif BaseDashApplication.is_valid_uuid(item):
            return self.workspace.get_entity(uuid.UUID(item))[0].name
        elif type(item) == np.ndarray:
            return item.tolist()
        else:
            return item

    def load_ui_json(self, ui_json: dict):
        """
        Loop through a ui_json and serialize objects, np.arrays, etc. so the ui_json can be stored as a dcc.Store
        variable.

        :param ui_json: Input ui_json.

        :return serialized_item: The ui_json, now able to store as a dcc.Store variable.
        """
        for key, value in ui_json.items():
            if type(value) == dict:
                for inner_key, inner_value in value.items():
                    value[inner_key] = self.serialize_item(inner_value)
            else:
                ui_json[key] = self.serialize_item(value)

        return ui_json

    @staticmethod
    def get_outputs(param_list: list, update_dict: dict) -> tuple:
        """
        Get the list of updated parameters to return to the dash callback and update the dash components.

        :param param_list: Parameters that need to be returned to the callback.
        :param update_dict: Dictionary of changed parameters and their new values.

        :return outputs: Outputs to return to dash callback.
        """
        outputs = []
        for param in param_list:
            if param in update_dict:
                outputs.append(update_dict[param])
            else:
                outputs.append(no_update)
        return tuple(outputs)

    def get_params_dict(self, update_dict: dict):
        """
        Get dict of current params.

        :param update_dict: Dict of parameters with new values to convert to a params dict.

        :return output_dict: Dict of current params.
        """
        output_dict = {}
        # Get validations to know expected type for keys in self.params.
        validations = self.params.validations

        # Loop through self.params and update self.params with locals_dict.
        for key in self.params.to_dict():
<<<<<<< HEAD
            if key in locals_dict:
                if bool in validations[key]["types"] and type(locals_dict[key]) == list:
                    if not locals_dict[key]:
                        setattr(self.params, key, False)
                    else:
                        setattr(self.params, key, True)
=======
            if key in update_dict:
                if key == "live_link":
                    if not update_dict["live_link"]:
                        output_dict[key] = False
                    else:
                        output_dict[key] = True
>>>>>>> f0458383
                elif (
                    float in validations[key]["types"] and type(update_dict[key]) == int
                ):

                    # Checking for values that Dash has given as int when they should be float.
                    output_dict[key] = float(update_dict[key])
                else:
                    output_dict[key] = update_dict[key]
            elif key + "_name" in update_dict:
                output_dict[key] = self.workspace.get_entity(
                    update_dict[key + "_name"]
                )[0]
        return output_dict

    def update_param_list_from_ui_json(self, ui_json: dict, output_ids: list) -> dict:
        """
        Read in a ui_json from a dash upload, and get a dictionary of updated parameters.

        :param ui_json: An uploaded ui_json file.
        :param output_ids: List of parameters that need to be updated.

        :return update_dict: Dictionary of updated parameters.
        """
        # Get update_dict from ui_json.
        update_dict = {}
        if ui_json is not None:
            # Update workspace first, to use when assigning entities.
            # Loop through uijson, and add items that are also in param_list
            for key, value in ui_json.items():
                if key + "_value" in output_ids:
                    if type(value) is dict:
                        if type(value["value"]) is bool:
                            if value:
                                update_dict[key + "_value"] = [True]
                            else:
                                update_dict[key + "_value"] = []
                        else:
                            update_dict[key + "_value"] = value["value"]
                    else:
                        update_dict[key + "_value"] = value
                if key + "_options" in output_ids:
                    if type(value) is dict and "choiceList" in value:
                        update_dict[key + "_options"] = value["choiceList"]
                    else:
                        update_dict[key + "_options"] = []

<<<<<<< HEAD
            if self.params.geoh5 is not None:
                update_dict["output_path_value"] = os.path.abspath(
                    os.path.dirname(self.params.geoh5.h5file)
=======
            if self.workspace is not None:
                update_dict["output_path"] = os.path.abspath(
                    os.path.dirname(self.workspace.h5file)
>>>>>>> f0458383
                )

        return update_dict

    @staticmethod
    def get_port() -> int:
        """
        Loop through a list of ports to find an available port.

        :return port: Available port.
        """
        port = None
        for p in np.arange(8050, 8101):
            with socket.socket(socket.AF_INET, socket.SOCK_STREAM) as s:
                in_use = s.connect_ex(("localhost", p)) == 0
            if in_use is False:
                port = p
                break
        if port is None:
            print("No open port found.")
        return port

    def run(self):
        """
        Open a browser with the correct url and run the dash.
        """
        port = BaseDashApplication.get_port()
        if port is not None:
            # The reloader has not yet run - open the browser
            if not environ.get("WERKZEUG_RUN_MAIN"):
                webbrowser.open_new("http://127.0.0.1:" + str(port) + "/")

            # Otherwise, continue as normal
            self.app.run_server(host="127.0.0.1", port=port, debug=False)

    @property
    def params(self) -> BaseParams:
        """
        Application parameters
        """
        return self._params

    @params.setter
    def params(self, params: BaseParams):
        assert isinstance(
            params, BaseParams
        ), f"Input parameters must be an instance of {BaseParams}"

        self._params = params

    @property
    def workspace(self):
        """
        Current workspace.
        """
        return self._workspace

    @workspace.setter
    def workspace(self, value):
        self._workspace = value<|MERGE_RESOLUTION|>--- conflicted
+++ resolved
@@ -210,21 +210,12 @@
 
         # Loop through self.params and update self.params with locals_dict.
         for key in self.params.to_dict():
-<<<<<<< HEAD
-            if key in locals_dict:
-                if bool in validations[key]["types"] and type(locals_dict[key]) == list:
-                    if not locals_dict[key]:
-                        setattr(self.params, key, False)
-                    else:
-                        setattr(self.params, key, True)
-=======
             if key in update_dict:
-                if key == "live_link":
-                    if not update_dict["live_link"]:
+                if bool in validations[key]["types"] and type(update_dict[key]) == list:
+                    if not update_dict[key]:
                         output_dict[key] = False
                     else:
                         output_dict[key] = True
->>>>>>> f0458383
                 elif (
                     float in validations[key]["types"] and type(update_dict[key]) == int
                 ):
@@ -271,15 +262,9 @@
                     else:
                         update_dict[key + "_options"] = []
 
-<<<<<<< HEAD
-            if self.params.geoh5 is not None:
+            if self.workspace is not None:
                 update_dict["output_path_value"] = os.path.abspath(
-                    os.path.dirname(self.params.geoh5.h5file)
-=======
-            if self.workspace is not None:
-                update_dict["output_path"] = os.path.abspath(
                     os.path.dirname(self.workspace.h5file)
->>>>>>> f0458383
                 )
 
         return update_dict
