--- conflicted
+++ resolved
@@ -226,11 +226,7 @@
         return output_dict
 
     def update_remainder_from_ui_json(
-<<<<<<< HEAD
-        self, ui_json: dict, output_ids: list = None
-=======
-        self, ui_json: dict, param_list: list = None, trigger: str = None
->>>>>>> 6448b47f
+        self, ui_json: dict, output_ids: list = None, trigger: str = None
     ) -> tuple:
         """
         Update parameters from uploaded ui_json that aren't involved in another callback.
@@ -271,12 +267,6 @@
                     else:
                         update_dict[key + "_options"] = []
 
-<<<<<<< HEAD
-            if self.workspace is not None:
-                update_dict["output_path_value"] = os.path.abspath(
-                    os.path.dirname(self.workspace.h5file)
-                )
-=======
         if trigger is None:
             trigger = callback_context.triggered[0]["prop_id"].split(".")[0]
         if trigger == "ui_json":
@@ -288,7 +278,6 @@
                     update_dict["monitoring_directory"] = os.path.abspath(
                         os.path.dirname(self.workspace.h5file)
                     )
->>>>>>> 6448b47f
 
         # Format updated params to return to the callback
         outputs = []
