--- conflicted
+++ resolved
@@ -16,14 +16,12 @@
 
 import numpy as np
 from dash import callback_context, no_update
-from flask import Flask
 from geoh5py.data import Data
 from geoh5py.objects import ObjectBase
 from geoh5py.shared import Entity
 from geoh5py.shared.utils import is_uuid
 from geoh5py.ui_json import InputFile
 from geoh5py.workspace import Workspace
-from jupyter_dash import JupyterDash
 
 from geoapps.driver_base.params import BaseParams
 
@@ -38,20 +36,8 @@
     _workspace = None
 
     def __init__(self, **kwargs):
-<<<<<<< HEAD
-        pass
-=======
         self.workspace = self.params.geoh5
         self.workspace.close()
-
-        external_stylesheets = ["https://codepen.io/chriddyp/pen/bWLwgP.css"]
-        server = Flask(__name__)
-        self.app = JupyterDash(
-            server=server,
-            url_base_pathname=environ.get("JUPYTERHUB_SERVICE_PREFIX", "/"),
-            external_stylesheets=external_stylesheets,
-        )
->>>>>>> 0cfbd1cc
 
     def update_object_options(
         self, filename: str, contents: str, trigger: str = None
@@ -108,27 +94,7 @@
 
         return object_options, object_value, ui_json, None, None
 
-<<<<<<< HEAD
-    def get_data_options(self, trigger, ui_json, object_name):
-        if trigger == "ui_json" and "objects" in ui_json:
-            if self.params.geoh5.get_entity(ui_json["objects"]["value"])[0] is not None:
-                object_name = self.params.geoh5.get_entity(ui_json["objects"]["value"])[
-                    0
-                ].name
-
-        if getattr(
-            self.params, "geoh5", None
-        ) is not None and self.params.geoh5.get_entity(object_name):
-            for entity in self.params.geoh5.get_entity(object_name):
-                if isinstance(entity, ObjectBase):
-                    obj = entity
-
-            options = obj.get_data_list()
-
-            if "Visual Parameters" in options:
-                options.remove("Visual Parameters")
-=======
-    def update_data_options(self, object_uid: str):
+    def update_data_options(self, trigger, ui_json, object_uid: str):
         """
         Update data dropdown options after object change.
 
@@ -140,13 +106,19 @@
         :return options: Data dropdown options for color axis of scatter plot.
         :return options: Data dropdown options for size axis of scatter plot.
         """
-        options = []
         obj = None
+
+        if trigger == "ui_json" and "objects" in ui_json:
+            if self.params.geoh5.get_entity(ui_json["objects"]["value"])[0] is not None:
+                object_uid = self.params.geoh5.get_entity(ui_json["objects"]["value"])[
+                    0
+                ].uid
 
         if object_uid is not None:
             for entity in self.workspace.get_entity(uuid.UUID(object_uid)):
                 if isinstance(entity, ObjectBase):
                     obj = entity
+
         if obj:
             options = []
             for child in obj.children:
@@ -154,7 +126,6 @@
                     if child.name != "Visual Parameters":
                         options.append({"label": child.name, "value": str(child.uid)})
             options = sorted(options, key=lambda d: d["label"])
->>>>>>> 0cfbd1cc
 
             return options
         else:
@@ -231,19 +202,10 @@
 
         # Loop through self.params and update self.params with locals_dict.
         for key in self.params.to_dict():
-<<<<<<< HEAD
-            if key in locals_dict:
-                # if key == "color_maps":
-                #    self.params.update({"color_maps": locals_dict["color_maps"]}, False)
-                if bool in validations[key]["types"] and type(locals_dict[key]) == list:
-                    if not locals_dict[key]:
-                        setattr(self.params, key, False)
-=======
             if key in update_dict:
                 if bool in validations[key]["types"] and type(update_dict[key]) == list:
                     if not update_dict[key]:
                         output_dict[key] = False
->>>>>>> 0cfbd1cc
                     else:
                         output_dict[key] = True
                 elif (
