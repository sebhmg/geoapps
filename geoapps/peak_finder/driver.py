--- conflicted
+++ resolved
@@ -329,12 +329,6 @@
 
 if __name__ == "__main__":
     file = sys.argv[1]
-<<<<<<< HEAD
-    params_class = PeakFinderParams(InputFile.read_ui_json(file))
-    params_class.geoh5.close()
-    driver = PeakFinderDriver(params_class)
-=======
     params = PeakFinderParams(InputFile.read_ui_json(file))
     driver = PeakFinderDriver(params)
->>>>>>> e94d2257
     driver.run()