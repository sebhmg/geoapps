#  Copyright (c) 2022 Mira Geoscience Ltd.
#
#  This file is part of geoapps.
#
#  geoapps is distributed under the terms and conditions of the MIT License
#  (see LICENSE file at the root of this source code package).

import os
import sys
import uuid

from discretize.utils import mesh_builder_xyz, refine_tree_xyz
from geoh5py.objects import Curve, ObjectBase, Octree, Points, Surface
from geoh5py.ui_json import InputFile
from geoh5py.workspace import Workspace
from ipywidgets import Dropdown, FloatText, Label, Layout, Text, VBox, Widget
from ipywidgets.widgets.widget_selection import TraitError

from geoapps.base import BaseApplication
from geoapps.drivers.octree.constants import app_initializer
from geoapps.drivers.octree.params import OctreeParams
from geoapps.selection import ObjectDataSelection
from geoapps.utils.utils import treemesh_2_octree


class OctreeMesh(ObjectDataSelection):
    """
    Widget used for the creation of an octree mesh
    """

    defaults = {}
    _param_class = OctreeParams
    _object_types = (Curve, Octree, Points, Surface)
    _u_cell_size = None
    _v_cell_size = None
    _w_cell_size = None
    _depth_core = None
    _horizontal_padding = None
    _vertical_padding = None

    def __init__(self, ui_json=None, **kwargs):
        app_initializer.update(kwargs)
        if ui_json is not None and os.path.exists(ui_json):
            self.params = self._param_class(InputFile(ui_json))
        else:
            self.params = self._param_class(**app_initializer)

        self.defaults.update(self.params.to_dict(ui_json_format=False))
        self.refinement_list = VBox([])

        super().__init__()

        self.required = VBox(
            [
                self.project_panel,
                VBox(
                    [
                        Label("Base Parameters"),
                        self.objects,
                        self.depth_core,
                        Label("Core cell size"),
                        self.u_cell_size,
                        self.v_cell_size,
                        self.w_cell_size,
                        Label("Padding distance"),
                        self.horizontal_padding,
                        self.vertical_padding,
                    ],
                    layout=Layout(border="solid"),
                ),
            ]
        )

        self.objects.description = "Core hull extent:"
        self.trigger.description = "Create"
        self.ga_group_name.description = "Name:"
        self.ga_group_name.observe(self.update_output_name, names="value")
        self.trigger.on_click(self.trigger_click)

        for obj in self.__dict__:
            if hasattr(getattr(self, obj), "style"):
                getattr(self, obj).style = {"description_width": "initial"}

    def __populate__(self, **kwargs):
        super().__populate__(**kwargs)

        refinement_list = []
        for label in self.params.free_parameter_dict:
            refinement_list += [self.add_refinement_widget(label)]

        self.refinement_list.children = refinement_list

    @property
    def main(self):
        """
        :obj:`ipywidgets.VBox`: A box containing all widgets forming the application.
        """
        if self._main is None:
            self._main = VBox([self.required, self.refinement_list, self.output_panel])

        return self._main

    @property
    def u_cell_size(self) -> FloatText:
        """
        Widget controlling the u-cell size
        """
        if getattr(self, "_u_cell_size", None) is None:
            self._u_cell_size = FloatText(
                description="Easting",
            )
        return self._u_cell_size

    @property
    def v_cell_size(self) -> FloatText:
        """
        Widget controlling the v-cell size
        """
        if getattr(self, "_v_cell_size", None) is None:
            self._v_cell_size = FloatText(
                description="Northing",
            )
        return self._v_cell_size

    @property
    def w_cell_size(self) -> FloatText:
        """
        Widget controlling the w-cell size
        """
        if getattr(self, "_w_cell_size", None) is None:
            self._w_cell_size = FloatText(
                description="Vertical",
            )
        return self._w_cell_size

    @property
    def depth_core(self) -> FloatText:
        """
        Widget controlling the depth core
        """
        if getattr(self, "_depth_core", None) is None:
            self._depth_core = FloatText(
                description="Minimum depth (m)",
            )
        return self._depth_core

    @property
    def horizontal_padding(self) -> FloatText:
        """
        Widget controlling the horizontal padding
        """
        if getattr(self, "_horizontal_padding", None) is None:
            self._horizontal_padding = FloatText(
                description="Horizontal (m)",
            )
        return self._horizontal_padding

    @property
    def vertical_padding(self) -> FloatText:
        """
        Widget controlling the vertical padding
        """
        if getattr(self, "_vertical_padding", None) is None:
            self._vertical_padding = FloatText(
                description="Vertical (m)",
            )
        return self._vertical_padding

    @property
    def workspace(self):
        """
        Target geoh5py workspace
        """
        if (
            getattr(self, "_workspace", None) is None
            and getattr(self, "_h5file", None) is not None
        ):
            self.workspace = Workspace(self.h5file)
        return self._workspace

    @workspace.setter
    def workspace(self, workspace):
        assert isinstance(workspace, Workspace), f"Workspace must of class {Workspace}"
        self.base_workspace_changes(workspace)
        self.update_objects_choices()
        self.params.geoh5 = workspace

    def update_objects_choices(self):
        # Refresh the list of objects for all
        self.update_objects_list()

        for widget in self.refinement_list.children:
            widget.children[1].options = self.objects.options

    def update_output_name(self, _):
        self.params.ga_group_name = self.ga_group_name.value

    def trigger_click(self, _):
        param_dict = {}
        for key in self.__dict__:
            try:
                if isinstance(getattr(self, key), Widget) and hasattr(self.params, key):
                    value = getattr(self, key).value
                    if key[0] == "_":
                        key = key[1:]

                    if (
                        isinstance(value, uuid.UUID)
                        and self.workspace.get_entity(value)[0] is not None
                    ):
                        value = self.workspace.get_entity(value)[0]

                    param_dict[key] = value

            except AttributeError:
                continue

        new_workspace = self.get_output_workspace(
            self.export_directory.selected_path, self.ga_group_name.value
        )
        for key, value in param_dict.items():
            if isinstance(value, ObjectBase):
                param_dict[key] = value.copy(parent=new_workspace, copy_children=True)

        param_dict["geoh5"] = new_workspace
        ifile = InputFile(
            ui_json=self.params.input_file.ui_json,
            validation_options={"disabled": True},
        )
        new_params = OctreeParams(input_file=ifile, **param_dict)
        new_params.write_input_file()
        self.run(new_params)

        if self.live_link.value:
            print("Live link active. Check your ANALYST session for new mesh.")

    @staticmethod
    def run(params: OctreeParams) -> Octree:
        """
        Create an octree mesh from input values
        """
        entity = params.objects

        p_d = [
            [
                params.horizontal_padding,
                params.horizontal_padding,
            ],
            [
                params.horizontal_padding,
                params.horizontal_padding,
            ],
            [params.vertical_padding, params.vertical_padding],
        ]

        print("Setting the mesh extent")
        treemesh = mesh_builder_xyz(
            entity.vertices,
            [
                params.u_cell_size,
                params.v_cell_size,
                params.w_cell_size,
            ],
            padding_distance=p_d,
            mesh_type="tree",
            depth_core=params.depth_core,
        )

        for label, value in params.free_parameter_dict.items():
            if not isinstance(getattr(params, value["object"]), ObjectBase):
                continue

            print(f"Applying {label} on: {getattr(params, value['object']).name}")

            treemesh = refine_tree_xyz(
                treemesh,
                getattr(params, value["object"]).vertices,
                method=getattr(params, value["type"]),
                octree_levels=getattr(params, value["levels"]),
                max_distance=getattr(params, value["distance"]),
                finalize=False,
            )

        print("Finalizing...")
        treemesh.finalize()

        print("Writing to file ")
        octree = treemesh_2_octree(params.geoh5, treemesh, name=params.ga_group_name)

        if params.monitoring_directory is not None and os.path.exists(
            params.monitoring_directory
        ):
            BaseApplication.live_link_output(params.monitoring_directory, octree)

        print(
            f"Octree mesh '{octree.name}' completed and exported to {os.path.abspath(params.geoh5.h5file)}"
        )

        return octree

    def add_refinement_widget(self, label: str):
        """
        Add a refinement from dictionary
        """
        widget_list = [Label(label)]
        for key in self.params._free_parameter_keys:
            attr_name = label + f" {key}"
            value = getattr(self.params, attr_name)
            if "object" in key:
                setattr(
                    self,
                    attr_name,
                    Dropdown(
                        description=key.capitalize(),
                        options=self.objects.options,
                    ),
                )

                try:
                    getattr(self, attr_name).value = value.uid
                except TraitError:
                    pass

            elif "levels" in key:
                setattr(
                    self,
                    attr_name,
                    Text(
                        description=key.capitalize(), value=", ".join(map(str, value))
                    ),
                )
            elif "type" in key:
                setattr(
                    self,
                    attr_name,
                    Dropdown(
                        description=key.capitalize(),
                        options=["surface", "radial"],
                        value=value,
                    ),
                )
            elif "distance" in key:
                setattr(
                    self,
                    attr_name,
                    FloatText(description=key.capitalize(), value=value),
                )
            widget_list += [getattr(self, attr_name, None)]

        return VBox(widget_list, layout=Layout(border="solid"))


if __name__ == "__main__":
    file = sys.argv[1]
<<<<<<< HEAD
    # file = r"C:\Users\dominiquef\Documents\GIT\mira\geoapps\assets\Temp\octree Mesh Creator.ui.json"
=======
>>>>>>> a38c6679
    params = OctreeParams(InputFile.read_ui_json(file))
    OctreeMesh.run(params)<|MERGE_RESOLUTION|>--- conflicted
+++ resolved
@@ -352,9 +352,5 @@
 
 if __name__ == "__main__":
     file = sys.argv[1]
-<<<<<<< HEAD
-    # file = r"C:\Users\dominiquef\Documents\GIT\mira\geoapps\assets\Temp\octree Mesh Creator.ui.json"
-=======
->>>>>>> a38c6679
     params = OctreeParams(InputFile.read_ui_json(file))
     OctreeMesh.run(params)