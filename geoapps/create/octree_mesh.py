#  Copyright (c) 2021 Mira Geoscience Ltd.
#
#  This file is part of geoapps.
#
#  geoapps is distributed under the terms and conditions of the MIT License
#  (see LICENSE file at the root of this source code package).

import sys
import uuid
from copy import deepcopy
from os import path

from discretize.utils import mesh_builder_xyz, refine_tree_xyz
from geoh5py.objects import Curve, Octree, Points, Surface
from geoh5py.workspace import Workspace
from ipywidgets import Dropdown, FloatText, Label, Layout, Text, VBox, Widget
from ipywidgets.widgets.widget_selection import TraitError

from geoapps.base import BaseApplication
from geoapps.io import InputFile
from geoapps.io.Octree.constants import app_initializer, default_ui_json
from geoapps.io.Octree.params import OctreeParams
from geoapps.selection import ObjectDataSelection
from geoapps.utils.utils import string_2_list, treemesh_2_octree


class OctreeMesh(ObjectDataSelection):
    """
    Widget used for the creation of an octree mesh
    """

    defaults = {}
    _param_class = OctreeParams
    _object_types = (Curve, Octree, Points, Surface)
    _u_cell_size = None
    _v_cell_size = None
    _w_cell_size = None
    _depth_core = None
    _horizontal_padding = None
    _vertical_padding = None

    def __init__(self, ui_json=None, **kwargs):
        app_initializer.update(kwargs)
        if ui_json is not None and path.exists(ui_json):
            self.params = self._param_class(InputFile(ui_json))
        else:
            self.params = self._param_class(**app_initializer)

        self.defaults.update(self.params.to_dict(ui_json_format=False))
        self.refinement_list = VBox([])

        super().__init__()

        self.required = VBox(
            [
                self.project_panel,
                VBox(
                    [
                        Label("Base Parameters"),
                        self.objects,
                        self.depth_core,
                        Label("Core cell size"),
                        self.u_cell_size,
                        self.v_cell_size,
                        self.w_cell_size,
                        Label("Padding distance"),
                        self.horizontal_padding,
                        self.vertical_padding,
                    ],
                    layout=Layout(border="solid"),
                ),
            ]
        )

        self.objects.description = "Core hull extent:"
        self.trigger.description = "Create"
        self.ga_group_name.description = "Name:"
        self.ga_group_name.observe(self.update_output_name, names="value")
        self.trigger.on_click(self.trigger_click)

        for obj in self.__dict__:
            if hasattr(getattr(self, obj), "style"):
                getattr(self, obj).style = {"description_width": "initial"}

    def __populate__(self, **kwargs):
        super().__populate__(**kwargs)

        refinement_list = []
        for label, params in self.params._free_param_dict.items():
            refinement_list += [self.add_refinement_widget(label, params)]

        self.refinement_list.children = refinement_list

    @property
    def main(self):
        """
        :obj:`ipywidgets.VBox`: A box containing all widgets forming the application.
        """
        if self._main is None:
            self._main = VBox([self.required, self.refinement_list, self.output_panel])

        return self._main

    @property
    def u_cell_size(self) -> FloatText:
        """
        Widget controlling the u-cell size
        """
        if getattr(self, "_u_cell_size", None) is None:
            self._u_cell_size = FloatText(
                description="Easting",
            )
        return self._u_cell_size

    @property
    def v_cell_size(self) -> FloatText:
        """
        Widget controlling the v-cell size
        """
        if getattr(self, "_v_cell_size", None) is None:
            self._v_cell_size = FloatText(
                description="Northing",
            )
        return self._v_cell_size

    @property
    def w_cell_size(self) -> FloatText:
        """
        Widget controlling the w-cell size
        """
        if getattr(self, "_w_cell_size", None) is None:
            self._w_cell_size = FloatText(
                description="Vertical",
            )
        return self._w_cell_size

    @property
    def depth_core(self) -> FloatText:
        """
        Widget controlling the depth core
        """
        if getattr(self, "_depth_core", None) is None:
            self._depth_core = FloatText(
                description="Minimum depth (m)",
            )
        return self._depth_core

    @property
    def horizontal_padding(self) -> FloatText:
        """
        Widget controlling the horizontal padding
        """
        if getattr(self, "_horizontal_padding", None) is None:
            self._horizontal_padding = FloatText(
                description="Horizontal (m)",
            )
        return self._horizontal_padding

    @property
    def vertical_padding(self) -> FloatText:
        """
        Widget controlling the vertical padding
        """
        if getattr(self, "_vertical_padding", None) is None:
            self._vertical_padding = FloatText(
                description="Vertical (m)",
            )
        return self._vertical_padding

    @property
    def workspace(self):
        """
        Target geoh5py workspace
        """
        if (
            getattr(self, "_workspace", None) is None
            and getattr(self, "_h5file", None) is not None
        ):
            self.workspace = Workspace(self.h5file)
        return self._workspace

    @workspace.setter
    def workspace(self, workspace):
        assert isinstance(workspace, Workspace), f"Workspace must of class {Workspace}"
        self.base_workspace_changes(workspace)
        self.update_objects_choices()

    def update_objects_choices(self):
        # Refresh the list of objects for all
        self.update_objects_list()

        for widget in self.refinement_list.children:
            widget.children[1].options = self.objects.options

    def update_output_name(self, _):
        self.params.ga_group_name = self.ga_group_name.value

    def trigger_click(self, _):
        for key, value in self.__dict__.items():
            try:
                if isinstance(getattr(self, key), Widget):
                    setattr(self.params, key, getattr(self, key).value)
            except AttributeError:
                continue
        self.params._free_param_dict = {}
        ui_json = deepcopy(default_ui_json)
        for group, refinement in zip("ABCDFEGH", self.refinement_list.children):
            self.params._free_param_dict[refinement.children[0].value] = {
                "object": refinement.children[1].value,
                "levels": string_2_list(refinement.children[2].value),
                "type": refinement.children[3].value,
                "distance": refinement.children[4].value,
            }

        self.params.write_input_file(ui_json=ui_json, name=self.params.ga_group_name)
        self.run(self.params)

    @staticmethod
    def run(params: OctreeParams) -> Octree:
        """
        Create an octree mesh from input values
        """

<<<<<<< HEAD
        print([(k, getattr(params, k)) for k in params.active_set()])
        print("workspace", params.workspace)
        print("objects", params.objects)
        print("get", params.workspace.get_entity(params.objects))
        obj = params.workspace.get_entity(params.objects)
=======
        obj = params.geoh5.get_entity(params.objects)
>>>>>>> d0bfae33

        if not any(obj):
            return

        p_d = [
            [
                params.horizontal_padding,
                params.horizontal_padding,
            ],
            [
                params.horizontal_padding,
                params.horizontal_padding,
            ],
            [params.vertical_padding, params.vertical_padding],
        ]

        print("Setting the mesh extent")
        treemesh = mesh_builder_xyz(
            obj[0].vertices,
            [
                params.u_cell_size,
                params.v_cell_size,
                params.w_cell_size,
            ],
            padding_distance=p_d,
            mesh_type="tree",
            depth_core=params.depth_core,
        )

        for label, value in params._free_param_dict.items():

            try:
                uid = (
                    uuid.UUID(value["object"])
                    if isinstance(value["object"], str)
                    else value["object"]
                )
                entity = params.geoh5.get_entity(uid)

            except (ValueError, TypeError):
                continue

            if any(entity):
                print(f"Applying {label} on: {entity[0].name}")
                treemesh = refine_tree_xyz(
                    treemesh,
                    entity[0].vertices,
                    method=value["type"],
                    octree_levels=value["levels"],
                    max_distance=value["distance"],
                    finalize=False,
                )

        print("Finalizing...")
        treemesh.finalize()

        print("Writing to file ")
        octree = treemesh_2_octree(params.geoh5, treemesh, name=params.ga_group_name)

        if params.monitoring_directory is not None and path.exists(
            params.monitoring_directory
        ):
            BaseApplication.live_link_output(params.monitoring_directory, octree)

        print(
            f"Octree mesh '{octree.name}' completed and exported to {path.abspath(params.geoh5.h5file)}"
        )

        assert octree.workspace is not None
        return octree

    def add_refinement_widget(self, label: str, params: dict):
        """
        Add a refinement from dictionary
        """
        widget_list = [Label(label.title())]
        for key, value in params.items():
            attr_name = (label + f" {key}").title()

            if "object" in key:
                setattr(
                    self,
                    attr_name,
                    Dropdown(
                        description=key.capitalize(),
                        options=self.objects.options,
                    ),
                )

                try:
                    getattr(self, attr_name).value = value
                except TraitError:
                    pass

            elif "levels" in key:
                setattr(
                    self,
                    attr_name,
                    Text(
                        description=key.capitalize(), value=", ".join(map(str, value))
                    ),
                )
            elif "type" in key:
                setattr(
                    self,
                    attr_name,
                    Dropdown(
                        description=key.capitalize(),
                        options=["surface", "radial"],
                        value=value,
                    ),
                )
            elif "distance" in key:
                setattr(
                    self,
                    attr_name,
                    FloatText(description=key.capitalize(), value=value),
                )
            widget_list += [getattr(self, attr_name, None)]

        return VBox(widget_list, layout=Layout(border="solid"))


if __name__ == "__main__":
    params = OctreeParams(InputFile(sys.argv[1]))
    OctreeMesh.run(params)<|MERGE_RESOLUTION|>--- conflicted
+++ resolved
@@ -202,6 +202,7 @@
                     setattr(self.params, key, getattr(self, key).value)
             except AttributeError:
                 continue
+
         self.params._free_param_dict = {}
         ui_json = deepcopy(default_ui_json)
         for group, refinement in zip("ABCDFEGH", self.refinement_list.children):
@@ -221,15 +222,7 @@
         Create an octree mesh from input values
         """
 
-<<<<<<< HEAD
-        print([(k, getattr(params, k)) for k in params.active_set()])
-        print("workspace", params.workspace)
-        print("objects", params.objects)
-        print("get", params.workspace.get_entity(params.objects))
-        obj = params.workspace.get_entity(params.objects)
-=======
         obj = params.geoh5.get_entity(params.objects)
->>>>>>> d0bfae33
 
         if not any(obj):
             return
