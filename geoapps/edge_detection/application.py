#  Copyright (c) 2022 Mira Geoscience Ltd.
#
#  This file is part of geoapps.
#
#  geoapps is distributed under the terms and conditions of the MIT License
#  (see LICENSE file at the root of this source code package).

from __future__ import annotations

import os
from time import time

import numpy as np
from geoh5py.objects import Grid2D, ObjectBase
from geoh5py.shared import Entity
from geoh5py.ui_json import InputFile

from geoapps.base.plot import PlotSelection2D
from geoapps.edge_detection.constants import app_initializer
from geoapps.edge_detection.driver import EdgeDetectionDriver
from geoapps.edge_detection.params import EdgeDetectionParams
from geoapps.utils import warn_module_not_found
from geoapps.utils.formatters import string_name

with warn_module_not_found():
    from ipywidgets import Button, FloatSlider, HBox, IntSlider, Layout, Text, VBox

with warn_module_not_found():
    from matplotlib import collections


class EdgeDetectionApp(PlotSelection2D):
    """
    Widget for Grid2D objects for the automated detection of line features.
    The application relies on the Canny and Hough transforms from the
    Scikit-Image library.

    :param grid: Grid2D object
    :param data: Children data object for the provided grid

    Optional
    --------

    :param sigma [Canny]: standard deviation of the Gaussian filter
    :param threshold [Hough]: Value threshold
    :param line_length [Hough]: Minimum accepted pixel length of detected lines
    :param line_gap [Hough]: Maximum gap between pixels to still form a line.
    """

    _object_types = (Grid2D,)
    _param_class = EdgeDetectionParams

    def __init__(self, ui_json=None, **kwargs):
        app_initializer.update(kwargs)
        if ui_json is not None and os.path.exists(ui_json):
            self.params = self._param_class(InputFile(ui_json))
        else:
            self.params = self._param_class(**app_initializer)

        self.defaults = {}
        for key, value in self.params.to_dict().items():
            if isinstance(value, Entity):
                self.defaults[key] = value.uid
            else:
                self.defaults[key] = value

        self._compute = Button(
            description="Compute",
            button_style="warning",
        )
        self._export_as = Text(
            value="Edges",
            description="Save as:",
            disabled=False,
        )
        self._line_length = IntSlider(
            min=1,
            max=100,
            step=1,
            value=1,
            continuous_update=False,
            description="Line Length",
        )
        self._line_gap = IntSlider(
            min=1,
            max=100,
            step=1,
            value=1,
            continuous_update=False,
            description="Line Gap",
        )
        self._sigma = FloatSlider(
            min=0.0,
            max=10,
            step=0.1,
            value=1.0,
            continuous_update=False,
            description="Sigma",
        )
        self._threshold = IntSlider(
            min=1,
            max=100,
            step=1,
            value=1,
            continuous_update=False,
            description="Threshold",
        )
        self._window_size = IntSlider(
            min=16,
            max=512,
            value=64,
            continuous_update=False,
            description="Window size",
        )
        self.data.observe(self.update_name, names="value")
        self.compute.on_click(self.compute_trigger)

        super().__init__(**self.defaults)

        # Make changes to trigger warning color
        self.trigger.description = "Export"
        self.trigger.on_click(self.trigger_click)
        self.trigger.button_style = "success"

        self.compute.click()

    @property
    def compute(self):
        """ToggleButton"""
        return self._compute

    @property
    def export_as(self):
        """Text"""
        return self._export_as

    @property
    def line_length(self):
        """IntSlider"""
        return self._line_length

    @property
    def line_gap(self):
        """IntSlider"""
        return self._line_gap

    @property
    def main(self):
        if self._main is None:
            self._main = VBox(
                [
                    self.project_panel,
                    HBox(
                        [
                            VBox(
                                [
                                    self.data_panel,
                                    self.window_selection,
                                ]
                            ),
                            VBox(
                                [
                                    self.sigma,
                                    self.threshold,
                                    self.line_length,
                                    self.line_gap,
                                    self.window_size,
                                    self.compute,
                                    self.export_as,
                                    self.output_panel,
                                ],
                                layout=Layout(width="50%"),
                            ),
                        ]
                    ),
                ]
            )
        return self._main

    @property
    def sigma(self):
        """FloatSlider"""
        return self._sigma

    @property
    def threshold(self):
        """IntSlider"""
        return self._threshold

    @property
    def window_size(self):
        """IntSlider"""
        return self._window_size

    def trigger_click(self, _):
<<<<<<< HEAD
        param_dict = self.get_param_dict()
        temp_geoh5 = f"{string_name(self.params.export_as)}_{time():.3f}.geoh5"
        with self.get_output_workspace(
            self.export_directory.selected_path, temp_geoh5
        ) as workspace:
            for key, value in param_dict.items():
                if isinstance(value, ObjectBase):
                    param_dict[key] = value.copy(parent=workspace, copy_children=True)

            param_dict["geoh5"] = workspace

            if self.live_link.value:
                param_dict["monitoring_directory"] = self.monitoring_directory

            ifile = InputFile(
                ui_json=self.params.input_file.ui_json,
                validation_options={"disabled": True},
            )
            new_params = EdgeDetectionParams(input_file=ifile, **param_dict)
            driver = EdgeDetectionDriver(new_params)
            driver.run()

=======
        entity, _ = self.get_selected_entities()
        if getattr(self.trigger, "vertices", None) is not None:
            name = string_name(self.export_as.value)
            temp_geoh5 = f"{string_name(self.export_as.value)}_{time():.0f}.geoh5"
            with self.get_output_workspace(
                self.export_directory.selected_path, temp_geoh5
            ) as workspace:
                out_entity = ContainerGroup.create(
                    workspace,
                    name=self.ga_group_name.value,
                    uid=self._unique_object.get(self.ga_group_name.value, None),
                )
                curve = Curve.create(
                    workspace,
                    name=name,
                    vertices=self.trigger.vertices,
                    cells=self.trigger.cells,
                    parent=out_entity,
                    uid=self._unique_object.get(name, None),
                )
                self._unique_object[name] = curve.uid
                self._unique_object[self.ga_group_name.value] = out_entity.uid
>>>>>>> d99360c7
        if self.live_link.value:
            print("Live link active. Check your ANALYST session for new mesh.")

    def update_name(self, _):
        if self.data.value is not None:
            self.export_as.value = self.data.uid_name_map[self.data.value]
        else:
            self.export_as.value = "Edges"

    def compute_trigger(self, _):
        param_dict = self.get_param_dict()
        param_dict["geoh5"] = self.params.geoh5
        self.params.update(param_dict)
        self.refresh.value = False
        (
            vertices,
            _,
        ) = EdgeDetectionDriver.get_edges(*self.params.edge_args())
        self.collections = [
            collections.LineCollection(
                np.reshape(vertices[:, :2], (-1, 2, 2)), colors="k", linewidths=2
            )
        ]
        self.refresh.value = True<|MERGE_RESOLUTION|>--- conflicted
+++ resolved
@@ -193,9 +193,8 @@
         return self._window_size
 
     def trigger_click(self, _):
-<<<<<<< HEAD
         param_dict = self.get_param_dict()
-        temp_geoh5 = f"{string_name(self.params.export_as)}_{time():.3f}.geoh5"
+        temp_geoh5 = f"{string_name(self.params.export_as)}_{time():.0f}.geoh5"
         with self.get_output_workspace(
             self.export_directory.selected_path, temp_geoh5
         ) as workspace:
@@ -216,30 +215,6 @@
             driver = EdgeDetectionDriver(new_params)
             driver.run()
 
-=======
-        entity, _ = self.get_selected_entities()
-        if getattr(self.trigger, "vertices", None) is not None:
-            name = string_name(self.export_as.value)
-            temp_geoh5 = f"{string_name(self.export_as.value)}_{time():.0f}.geoh5"
-            with self.get_output_workspace(
-                self.export_directory.selected_path, temp_geoh5
-            ) as workspace:
-                out_entity = ContainerGroup.create(
-                    workspace,
-                    name=self.ga_group_name.value,
-                    uid=self._unique_object.get(self.ga_group_name.value, None),
-                )
-                curve = Curve.create(
-                    workspace,
-                    name=name,
-                    vertices=self.trigger.vertices,
-                    cells=self.trigger.cells,
-                    parent=out_entity,
-                    uid=self._unique_object.get(name, None),
-                )
-                self._unique_object[name] = curve.uid
-                self._unique_object[self.ga_group_name.value] = out_entity.uid
->>>>>>> d99360c7
         if self.live_link.value:
             print("Live link active. Check your ANALYST session for new mesh.")
 
