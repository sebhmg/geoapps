#  Copyright (c) 2022 Mira Geoscience Ltd.
#
#  This file is part of geoapps.
#
#  geoapps is distributed under the terms and conditions of the MIT License
#  (see LICENSE file at the root of this source code package).

from __future__ import annotations

import os
from time import time

import numpy as np
from geoh5py.objects import Grid2D, ObjectBase
from geoh5py.shared import Entity
from geoh5py.ui_json import InputFile

from geoapps.base.plot import PlotSelection2D
from geoapps.edge_detection.constants import app_initializer
from geoapps.edge_detection.driver import EdgeDetectionDriver
from geoapps.edge_detection.params import EdgeDetectionParams
from geoapps.utils import warn_module_not_found
from geoapps.utils.formatters import string_name

with warn_module_not_found():
    from ipywidgets import Button, FloatSlider, HBox, IntSlider, Layout, Text, VBox

with warn_module_not_found():
    from matplotlib import collections


class EdgeDetectionApp(PlotSelection2D):
    """
    Widget for Grid2D objects for the automated detection of line features.
    The application relies on the Canny and Hough transforms from the
    Scikit-Image library.

    :param grid: Grid2D object
    :param data: Children data object for the provided grid

    Optional
    --------

    :param sigma [Canny]: standard deviation of the Gaussian filter
    :param threshold [Hough]: Value threshold
    :param line_length [Hough]: Minimum accepted pixel length of detected lines
    :param line_gap [Hough]: Maximum gap between pixels to still form a line.
    """

    _object_types = (Grid2D,)
    _param_class = EdgeDetectionParams

    def __init__(self, ui_json=None, **kwargs):
        app_initializer.update(kwargs)
        if ui_json is not None and os.path.exists(ui_json):
            self.params = self._param_class(InputFile(ui_json))
        else:
            self.params = self._param_class(**app_initializer)

        self.defaults = {}
        for key, value in self.params.to_dict().items():
            if isinstance(value, Entity):
                self.defaults[key] = value.uid
            else:
                self.defaults[key] = value

        self._compute = Button(
            description="Compute",
            button_style="warning",
        )
        self._export_as = Text(
            value="Edges",
            description="Save as:",
            disabled=False,
        )
        self._line_length = IntSlider(
            min=1,
            max=100,
            step=1,
            value=1,
            continuous_update=False,
            description="Line Length",
        )
        self._line_gap = IntSlider(
            min=1,
            max=100,
            step=1,
            value=1,
            continuous_update=False,
            description="Line Gap",
        )
        self._sigma = FloatSlider(
            min=0.0,
            max=10,
            step=0.1,
            value=1.0,
            continuous_update=False,
            description="Sigma",
        )
        self._threshold = IntSlider(
            min=1,
            max=100,
            step=1,
            value=1,
            continuous_update=False,
            description="Threshold",
        )
        self._window_size = IntSlider(
            min=16,
            max=512,
            value=64,
            continuous_update=False,
            description="Window size",
        )
        self.data.observe(self.update_name, names="value")
        self.compute.on_click(self.compute_trigger)

        super().__init__(**self.defaults)

        # Make changes to trigger warning color
        self.trigger.description = "Export"
        self.trigger.on_click(self.trigger_click)
        self.trigger.button_style = "success"

        self.compute.click()

    @property
    def compute(self):
        """ToggleButton"""
        return self._compute

    @property
    def export_as(self):
        """Text"""
        return self._export_as

    @property
    def line_length(self):
        """IntSlider"""
        return self._line_length

    @property
    def line_gap(self):
        """IntSlider"""
        return self._line_gap

    @property
    def main(self):
        if self._main is None:
            self._main = VBox(
                [
                    self.project_panel,
                    HBox(
                        [
                            VBox(
                                [
                                    self.data_panel,
                                    self.window_selection,
                                ]
                            ),
                            VBox(
                                [
                                    self.sigma,
                                    self.threshold,
                                    self.line_length,
                                    self.line_gap,
                                    self.window_size,
                                    self.compute,
                                    self.export_as,
                                    self.output_panel,
                                ],
                                layout=Layout(width="50%"),
                            ),
                        ]
                    ),
                ]
            )
        return self._main

    @property
    def sigma(self):
        """FloatSlider"""
        return self._sigma

    @property
    def threshold(self):
        """IntSlider"""
        return self._threshold

    @property
    def window_size(self):
        """IntSlider"""
        return self._window_size

    def trigger_click(self, _):
        param_dict = self.get_param_dict()
<<<<<<< HEAD
        temp_geoh5 = f"{string_name(self.params.export_as)}_{time():.3f}.geoh5"
=======
        temp_geoh5 = f"{string_name(self.params.export_as)}_{time():.0f}.geoh5"
>>>>>>> 0395fbd6
        with self.get_output_workspace(
            self.export_directory.selected_path, temp_geoh5
        ) as workspace:
            for key, value in param_dict.items():
                if isinstance(value, ObjectBase):
                    param_dict[key] = value.copy(parent=workspace, copy_children=True)

            param_dict["geoh5"] = workspace

            if self.live_link.value:
                param_dict["monitoring_directory"] = self.monitoring_directory

            ifile = InputFile(
                ui_json=self.params.input_file.ui_json,
                validation_options={"disabled": True},
            )
            new_params = EdgeDetectionParams(input_file=ifile, **param_dict)
            driver = EdgeDetectionDriver(new_params)
            driver.run()

        if self.live_link.value:
            print("Live link active. Check your ANALYST session for new mesh.")

    def update_name(self, _):
        if self.data.value is not None:
            self.export_as.value = self.data.uid_name_map[self.data.value]
        else:
            self.export_as.value = "Edges"

    def compute_trigger(self, _):
        param_dict = self.get_param_dict()
        param_dict["geoh5"] = self.params.geoh5
        self.params.update(param_dict)
        self.refresh.value = False
        (
            vertices,
            _,
        ) = EdgeDetectionDriver.get_edges(*self.params.edge_args())
        self.collections = [
            collections.LineCollection(
                np.reshape(vertices[:, :2], (-1, 2, 2)), colors="k", linewidths=2
            )
        ]
        self.refresh.value = True<|MERGE_RESOLUTION|>--- conflicted
+++ resolved
@@ -194,11 +194,7 @@
 
     def trigger_click(self, _):
         param_dict = self.get_param_dict()
-<<<<<<< HEAD
-        temp_geoh5 = f"{string_name(self.params.export_as)}_{time():.3f}.geoh5"
-=======
         temp_geoh5 = f"{string_name(self.params.export_as)}_{time():.0f}.geoh5"
->>>>>>> 0395fbd6
         with self.get_output_workspace(
             self.export_directory.selected_path, temp_geoh5
         ) as workspace:
