#  Copyright (c) 2022 Mira Geoscience Ltd.
#
#  This file is part of geoapps.
#
#  geoapps is distributed under the terms and conditions of the MIT License
#  (see LICENSE file at the root of this source code package).

from __future__ import annotations

import os
from copy import deepcopy
from typing import Any
from uuid import UUID

from geoh5py.shared.utils import str2uuid, uuid2entity
from geoh5py.ui_json import InputFile, InputValidation, utils
from geoh5py.workspace import Workspace


class BaseParams:
    """
    Stores input parameters to drive a ui.json application.

    Methods
    -------
    is_uuid(p) :
        Returns True if string is valid uuid.
    parent(child_id) :
        Returns parent id for provided child id.
    active() :
        Returns parameters that are not None.
    default(default_ui, param) :
        return default value for param stored in default_ui.

    """

    _defaults = None
    _default_ui_json = None
    _free_parameter_keys: list[str] | None = None
    _free_parameter_identifier: str | None = None
    _input_file: InputFile = None
    _monitoring_directory = None
    _ui_json = None
    _input_file = None
    _validations = None
    _validation_options = None
    _validator: InputValidation = None
    validate = True

    def __init__(
        self,
        input_file=None,
        validate=True,
        validation_options=None,
        workpath=None,
        **kwargs,
    ):
        self._monitoring_directory: str = None
        self._workspace_geoh5: str = None
        self._geoh5 = None
        self._run_command: str = None
        self._run_command_boolean: bool = None
        self._title = None
        self._conda_environment: str = None
        self._conda_environment_boolean: bool = None
        self.workpath = workpath
        self.input_file = input_file
        self.validate = validate
        self.validation_options = validation_options

        self._initialize(**kwargs)

    def _initialize(self, **kwargs):
        """Custom actions to initialize the class and deal with input values."""
        # Set data on inputfile
        if self._input_file is None:
            self.input_file = InputFile(
                ui_json=self._default_ui_json,
                data=self._defaults,
                validations=self.validations,
                validation_options={"disabled": True},
            )
        self.update(self.input_file.data, validate=False)
        self.param_names = list(self.input_file.data.keys())
        self.input_file.validation_options["disabled"] = False

        # Apply user input
        if any(kwargs):
            self.update(kwargs)

    @property
    def defaults(self):
        """
        Dictionary of default values.
        """
        return self._defaults

    @property
    def ui_json(self):
        """The default ui_json structure stored on InputFile."""
        if getattr(self, "_ui_json", None) is None and self.input_file is not None:
            self._ui_json = self.input_file.ui_json

        return self._ui_json

    def update(self, params_dict: dict[str, Any], validate=True):
        """Update parameters with dictionary contents."""
        original_validate_state = self.validate
        self.validate = validate

        params_dict = self.input_file.numify(params_dict)
        if "geoh5" in params_dict.keys():
            if params_dict["geoh5"] is not None:
                setattr(self, "geoh5", params_dict["geoh5"])

<<<<<<< HEAD
        if self.input_file.workspace is None:
            self.input_file.workspace = self.geoh5

        params_dict = self.input_file._promote(  # pylint: disable=protected-access
            params_dict
        )

=======
        params_dict = self.input_file._promote(params_dict)  # pylint: disable=W0212
>>>>>>> 1f46ea48
        for key, value in params_dict.items():
            if key not in self.ui_json.keys() or key == "geoh5":
                continue  # ignores keys not in default_ui_json

            setattr(self, key, value)

        # Set all parameters belonging to groupOptional disabled.
        for key in utils.find_all(self.ui_json, "groupOptional"):
            if key in params_dict and params_dict[key] is None:
                for elem in utils.collect(
                    self.ui_json, "group", self.ui_json[key]["group"]
                ):
                    setattr(self, elem, None)

        self.validate = original_validate_state

    @property
    def workpath(self):
        """
        Working directory.
        """
        if (
            getattr(self, "_workpath", None) is None
            and getattr(self, "_geoh5", None) is not None
        ):
            self._workpath = os.path.dirname(self.geoh5.h5file)
        return self._workpath

    @workpath.setter
    def workpath(self, val: str | None):
        if val is not None:
            if not os.path.exists(val):
                raise ValueError("Provided 'workpath' is not a valid path.")
            val = os.path.abspath(val)

        self._workpath = val

    @property
    def validation_options(self):
        """Optional validation directives."""
        if self._validation_options is None:
            return {}

        return self._validation_options

    @validation_options.setter
    def validation_options(self, value: dict | None):
        if not isinstance(value, (dict, type(None))):
            raise UserWarning(
                "Input 'validation_options' must a dictionary of options or None."
            )

        self._validation_options = value

    def to_dict(self, ui_json_format=False):
        """Return params and values dictionary."""
        params_dict = {
            k: getattr(self, k) for k in self.param_names if hasattr(self, k)
        }
        if ui_json_format:
            self.input_file.data = params_dict
            return self.input_file.ui_json

        return params_dict

    def active_set(self):
        """Return list of parameters with non-null entries."""
        return [k for k, v in self.to_dict().items() if v is not None]

    def is_uuid(self, p: str) -> bool:
        """Return true if string contains valid UUID."""
        if isinstance(p, str):
            private_attr = self.__getattribute__("_" + p)
            return True if isinstance(private_attr, UUID) else False
        else:
            pass

    @property
    def free_parameter_dict(self):
        """
        Extract groups of free parameters from the ui_json dictionary that match
        the 'free_parameter_identifier' and 'free_parameter_keys'.
        """
        free_parameter_dict = {}
        if (
            getattr(self, "_free_parameter_keys", None) is not None
            and getattr(self, "_free_parameter_identifier", None) is not None
            and getattr(self, "_ui_json", None) is not None
        ):
            ui_groups = list(
                {
                    form["group"]
                    for form in utils.collect(self.ui_json, "group").values()
                    if form["group"] is not None
                }
            )
            ui_groups.sort()
            for group in ui_groups:
                if self._free_parameter_identifier in group.lower():
                    # TODO Create a geoh5py validation for "allof" -> ["object", "levels", "type", "distance"]
                    free_parameter_dict[group] = {}
                    forms = utils.collect(self.ui_json, "group", group)
                    for label, key in zip(forms, self._free_parameter_keys):
                        if key not in label.lower():
                            raise ValueError(
                                f"Malformed input refinement group {group}. "
                                f"Must contain forms for all of {self._free_parameter_keys} in this order."
                            )
                        free_parameter_dict[group][key] = label

        return free_parameter_dict

    @property
    def free_parameter_keys(self) -> list | None:
        """
        String identifiers for free form parameters.
        """
        return self._free_parameter_keys

    @property
    def validations(self) -> dict[str, Any]:
        """Encoded parameter validator type and associated validations."""
        if getattr(self, "_validations", None) is None:
            self._validations = self.input_file.validations
        return self._validations

    @validations.setter
    def validations(self, validations: dict[str, Any]):
        assert isinstance(
            validations, dict
        ), "Input value must be a dictionary of validations."
        self._validations = validations

    @property
    def validator(self) -> InputValidation:
        if getattr(self, "_validator", None) is None:
            self._validator = self.input_file.validators
        return self._validator

    @validator.setter
    def validator(self, validator: InputValidation):
        assert isinstance(
            validator, InputValidation
        ), f"Input value must be of class {InputValidation}"
        self._validator = validator

    @property
    def geoh5(self):
        return self._geoh5

    @geoh5.setter
    def geoh5(self, val):
        if val is None:
            self._geoh5 = val
            return
        self.setter_validator(
            "geoh5", val, fun=lambda x: Workspace(x) if isinstance(val, str) else x
        )
        if self.input_file.workspace != self.geoh5:
            self.input_file.workspace = self.geoh5

    @property
    def run_command(self):
        return self._run_command

    @run_command.setter
    def run_command(self, val):
        self.setter_validator("run_command", val)

    @property
    def run_command_boolean(self):
        return self._run_command_boolean

    @run_command_boolean.setter
    def run_command_boolean(self, val):
        self.setter_validator("run_command_boolean", val)

    @property
    def monitoring_directory(self):
        return self._monitoring_directory

    @monitoring_directory.setter
    def monitoring_directory(self, val):
        self.setter_validator("monitoring_directory", val)

    @property
    def conda_environment(self):
        return self._conda_environment

    @conda_environment.setter
    def conda_environment(self, val):
        self.setter_validator("conda_environment", val)

    @property
    def conda_environment_boolean(self):
        return self._conda_environment_boolean

    @conda_environment_boolean.setter
    def conda_environment_boolean(self, val):
        self.setter_validator("conda_environment_boolean", val)

    @property
    def title(self):
        return self._title

    @title.setter
    def title(self, val):
        self.setter_validator("title", val)

    @property
    def workspace_geoh5(self):
        """Source geoh5 file."""
        return self._workspace_geoh5

    @workspace_geoh5.setter
    def workspace_geoh5(self, val):
        self.setter_validator("workspace_geoh5", val)

    @property
    def input_file(self) -> InputFile | None:
        """
        An InputFile class holding the associated ui_json and validations.
        """
        return self._input_file

    @input_file.setter
    def input_file(self, ifile: InputFile | None):
        if not isinstance(ifile, (type(None), InputFile)):
            raise ValueError(
                f"Value for 'input_file' must be {InputFile} or None. "
                f"Provided {ifile} of type{type(ifile)}"
            )

        if ifile is not None:
            self.validator = ifile.validators
            self.validations = ifile.validations

        self._input_file = ifile

    def _uuid_promoter(self, uid):
        if self.geoh5 is None:
            return uid

        uid = str2uuid(uid)
        entity = uuid2entity(uid, self.geoh5)
        if entity is not None:
            return entity
        return uid

    def setter_validator(self, key: str, value, fun=lambda x: x):

        if value is None:
            setattr(self, f"_{key}", value)
            return

        value = fun(value)

        if self.validate:
            if "association" in self.validations[key]:
                validations = deepcopy(self.validations[key])
                parent = getattr(self, self.validations[key]["association"])
                if isinstance(parent, UUID):
                    parent = self.geoh5.get_entity(parent)[0]
                validations["association"] = parent
            else:
                validations = self.validations[key]

            validations = {k: v for k, v in validations.items() if k != "one_of"}
            self.validator.validate(key, value, validations)

        setattr(self, f"_{key}", value)
        self.input_file.data[key] = value

    def write_input_file(
        self,
        name: str = None,
        path: str = None,
        validate: bool = True,
    ) -> str:
        """Write out a ui.json with the current state of parameters"""
        if not validate:
            self.input_file.validation_options["disabled"] = True

        self.input_file.data = self.to_dict()

        return self.input_file.write_ui_json(name=name, path=path)<|MERGE_RESOLUTION|>--- conflicted
+++ resolved
@@ -113,17 +113,8 @@
             if params_dict["geoh5"] is not None:
                 setattr(self, "geoh5", params_dict["geoh5"])
 
-<<<<<<< HEAD
-        if self.input_file.workspace is None:
-            self.input_file.workspace = self.geoh5
-
-        params_dict = self.input_file._promote(  # pylint: disable=protected-access
-            params_dict
-        )
-
-=======
         params_dict = self.input_file._promote(params_dict)  # pylint: disable=W0212
->>>>>>> 1f46ea48
+
         for key, value in params_dict.items():
             if key not in self.ui_json.keys() or key == "geoh5":
                 continue  # ignores keys not in default_ui_json
