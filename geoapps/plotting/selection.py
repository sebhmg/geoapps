--- conflicted
+++ resolved
@@ -43,15 +43,11 @@
             continuous_update=False,
         )
         self._center_x = FloatSlider(
-<<<<<<< HEAD
-            min=-100, max=100, step=10, description="Easting", continuous_update=False,
-=======
             min=-100,
             max=100,
             steps=10,
             description="Easting",
             continuous_update=False,
->>>>>>> 6ef6548b
         )
         self._center_y = FloatSlider(
             min=-100,
